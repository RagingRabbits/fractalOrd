--- conflicted
+++ resolved
@@ -1,11 +1,7 @@
 [package]
 name = "ord"
 description = "◉ Ordinal wallet and block explorer"
-<<<<<<< HEAD
-version = "0.11.1"
-=======
-version = "0.11.0-gm2"
->>>>>>> b9d35b38
+version = "0.11.1-gm1"
 license = "CC0-1.0"
 edition = "2021"
 autotests = false
