--- conflicted
+++ resolved
@@ -1,11 +1,7 @@
 [package]
 name = "ord"
 description = "◉ Ordinal wallet and block explorer"
-<<<<<<< HEAD
-version = "0.7.0-gm2"
-=======
 version = "0.8.0"
->>>>>>> 5bed0f80
 license = "CC0-1.0"
 edition = "2021"
 autotests = false
