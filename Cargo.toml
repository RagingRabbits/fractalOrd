--- conflicted
+++ resolved
@@ -1,11 +1,7 @@
 [package]
 name = "ord"
 description = "◉ Ordinal wallet and block explorer"
-<<<<<<< HEAD
-version = "0.13.1-gm6"
-=======
 version = "0.14.0"
->>>>>>> 1726ff6e
 license = "CC0-1.0"
 edition = "2021"
 autotests = false
