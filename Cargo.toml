--- conflicted
+++ resolved
@@ -1,11 +1,7 @@
 [package]
 name = "ord"
 description = "◉ Ordinal wallet and block explorer"
-<<<<<<< HEAD
-version = "0.12.2-gm1"
-=======
 version = "0.12.3"
->>>>>>> 0b4d7af9
 license = "CC0-1.0"
 edition = "2021"
 autotests = false
