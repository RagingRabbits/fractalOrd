--- conflicted
+++ resolved
@@ -1,11 +1,7 @@
 [package]
 name = "ord"
 description = "◉ Ordinal wallet and block explorer"
-<<<<<<< HEAD
-version = "0.14.1-gm1"
-=======
 version = "0.15.0"
->>>>>>> 0ae58b8e
 license = "CC0-1.0"
 edition = "2021"
 autotests = false
