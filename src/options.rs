--- conflicted
+++ resolved
@@ -33,8 +33,6 @@
     help = "Set index cache to <DB_CACHE_SIZE> bytes. By default takes 1/4 of available RAM."
   )]
   pub(crate) db_cache_size: Option<usize>,
-  #[arg(long, help = "Only index inscriptions that have a metaprotocol that starts with the given string.")]
-  pub(crate) filter_metaprotocol: Option<String>,
   #[arg(
     long,
     help = "Don't look for inscriptions below <FIRST_INSCRIPTION_HEIGHT>."
@@ -51,16 +49,8 @@
   pub(crate) index_runes: bool,
   #[arg(long, help = "Track location of all satoshis.")]
   pub(crate) index_sats: bool,
-<<<<<<< HEAD
   #[clap(long, help = "Index which inscriptions are transferred in each block.")]
   pub(crate) index_transfers: bool,
-  #[clap(long, help = "Index all the inscription movements in each block. Implies `--index-transfers`.")]
-  pub(crate) index_transfer_history: bool,
-  #[clap(long, help = "Only track the first transfer of each inscription. Implies `--index-transfer-history`.")]
-  pub(crate) index_only_first_transfer: bool,
-  #[arg(long, help = "Inhibit the display of the progress bar while updating the index.")]
-  pub(crate) no_progress_bar: bool,
-=======
   #[arg(long, help = "Store transactions in index.")]
   pub(crate) index_transactions: bool,
   #[arg(
@@ -70,7 +60,8 @@
     help = "Do not index inscriptions."
   )]
   pub(crate) no_index_inscriptions: bool,
->>>>>>> 1726ff6e
+  #[arg(long, help = "Inhibit the display of the progress bar while updating the index.")]
+  pub(crate) no_progress_bar: bool,
   #[arg(long, short, help = "Use regtest. Equivalent to `--chain regtest`.")]
   pub(crate) regtest: bool,
   #[arg(long, help = "Connect to Bitcoin Core RPC at <RPC_URL>.")]
@@ -79,9 +70,6 @@
   pub(crate) signet: bool,
   #[arg(long, short, help = "Use testnet. Equivalent to `--chain testnet`.")]
   pub(crate) testnet: bool,
-<<<<<<< HEAD
-  #[arg(long, default_value = "ord", help = "Use wallet named <WALLET>.")]
-  pub(crate) wallet: String,
   #[arg(long, help = "Don't check for standard wallet descriptors.")]
   pub(crate) ignore_descriptors: bool,
   #[arg(long, help = "Don't fail when the index is out of date. This is dangerous, and results in ord treating inscriptions as cardinals if their corresponding utxos haven't been indexed. Use at your own risk.")]
@@ -90,8 +78,6 @@
   pub(crate) ignore_cursed: bool,
   #[arg(long, default_value = "5000", help = "Commit changes to the index file on disk every <COMMIT> blocks.")]
   pub(crate) commit: usize,
-=======
->>>>>>> 1726ff6e
 }
 
 impl Options {
@@ -273,50 +259,6 @@
 
     Ok(client)
   }
-<<<<<<< HEAD
-
-  pub(crate) fn bitcoin_rpc_client_for_wallet_command(&self, create: bool) -> Result<Client> {
-    let client = self.bitcoin_rpc_client()?;
-
-    const MIN_VERSION: usize = 240000;
-
-    let bitcoin_version = client.version()?;
-    if bitcoin_version < MIN_VERSION {
-      bail!(
-        "Bitcoin Core {} or newer required, current version is {}",
-        Self::format_bitcoin_core_version(MIN_VERSION),
-        Self::format_bitcoin_core_version(bitcoin_version),
-      );
-    }
-
-    if !create {
-      if !client.list_wallets()?.contains(&self.wallet) {
-        client.load_wallet(&self.wallet)?;
-      }
-
-      if !self.ignore_descriptors {
-      let descriptors = client.list_descriptors(None)?.descriptors;
-
-      let tr = descriptors
-        .iter()
-        .filter(|descriptor| descriptor.desc.starts_with("tr("))
-        .count();
-
-      let rawtr = descriptors
-        .iter()
-        .filter(|descriptor| descriptor.desc.starts_with("rawtr("))
-        .count();
-
-      if tr != 2 || descriptors.len() != 2 + rawtr {
-        bail!("wallet \"{}\" contains unexpected output descriptors, and does not appear to be an `ord` wallet, create a new wallet with `ord wallet create`", self.wallet);
-      }
-      }
-    }
-
-    Ok(client)
-  }
-=======
->>>>>>> 1726ff6e
 }
 
 #[cfg(test)]
