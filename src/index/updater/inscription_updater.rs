use super::*;

#[derive(Debug, PartialEq, Copy, Clone)]
enum Curse {
  DuplicateField,
  IncompleteField,
  NotAtOffsetZero,
  NotInFirstInput,
  Pointer,
  Pushnum,
  Reinscription,
  Stutter,
  UnrecognizedEvenField,
}

#[derive(Debug, Clone)]
pub(super) struct Flotsam {
  inscription_id: InscriptionId,
  offset: u64,
  origin: Origin,
}

#[derive(Debug, Clone)]
enum Origin {
  New {
    cursed: bool,
    fee: u64,
    hidden: bool,
    parent: Option<InscriptionId>,
    pointer: Option<u64>,
    reinscription: bool,
    unbound: bool,
  },
  Old {
    old_satpoint: SatPoint,
  },
}

pub(super) struct InscriptionUpdater<'a, 'db, 'tx> {
  pub(super) blessed_inscription_count: u64,
  pub(super) chain: Chain,
  pub(super) cursed_inscription_count: u64,
  pub(super) flotsam: Vec<Flotsam>,
  pub(super) height: u32,
  pub(super) height_to_sequence_number: &'a mut MultimapTable<'db, 'tx, u32, u32>,
  pub(super) home_inscription_count: u64,
  pub(super) home_inscriptions: &'a mut Table<'db, 'tx, u32, InscriptionIdValue>,
  pub(super) id_to_sequence_number: &'a mut Table<'db, 'tx, InscriptionIdValue, u32>,
  pub(super) ignore_cursed: bool,
  pub(super) inscription_number_to_sequence_number: &'a mut Table<'db, 'tx, i32, u32>,
  pub(super) lost_sats: u64,
  pub(super) next_sequence_number: u32,
  pub(super) outpoint_to_value: &'a mut Table<'db, 'tx, &'static OutPointValue, u64>,
  pub(super) reward: u64,
  pub(super) sat_to_sequence_number: &'a mut MultimapTable<'db, 'tx, u64, u32>,
  pub(super) satpoint_to_sequence_number:
    &'a mut MultimapTable<'db, 'tx, &'static SatPointValue, u32>,
  pub(super) sequence_number_to_children: &'a mut MultimapTable<'db, 'tx, u32, u32>,
  pub(super) sequence_number_to_entry: &'a mut Table<'db, 'tx, u32, InscriptionEntryValue>,
  pub(super) sequence_number_to_satpoint: &'a mut Table<'db, 'tx, u32, &'static SatPointValue>,
  pub(super) timestamp: u32,
  pub(super) unbound_inscriptions: u64,
  pub(super) value_cache: &'a mut HashMap<OutPoint, u64>,
  pub(super) value_receiver: &'a mut Receiver<u64>,
}

impl<'a, 'db, 'tx> InscriptionUpdater<'a, 'db, 'tx> {
  pub(super) fn index_envelopes(
    &mut self,
    tx: &Transaction,
    txid: Txid,
    input_sat_ranges: Option<&VecDeque<(u64, u64)>>,
  ) -> Result {
    let mut envelopes = ParsedEnvelope::from_transaction(tx).into_iter().peekable();
    let mut floating_inscriptions = Vec::new();
    let mut inscribed_offsets = BTreeMap::new();
    let mut total_input_value = 0;
    let mut id_counter = 0;

    for (input_index, tx_in) in tx.input.iter().enumerate() {
      // skip subsidy since no inscriptions possible
      if tx_in.previous_output.is_null() {
        total_input_value += Height(self.height).subsidy();
        continue;
      }

      // find existing inscriptions on input (transfers of inscriptions)
      for (old_satpoint, inscription_id) in Index::inscriptions_on_output(
        self.satpoint_to_sequence_number,
        self.sequence_number_to_entry,
        tx_in.previous_output,
      )? {
        let offset = total_input_value + old_satpoint.offset;
        floating_inscriptions.push(Flotsam {
          offset,
          inscription_id,
          origin: Origin::Old { old_satpoint },
        });

        inscribed_offsets
          .entry(offset)
          .or_insert((inscription_id, 0))
          .1 += 1;
      }

      let offset = total_input_value;

      // multi-level cache for UTXO set to get to the input amount
      let current_input_value = if let Some(value) = self.value_cache.remove(&tx_in.previous_output)
      {
        value
      } else if let Some(value) = self
        .outpoint_to_value
        .remove(&tx_in.previous_output.store())?
      {
        value.value()
      } else {
        self.value_receiver.blocking_recv().ok_or_else(|| {
          anyhow!(
            "failed to get transaction for {}",
            tx_in.previous_output.txid
          )
        })?
      };

      total_input_value += current_input_value;

      // go through all inscriptions in this input
      while let Some(inscription) = envelopes.peek() {
        if inscription.input != u32::try_from(input_index).unwrap() {
          break;
        }

        let inscription_id = InscriptionId {
          txid,
          index: id_counter,
        };

        let inscribed_offset = inscribed_offsets.get(&offset);

<<<<<<< HEAD
        let curse = if self.ignore_cursed {
=======
        let curse = if self.height >= self.chain.jubilee_height() {
>>>>>>> 6e07786e
          None
        } else if inscription.payload.unrecognized_even_field {
          Some(Curse::UnrecognizedEvenField)
        } else if inscription.payload.duplicate_field {
          Some(Curse::DuplicateField)
        } else if inscription.payload.incomplete_field {
          Some(Curse::IncompleteField)
        } else if inscription.input != 0 {
          Some(Curse::NotInFirstInput)
        } else if inscription.offset != 0 {
          Some(Curse::NotAtOffsetZero)
        } else if inscription.payload.pointer.is_some() {
          Some(Curse::Pointer)
        } else if inscription.pushnum {
          Some(Curse::Pushnum)
        } else if inscription.stutter {
          Some(Curse::Stutter)
        } else if let Some((id, count)) = inscribed_offset {
          if *count > 1 {
            Some(Curse::Reinscription)
          } else {
            let initial_inscription_sequence_number =
              self.id_to_sequence_number.get(id.store())?.unwrap().value();

            let initial_inscription_is_cursed = InscriptionEntry::load(
              self
                .sequence_number_to_entry
                .get(initial_inscription_sequence_number)?
                .unwrap()
                .value(),
            )
            .inscription_number
              < 0;

            if initial_inscription_is_cursed {
              None
            } else {
              Some(Curse::Reinscription)
            }
          }
        } else {
          None
        };

        let unbound = current_input_value == 0 || curse == Some(Curse::UnrecognizedEvenField);

        floating_inscriptions.push(Flotsam {
          inscription_id,
          offset,
          origin: Origin::New {
            reinscription: inscribed_offset.is_some(),
            cursed: curse.is_some(),
            fee: 0,
            hidden: inscription.payload.hidden(),
            parent: inscription.payload.parent(),
            pointer: inscription.payload.pointer(),
            unbound,
          },
        });

        envelopes.next();
        id_counter += 1;
      }
    }

    let potential_parents = floating_inscriptions
      .iter()
      .map(|flotsam| flotsam.inscription_id)
      .collect::<HashSet<InscriptionId>>();

    for flotsam in &mut floating_inscriptions {
      if let Flotsam {
        origin: Origin::New { parent, .. },
        ..
      } = flotsam
      {
        if let Some(purported_parent) = parent {
          if !potential_parents.contains(purported_parent) {
            *parent = None;
          }
        }
      }
    }

    // still have to normalize over inscription size
    let total_output_value = tx.output.iter().map(|txout| txout.value).sum::<u64>();

    for flotsam in &mut floating_inscriptions {
      if let Flotsam {
        origin: Origin::New { ref mut fee, .. },
        ..
      } = flotsam
      {
        *fee = (total_input_value - total_output_value) / u64::from(id_counter);
      }
    }

    let is_coinbase = tx
      .input
      .first()
      .map(|tx_in| tx_in.previous_output.is_null())
      .unwrap_or_default();

    if is_coinbase {
      floating_inscriptions.append(&mut self.flotsam);
    }

    floating_inscriptions.sort_by_key(|flotsam| flotsam.offset);
    let mut inscriptions = floating_inscriptions.into_iter().peekable();

    let mut range_to_vout = BTreeMap::new();
    let mut new_locations = Vec::new();
    let mut output_value = 0;
    for (vout, tx_out) in tx.output.iter().enumerate() {
      let end = output_value + tx_out.value;

      while let Some(flotsam) = inscriptions.peek() {
        if flotsam.offset >= end {
          break;
        }

        let new_satpoint = SatPoint {
          outpoint: OutPoint {
            txid,
            vout: vout.try_into().unwrap(),
          },
          offset: flotsam.offset - output_value,
        };

        new_locations.push((new_satpoint, inscriptions.next().unwrap()));
      }

      range_to_vout.insert((output_value, end), vout.try_into().unwrap());

      output_value = end;

      self.value_cache.insert(
        OutPoint {
          vout: vout.try_into().unwrap(),
          txid,
        },
        tx_out.value,
      );
    }

    for (new_satpoint, mut flotsam) in new_locations.into_iter() {
      let new_satpoint = match flotsam.origin {
        Origin::New {
          pointer: Some(pointer),
          ..
        } if pointer < output_value => {
          match range_to_vout.iter().find_map(|((start, end), vout)| {
            (pointer >= *start && pointer < *end).then(|| (vout, pointer - start))
          }) {
            Some((vout, offset)) => {
              flotsam.offset = pointer;
              SatPoint {
                outpoint: OutPoint { txid, vout: *vout },
                offset,
              }
            }
            _ => new_satpoint,
          }
        }
        _ => new_satpoint,
      };

      self.update_inscription_location(input_sat_ranges, flotsam, new_satpoint)?;
    }

    if is_coinbase {
      for flotsam in inscriptions {
        let new_satpoint = SatPoint {
          outpoint: OutPoint::null(),
          offset: self.lost_sats + flotsam.offset - output_value,
        };
        self.update_inscription_location(input_sat_ranges, flotsam, new_satpoint)?;
      }
      self.lost_sats += self.reward - output_value;
      Ok(())
    } else {
      self.flotsam.extend(inscriptions.map(|flotsam| Flotsam {
        offset: self.reward + flotsam.offset - output_value,
        ..flotsam
      }));
      self.reward += total_input_value - output_value;
      Ok(())
    }
  }

  fn calculate_sat(
    input_sat_ranges: Option<&VecDeque<(u64, u64)>>,
    input_offset: u64,
  ) -> Option<Sat> {
    let input_sat_ranges = input_sat_ranges?;

    let mut offset = 0;
    for (start, end) in input_sat_ranges {
      let size = end - start;
      if offset + size > input_offset {
        let n = start + input_offset - offset;
        return Some(Sat(n));
      }
      offset += size;
    }

    unreachable!()
  }

  fn update_inscription_location(
    &mut self,
    input_sat_ranges: Option<&VecDeque<(u64, u64)>>,
    flotsam: Flotsam,
    new_satpoint: SatPoint,
  ) -> Result {
    let inscription_id = flotsam.inscription_id;
    let (unbound, sequence_number) = match flotsam.origin {
      Origin::Old { old_satpoint } => {
        let sequence_number =
          self
            .id_to_sequence_number
            .get(&inscription_id.store())?
            .unwrap()
            .value();
        self
          .height_to_sequence_number
          .insert(&self.height, &sequence_number)?;
        self
          .satpoint_to_sequence_number
          .remove_all(&old_satpoint.store())?;

        (
          false,
          sequence_number,
        )
      }
      Origin::New {
        cursed,
        fee,
        hidden,
        parent,
        pointer: _,
        reinscription,
        unbound,
      } => {
        let inscription_number = if cursed {
          let number: i32 = self.cursed_inscription_count.try_into().unwrap();
          self.cursed_inscription_count += 1;

          // because cursed numbers start at -1
          -(number + 1)
        } else {
          let number: i32 = self.blessed_inscription_count.try_into().unwrap();
          self.blessed_inscription_count += 1;

          number
        };

        let sequence_number = self.next_sequence_number;
        self.next_sequence_number += 1;

        self
          .inscription_number_to_sequence_number
          .insert(inscription_number, sequence_number)?;

        let sat = if unbound {
          None
        } else {
          Self::calculate_sat(input_sat_ranges, flotsam.offset)
        };

        let mut charms = 0;

        if cursed {
          Charm::Cursed.set(&mut charms);
        }

        if reinscription {
          Charm::Reinscription.set(&mut charms);
        }

        if let Some(sat) = sat {
          if sat.nineball() {
            Charm::Nineball.set(&mut charms);
          }

          match sat.rarity() {
            Rarity::Common | Rarity::Mythic => {}
            Rarity::Uncommon => Charm::Uncommon.set(&mut charms),
            Rarity::Rare => Charm::Rare.set(&mut charms),
            Rarity::Epic => Charm::Epic.set(&mut charms),
            Rarity::Legendary => Charm::Legendary.set(&mut charms),
          }
        }

        if new_satpoint.outpoint == OutPoint::null() {
          Charm::Lost.set(&mut charms);
        }

        if unbound {
          Charm::Unbound.set(&mut charms);
        }

        if let Some(Sat(n)) = sat {
          self.sat_to_sequence_number.insert(&n, &sequence_number)?;
        }

        let parent = match parent {
          Some(parent_id) => {
            let parent_sequence_number = self
              .id_to_sequence_number
              .get(&parent_id.store())?
              .unwrap()
              .value();
            self
              .sequence_number_to_children
              .insert(parent_sequence_number, sequence_number)?;

            Some(parent_sequence_number)
          }
          None => None,
        };

        self.sequence_number_to_entry.insert(
          sequence_number,
          &InscriptionEntry {
            charms,
            fee,
            height: self.height,
            id: inscription_id,
            inscription_number,
            parent,
            sat,
            sequence_number,
            timestamp: self.timestamp,
          }
          .store(),
        )?;

        self
          .id_to_sequence_number
          .insert(&inscription_id.store(), sequence_number)?;

        if !hidden {
          self
            .home_inscriptions
            .insert(&sequence_number, inscription_id.store())?;

          if self.home_inscription_count == 100 {
            self.home_inscriptions.pop_first()?;
          } else {
            self.home_inscription_count += 1;
          }
        }

        (unbound, sequence_number)
      }
    };

    let satpoint = if unbound {
      let new_unbound_satpoint = SatPoint {
        outpoint: unbound_outpoint(),
        offset: self.unbound_inscriptions,
      };
      self.unbound_inscriptions += 1;
      new_unbound_satpoint.store()
    } else {
      new_satpoint.store()
    };

    self
      .satpoint_to_sequence_number
      .insert(&satpoint, sequence_number)?;
    self
      .sequence_number_to_satpoint
      .insert(sequence_number, &satpoint)?;

    Ok(())
  }
}<|MERGE_RESOLUTION|>--- conflicted
+++ resolved
@@ -138,11 +138,7 @@
 
         let inscribed_offset = inscribed_offsets.get(&offset);
 
-<<<<<<< HEAD
-        let curse = if self.ignore_cursed {
-=======
-        let curse = if self.height >= self.chain.jubilee_height() {
->>>>>>> 6e07786e
+        let curse = if self.ignore_cursed || self.height >= self.chain.jubilee_height() {
           None
         } else if inscription.payload.unrecognized_even_field {
           Some(Curse::UnrecognizedEvenField)
