--- conflicted
+++ resolved
@@ -115,14 +115,8 @@
 type Result<T> = std::result::Result<T, Error>;
 
 impl TransactionBuilder {
-<<<<<<< HEAD
   const ADDITIONAL_INPUT_VBYTES: f64 = 58.0;
   const ADDITIONAL_OUTPUT_VBYTES: f64 = 43.0;
-  const MAX_POSTAGE: Amount = Amount::from_sat(2 * 10_000);
-=======
-  const ADDITIONAL_INPUT_VBYTES: usize = 58;
-  const ADDITIONAL_OUTPUT_VBYTES: usize = 43;
->>>>>>> 53d77990
   const SCHNORR_SIGNATURE_SIZE: usize = 64;
   pub(crate) const DEFAULT_MAX_POSTAGE: Amount = Amount::from_sat(2 * 10_000);
   pub(crate) const DEFAULT_TARGET_POSTAGE: Amount = Amount::from_sat(10_000);
