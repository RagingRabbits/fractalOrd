//! Ordinal transaction construction is fraught.
//!
//! Ordinal-aware transaction construction has additional invariants,
//! constraints, and concerns in addition to those of normal, non-ordinal-aware
//! Bitcoin transactions.
//!
//! This module contains a `TransactionBuilder` struct that facilitates
//! constructing ordinal-aware transactions that take these additional
//! conditions into account.
//!
//! The external interfaces are
//! `TransactionBuilder::build_transaction_with_postage`, and
//! `TransactionBuilder::build_transaction_with_value`. Both return a
//! constructed transaction given the arguments, which include the outgoing sat
//! to send, the wallets current UTXOs and their sat ranges, and the
//! recipient's address.
//!
//! `TransactionBuilder::build_transaction_with_postage` ensures that the
//! outgoing value is at most 20,000 sats, reducing it to 10,000 sats if coin
//! selection requires adding excess value.
//!
//! `TransactionBuilder::build_transaction_with_value` ensures that the
//! outgoing value is exactly the requested amount,
//!
//! Internally, `TransactionBuilder` calls multiple methods that implement
//! transformations responsible for individual concerns, such as ensuring that
//! the transaction fee is paid, and that outgoing outputs aren't too large.
//!
//! This module is heavily tested. For all features of transaction
//! construction, there should be a positive test that checks that the feature
//! is implemented correctly, an assertion in the final `Transaction::build`
//! method that the built transaction is correct with respect to the feature,
//! and a test that the assertion fires as expected.

use {
  super::*,
  bitcoin::{
    blockdata::{locktime::PackedLockTime, witness::Witness},
    util::amount::Amount,
  },
  std::collections::{BTreeMap, BTreeSet},
};

#[derive(Debug, PartialEq)]
pub enum Error {
  DuplicateAddress(Address),
  Dust {
    output_value: Amount,
    dust_value: Amount,
  },
  NotEnoughCardinalUtxos,
  NotInWallet(SatPoint),
  OutOfRange(SatPoint, u64),
  UtxoContainsAdditionalInscription {
    outgoing_satpoint: SatPoint,
    inscribed_satpoint: SatPoint,
    inscription_id: InscriptionId,
  },
  ValueOverflow,
}

#[derive(Debug, PartialEq)]
enum Target {
  Value(Amount),
  Postage,
}

impl fmt::Display for Error {
  fn fmt(&self, f: &mut fmt::Formatter<'_>) -> fmt::Result {
    match self {
      Error::Dust {
        output_value,
        dust_value,
      } => write!(f, "output value is below dust value: {output_value} < {dust_value}"),
      Error::NotInWallet(outgoing_satpoint) => write!(f, "outgoing satpoint {outgoing_satpoint} not in wallet"),
      Error::OutOfRange(outgoing_satpoint, maximum) => write!(f, "outgoing satpoint {outgoing_satpoint} offset higher than maximum {maximum}"),
      Error::NotEnoughCardinalUtxos => write!(
        f,
        "wallet does not contain enough cardinal UTXOs, please add additional funds to wallet."
      ),
      Error::UtxoContainsAdditionalInscription {
        outgoing_satpoint,
        inscribed_satpoint,
        inscription_id,
      } => write!(
        f,
        "cannot send {outgoing_satpoint} without also sending inscription {inscription_id} at {inscribed_satpoint}"
      ),
      Error::ValueOverflow => write!(f, "arithmetic overflow calculating value"),
      Error::DuplicateAddress(address) => write!(f, "duplicate input address: {address}"),
    }
  }
}

impl std::error::Error for Error {}

#[derive(Debug)]
pub struct TransactionBuilder {
  amounts: BTreeMap<OutPoint, Amount>,
  change_addresses: BTreeSet<Address>,
  fee_rate: FeeRate,
  inputs: Vec<OutPoint>,
  inscriptions: BTreeMap<SatPoint, InscriptionId>,
  outgoing: SatPoint,
  outputs: Vec<(Address, Amount)>,
<<<<<<< HEAD
  recipient: Address,
  alignment: Option<Address>,
  unused_change_addresses: Vec<Address>,
  utxos: BTreeSet<OutPoint>,
  target: Target,
  target_postage: Amount,
  max_postage: Amount,
=======
  recipient: Vec<Address>,
  unused_change_addresses: Vec<Address>,
  utxos: BTreeSet<OutPoint>,
  target: Vec<Target>,
  current_output: usize,
  padding_outputs: usize,
>>>>>>> 21b3bd47
}

type Result<T> = std::result::Result<T, Error>;

impl TransactionBuilder {
  const ADDITIONAL_INPUT_VBYTES: f64 = 58.0;
  const ADDITIONAL_OUTPUT_VBYTES: f64 = 43.0;
  const SCHNORR_SIGNATURE_SIZE: usize = 64;
  pub(crate) const DEFAULT_MAX_POSTAGE: Amount = Amount::from_sat(2 * 10_000);
  pub(crate) const DEFAULT_TARGET_POSTAGE: Amount = Amount::from_sat(10_000);

  pub fn build_transaction_with_postage(
    outgoing: SatPoint,
    inscriptions: BTreeMap<SatPoint, InscriptionId>,
    amounts: BTreeMap<OutPoint, Amount>,
    recipient: Address,
    alignment: Option<Address>,
    change: [Address; 2],
    fee_rate: FeeRate,
    target_postage: Amount,
    max_postage: Amount,
  ) -> Result<Transaction> {
    Self::new(
      outgoing,
      inscriptions,
      amounts,
<<<<<<< HEAD
      recipient,
      alignment,
      change,
      fee_rate,
      Target::Postage,
      target_postage,
      max_postage,
=======
      vec![recipient],
      change,
      fee_rate,
      vec![Target::Postage],
>>>>>>> 21b3bd47
    )?
    .build_transaction()
  }

  pub fn build_transaction_with_value(
    outgoing: SatPoint,
    inscriptions: BTreeMap<SatPoint, InscriptionId>,
    amounts: BTreeMap<OutPoint, Amount>,
    recipient: Address,
    alignment: Option<Address>,
    change: [Address; 2],
    fee_rate: FeeRate,
    output_value: Amount,
  ) -> Result<Transaction> {
    let dust_value = recipient.script_pubkey().dust_value();

    if output_value < dust_value {
      return Err(Error::Dust {
        output_value,
        dust_value,
      });
    }

    Self::new(
      outgoing,
      inscriptions,
      amounts,
      vec![recipient],
      change,
      fee_rate,
      vec![Target::Value(output_value)],
    )?
    .build_transaction()
  }

  pub fn build_transaction_with_values(
    outgoing: SatPoint,
    inscriptions: BTreeMap<SatPoint, InscriptionId>,
    amounts: BTreeMap<OutPoint, Amount>,
    recipient: Vec<Address>,
    change: [Address; 2],
    fee_rate: FeeRate,
    output_value: Vec<Amount>,
  ) -> Result<Transaction> {
    for (recipient, output_value) in recipient.iter().zip(output_value.clone()) {
      let dust_value = recipient.script_pubkey().dust_value();

      if output_value < dust_value {
        return Err(Error::Dust {
          output_value,
          dust_value,
        });
      }
    }

    Self::new(
      outgoing,
      inscriptions,
      amounts,
      recipient,
      alignment,
      change,
      fee_rate,
<<<<<<< HEAD
      Target::Value(output_value),
      Amount::from_sat(0),
      Amount::from_sat(0),
=======
      output_value.iter().map(|output_value| Target::Value(*output_value)).collect(),
>>>>>>> 21b3bd47
    )?
    .build_transaction()
  }

  fn build_transaction(self) -> Result<Transaction> {
    self
      .select_outgoing()?
      .align_outgoing()
      .pad_alignment_output()?
      .add_value()?
      .strip_value()
      .deduct_fee()
      .build()
  }

  fn new(
    outgoing: SatPoint,
    inscriptions: BTreeMap<SatPoint, InscriptionId>,
    amounts: BTreeMap<OutPoint, Amount>,
<<<<<<< HEAD
    recipient: Address,
    alignment: Option<Address>,
    change: [Address; 2],
    fee_rate: FeeRate,
    target: Target,
    target_postage: Amount,
    max_postage: Amount,
=======
    recipient: Vec<Address>,
    change: [Address; 2],
    fee_rate: FeeRate,
    target: Vec<Target>,
>>>>>>> 21b3bd47
  ) -> Result<Self> {
    for recipient in recipient.clone() {
      if change.contains(&recipient) {
        return Err(Error::DuplicateAddress(recipient));
      }
    }

    if change[0] == change[1] {
      return Err(Error::DuplicateAddress(change[0].clone()));
    }

    Ok(Self {
      utxos: amounts.keys().cloned().collect(),
      amounts,
      change_addresses: change.iter().cloned().collect(),
      fee_rate,
      inputs: Vec::new(),
      inscriptions,
      outgoing,
      outputs: Vec::new(),
      recipient,
      alignment,
      unused_change_addresses: change.to_vec(),
      target,
<<<<<<< HEAD
      target_postage,
      max_postage,
=======
      current_output: 0,
      padding_outputs: 0,
>>>>>>> 21b3bd47
    })
  }

  fn select_outgoing(mut self) -> Result<Self> {
    let dust_limit = self
      .unused_change_addresses
      .last()
      .unwrap()
      .script_pubkey()
      .dust_value()
      .to_sat();
    for (inscribed_satpoint, inscription_id) in self.inscriptions.iter().rev() {
      if self.outgoing.outpoint == inscribed_satpoint.outpoint
        && self.outgoing.offset != inscribed_satpoint.offset
        && self.outgoing.offset < inscribed_satpoint.offset + dust_limit
      {
        return Err(Error::UtxoContainsAdditionalInscription {
          outgoing_satpoint: self.outgoing,
          inscribed_satpoint: *inscribed_satpoint,
          inscription_id: *inscription_id,
        });
      }
    }

    let amount = *self
      .amounts
      .get(&self.outgoing.outpoint)
      .ok_or(Error::NotInWallet(self.outgoing))?;

    if self.outgoing.offset >= amount.to_sat() {
      return Err(Error::OutOfRange(self.outgoing, amount.to_sat() - 1));
    }

    self.utxos.remove(&self.outgoing.outpoint);
    self.inputs.push(self.outgoing.outpoint);
    let mut available = amount;
    for (recipient, target) in self.recipient.iter().zip(self.target.iter()) {
      let value = match target {
        Target::Postage => recipient.script_pubkey().dust_value(),
        Target::Value(value) => *value,
      };
      if available < value {
        self.outputs.push((recipient.clone(), available));
        available = Amount::from_sat(0);
      } else {
        if self.current_output == self.recipient.len() - 1 {
          self.outputs.push((recipient.clone(), available));
          break;
        } else {
          self.outputs.push((recipient.clone(), value));
          available -= value;
        }
        self.current_output += 1;
      }
    }

    tprintln!(
      "selected outgoing outpoint {} with value {}",
      self.outgoing.outpoint,
      amount.to_sat()
    );

    Ok(self)
  }

  fn align_outgoing(mut self) -> Self {
    assert_eq!(self.outputs.len(), self.recipient.len(), "invariant: same number of outputs as recipients");

    assert_eq!(
      self.outputs[0].0, self.recipient[0],
      "invariant: first output is recipient"
    );

    let sat_offset = self.calculate_sat_offset();
    if sat_offset == 0 {
      tprintln!("outgoing is aligned");
    } else {
      tprintln!("aligned outgoing with {sat_offset} sat padding output");
      self.outputs.insert(
        0,
        (
          match self.alignment.clone() {
            Some(alignment) => alignment,
            None => self
              .unused_change_addresses
              .pop()
              .expect("not enough change addresses"),
          },
          Amount::from_sat(sat_offset),
        ),
      );
      self.padding_outputs = 1;
      let mut debit = Amount::from_sat(sat_offset);
      loop {
        if self.outputs[self.current_output + self.padding_outputs].1 < debit {
          debit -= self.outputs[self.current_output + self.padding_outputs].1;
          self.outputs[self.current_output + self.padding_outputs].1 = Amount::from_sat(0);
          self.current_output -= 1;
        } else {
          self.outputs[self.current_output + self.padding_outputs].1 -= debit;
          break;
        }
      }
    }

    self
  }

  fn pad_alignment_output(mut self) -> Result<Self> {
    if self.outputs[0].0 == self.recipient[0] {
      tprintln!("no alignment output");
    } else {
<<<<<<< HEAD
      let dust_limit = self
        .unused_change_addresses
        .last()
        .unwrap()
        .script_pubkey()
        .dust_value();
=======
      let dust_limit = self.recipient[0].script_pubkey().dust_value();
>>>>>>> 21b3bd47
      if self.outputs[0].1 >= dust_limit {
        tprintln!("no padding needed");
      } else {
        while self.outputs[0].1 < dust_limit {
          let (utxo, size) = self.select_cardinal_utxo(dust_limit - self.outputs[0].1, true)?; // prefer smaller utxos to tidy dust outputs
          self.inputs.insert(0, utxo);
          self.outputs[0].1 += size;
          tprintln!(
            "padded alignment output to {} with additional {size} sat input",
            self.outputs[0].1
          );
        }
      }
    }

    Ok(self)
  }

  fn add_value(mut self) -> Result<Self> {
    let estimated_fee = self.estimate_fee();

    let min_value = self.recipient.iter().zip(self.target.iter()).map(|(recipient, target)| match target {
      Target::Postage => recipient.script_pubkey().dust_value(),
      Target::Value(value) => *value,
    }).sum::<Amount>();

    let total = min_value
      .checked_add(estimated_fee)
      .ok_or(Error::ValueOverflow)?;

<<<<<<< HEAD
    if let Some(mut deficit) = total.checked_sub(self.outputs.last().unwrap().1) {
      while deficit > Amount::ZERO {
        let additional_fee = self.fee_rate.fee(Self::ADDITIONAL_INPUT_VBYTES);
=======
    let have;
    if self.padding_outputs == 0 {
      have = self.outputs.clone().iter().map(|output| output.1).sum();
    } else {
      have = self.outputs.clone().iter().skip(1).map(|output| output.1).sum();
    }

    if let Some(deficit) = total.checked_sub(have) {
      if deficit > Amount::ZERO {
>>>>>>> 21b3bd47
        let needed = deficit
          .checked_add(additional_fee)
          .ok_or(Error::ValueOverflow)?;
        let (utxo, value) = self.select_cardinal_utxo(needed, false)?; // prefer utxos that fill the needed amount
        let benefit = value
          .checked_sub(additional_fee)
          .ok_or(Error::NotEnoughCardinalUtxos)?;
        self.inputs.push(utxo);
<<<<<<< HEAD
        self.outputs.last_mut().unwrap().1 += value;
        if benefit > deficit {
          tprintln!("added {value} sat input to cover {deficit} sat deficit");
          deficit = Amount::ZERO;
        } else {
          tprintln!("added {value} sat input to reduce {deficit} sat deficit by {benefit} sat");
          deficit -= benefit;
        }
=======
        let mut available = value;
        while self.current_output < self.recipient.len() {
          let demand = match self.target[self.current_output] {
            Target::Postage => self.recipient[self.current_output].script_pubkey().dust_value(),
            Target::Value(value) => value,
          };
          let existing = self.outputs[self.current_output + self.padding_outputs].1;
          if available < demand - existing {
            self.outputs[self.current_output + self.padding_outputs].1 += available;
            break;
          } else {
            if self.current_output == self.recipient.len() - 1 {
              self.outputs[self.current_output + self.padding_outputs].1 += available;
              break;
            } else {
              self.outputs[self.current_output + self.padding_outputs].1 += demand - existing;
              available -= demand - existing;
            }
            self.current_output += 1;
          }
        }
        tprintln!("added {value} sat input to cover {deficit} sat deficit");
>>>>>>> 21b3bd47
      }
    }

    Ok(self)
  }

  fn strip_value(mut self) -> Self {
    let sat_offset = self.calculate_sat_offset();

    let total_output_amount = self
      .outputs
      .iter()
      .map(|(_address, amount)| *amount)
      .sum::<Amount>();

    for recipient in self.recipient.iter() {
      self
        .outputs
        .iter()
        .find(|(address, _amount)| *address == *recipient)
        .expect("couldn't find output that contains the index");
    }

    let value = total_output_amount - Amount::from_sat(sat_offset);
    if let Some(excess) = value.checked_sub(self.fee_rate.fee(self.estimate_vbytes())) {
<<<<<<< HEAD
      let (max, target) = match self.target {
        Target::Postage => (self.max_postage, self.target_postage),
        Target::Value(value) => (value, value),
      };
=======
      let (max, target) = self.target.iter().map(|target| match target {
        Target::Postage => (Self::MAX_POSTAGE, Self::TARGET_POSTAGE),
        Target::Value(value) => (*value, *value),
      }).reduce(|(a, b), (c, d)| (a + c, b + d)).unwrap();
>>>>>>> 21b3bd47

      if excess > max
        && value.checked_sub(target).unwrap()
          > self
            .unused_change_addresses
            .last()
            .unwrap()
            .script_pubkey()
            .dust_value()
            + self
              .fee_rate
              .fee(self.estimate_vbytes() + Self::ADDITIONAL_OUTPUT_VBYTES)
      {
        tprintln!("stripped {} sats", (value - target).to_sat());
        self.outputs.last_mut().expect("no outputs found").1 -= value - target;
        self.outputs.push((
          self
            .unused_change_addresses
            .pop()
            .expect("not enough change addresses"),
          value - target,
        ));
      }
    }

    self
  }

  fn deduct_fee(mut self) -> Self {
    let sat_offset = self.calculate_sat_offset();

    let fee = self.estimate_fee();

    let total_output_amount = self
      .outputs
      .iter()
      .map(|(_address, amount)| *amount)
      .sum::<Amount>();

    let (_address, last_output_amount) = self
      .outputs
      .last_mut()
      .expect("No output to deduct fee from");

    assert!(
      total_output_amount.checked_sub(fee).unwrap() > Amount::from_sat(sat_offset),
      "invariant: deducting fee does not consume sat",
    );

    assert!(
      *last_output_amount >= fee,
      "invariant: last output can pay fee: {} {}",
      *last_output_amount,
      fee,
    );

    *last_output_amount -= fee;

    self
  }

  /// Estimate the size in virtual bytes of the transaction under construction.
  /// We initialize wallets with taproot descriptors only, so we know that all
  /// inputs are taproot key path spends, which allows us to know that witnesses
  /// will all consist of single Schnorr signatures.
  fn estimate_vbytes(&self) -> f64 {
    Self::estimate_vbytes_with(
      self.inputs.len(),
      self
        .outputs
        .iter()
        .map(|(address, _amount)| address)
        .cloned()
        .collect(),
    )
  }

  fn estimate_vbytes_with(inputs: usize, outputs: Vec<Address>) -> f64 {
    let t = Transaction {
      version: 1,
      lock_time: PackedLockTime::ZERO,
      input: (0..inputs)
        .map(|_| TxIn {
          previous_output: OutPoint::null(),
          script_sig: Script::new(),
          sequence: Sequence::ENABLE_RBF_NO_LOCKTIME,
          witness: Witness::from_vec(vec![vec![0; TransactionBuilder::SCHNORR_SIGNATURE_SIZE]]),
        })
        .collect(),
      output: outputs
        .into_iter()
        .map(|address| TxOut {
          value: 0,
          script_pubkey: address.script_pubkey(),
        })
        .collect(),
    };

    t.weight() as f64 / 4.0
  }

  fn estimate_fee(&self) -> Amount {
    // println!("size {} weight {}", self.estimate_vbytes(),
    self.fee_rate.fee(self.estimate_vbytes())
  }

  fn build(self) -> Result<Transaction> {
    let recipient: Vec<Script> = self.recipient.iter().map(|recipient| recipient.script_pubkey()).collect();
    let transaction = Transaction {
      version: 1,
      lock_time: PackedLockTime::ZERO,
      input: self
        .inputs
        .iter()
        .map(|outpoint| TxIn {
          previous_output: *outpoint,
          script_sig: Script::new(),
          sequence: Sequence::ENABLE_RBF_NO_LOCKTIME,
          witness: Witness::new(),
        })
        .collect(),
      output: self
        .outputs
        .iter()
        .map(|(address, amount)| TxOut {
          value: amount.to_sat(),
          script_pubkey: address.script_pubkey(),
        })
        .collect(),
    };

    assert_eq!(
      self
        .amounts
        .iter()
        .filter(|(outpoint, amount)| *outpoint == &self.outgoing.outpoint
          && self.outgoing.offset < amount.to_sat())
        .count(),
      1,
      "invariant: outgoing sat is contained in utxos"
    );

    assert_eq!(
      transaction
        .input
        .iter()
        .filter(|tx_in| tx_in.previous_output == self.outgoing.outpoint)
        .count(),
      1,
      "invariant: inputs spend outgoing sat"
    );

    let mut sat_offset = 0;
    let mut found = false;
    for tx_in in &transaction.input {
      if tx_in.previous_output == self.outgoing.outpoint {
        sat_offset += self.outgoing.offset;
        found = true;
        break;
      } else {
        sat_offset += self.amounts[&tx_in.previous_output].to_sat();
      }
    }
    assert!(found, "invariant: outgoing sat is found in inputs");

    let mut output_end = 0;
    let mut found = false;
    for tx_out in &transaction.output {
      output_end += tx_out.value;
      if output_end > sat_offset {
        assert_eq!(
          tx_out.script_pubkey, recipient[0],
          "invariant: outgoing sat is sent to first recipient"
        );
        found = true;
        break;
      }
    }
    assert!(found, "invariant: outgoing sat is found in outputs");

    for recipient in self.recipient.iter() {
      assert_eq!(
        transaction
          .output
          .iter()
          .filter(|tx_out| tx_out.script_pubkey == recipient.script_pubkey())
          .count(),
        1,
        "invariant: recipient address appears exactly once in outputs",
      );
    }

    assert!(
      self
        .change_addresses
        .iter()
        .map(|change_address| transaction
          .output
          .iter()
          .filter(|tx_out| tx_out.script_pubkey == change_address.script_pubkey())
          .count())
        .all(|count| count <= 1),
      "invariant: change addresses appear at most once in outputs",
    );

<<<<<<< HEAD
    let mut offset = 0;
    for output in &transaction.output {
      if output.script_pubkey == self.recipient.script_pubkey() {
        let slop = self.fee_rate.fee(Self::ADDITIONAL_OUTPUT_VBYTES);

        match self.target {
          Target::Postage => {
            assert!(
              Amount::from_sat(output.value) <= self.max_postage + slop,
              "invariant: excess postage is stripped"
            );
=======
    for (recipient, target) in self.recipient.iter().zip(self.target) {
      let mut offset = 0;
      for output in &transaction.output {
        if output.script_pubkey == recipient.script_pubkey() {
          let slop = self.fee_rate.fee(Self::ADDITIONAL_OUTPUT_VBYTES);

          match target {
            Target::Postage => {
              assert!(
                Amount::from_sat(output.value) <= Self::MAX_POSTAGE + slop,
                "invariant: excess postage is stripped"
              );
            }
            Target::Value(value) => {
              assert!(
                Amount::from_sat(output.value).checked_sub(value).unwrap()
                  <= self
                    .change_addresses
                    .iter()
                    .map(|address| address.script_pubkey().dust_value())
                    .max()
                    .unwrap_or_default()
                    + slop,
                "invariant: output equals target value",
              );
            }
>>>>>>> 21b3bd47
          }
          if output.script_pubkey == self.recipient[0].script_pubkey() {
          assert_eq!(
            offset, sat_offset,
            "invariant: sat is at first position in first recipient output"
          );
          }
        } else {
          assert!(
            self
              .change_addresses
              .iter()
              .any(|change_address| change_address.script_pubkey() == output.script_pubkey) ||
            self
              .recipient
              .iter()
              .any(|recipient| recipient.script_pubkey() == output.script_pubkey),
            "invariant: all outputs are either change or recipient: unrecognized output {}",
            output.script_pubkey
          );
        }
<<<<<<< HEAD
        assert_eq!(
          offset, sat_offset,
          "invariant: sat is at first position in recipient output"
        );
      } else if self.alignment.is_none()
        || (self.alignment.is_some()
          && output.script_pubkey != self.alignment.as_ref().unwrap().script_pubkey())
      {
        assert!(
          self
            .change_addresses
            .iter()
            .any(|change_address| change_address.script_pubkey() == output.script_pubkey),
          "invariant: all outputs are either change or recipient: unrecognized output {}",
          output.script_pubkey
        );
=======
        offset += output.value;
>>>>>>> 21b3bd47
      }
    }

    let mut actual_fee = Amount::ZERO;
    for input in &transaction.input {
      actual_fee += self.amounts[&input.previous_output];
    }
    for output in &transaction.output {
      actual_fee -= Amount::from_sat(output.value);
    }

    let mut modified_tx = transaction.clone();
    for input in &mut modified_tx.input {
      input.witness = Witness::from_vec(vec![vec![0; 64]]);
    }
    let expected_fee = self.fee_rate.fee(modified_tx.weight() as f64 / 4.0);

    assert_eq!(
      actual_fee, expected_fee,
      "invariant: fee estimation is correct",
    );

    for tx_out in &transaction.output {
      assert!(
        Amount::from_sat(tx_out.value) >= tx_out.script_pubkey.dust_value(),
        "invariant: all outputs are above dust limit",
      );
    }

    Ok(transaction)
  }

  fn calculate_sat_offset(&self) -> u64 {
    let mut sat_offset = 0;
    for outpoint in &self.inputs {
      if *outpoint == self.outgoing.outpoint {
        return sat_offset + self.outgoing.offset;
      } else {
        sat_offset += self.amounts[outpoint].to_sat();
      }
    }

    panic!("Could not find outgoing sat in inputs");
  }

  fn select_cardinal_utxo(
    &mut self,
    target_value: Amount,
    prefer_under: bool,
  ) -> Result<(OutPoint, Amount)> {
    let mut found = None;
    let mut best = Amount::ZERO;

    tprintln!(
      "looking for {} cardinal worth {target_value}",
      if prefer_under { "smaller" } else { "bigger" }
    );

    let inscribed_utxos = self
      .inscriptions
      .keys()
      .map(|satpoint| satpoint.outpoint)
      .collect::<BTreeSet<OutPoint>>();

    for utxo in &self.utxos {
      if inscribed_utxos.contains(utxo) {
        continue;
      }

      let value = self.amounts[utxo];

      if prefer_under {
        // prefer an output smaller than the target over one bigger than it
        if best == Amount::ZERO {
          found = Some((*utxo, value));
          best = value;
        } else if best <= target_value {
          if value <= target_value && value > best {
            found = Some((*utxo, value));
            best = value;
          }
        } else if value <= target_value || value < best {
          found = Some((*utxo, value));
          best = value;
        }
      } else {
        // prefer an output bigger than the target over one smaller than it
        if best >= target_value {
          if value >= target_value && value < best {
            found = Some((*utxo, value));
            best = value;
          }
        } else if value >= target_value || value > best {
          found = Some((*utxo, value));
          best = value;
        }
      }
    }

    let (utxo, value) = found.ok_or(Error::NotEnoughCardinalUtxos)?;

    self.utxos.remove(&utxo);
    tprintln!("found cardinal worth {}", value);

    Ok((utxo, value))
  }
}

#[cfg(test)]
mod tests {
  use {super::Error, super::*};

  #[test]
  fn select_sat() {
    let mut utxos = vec![
      (outpoint(1), Amount::from_sat(5_000)),
      (outpoint(2), Amount::from_sat(49 * COIN_VALUE)),
      (outpoint(3), Amount::from_sat(2_000)),
    ];

    let tx_builder = TransactionBuilder::new(
      satpoint(2, 0),
      BTreeMap::new(),
      utxos.clone().into_iter().collect(),
<<<<<<< HEAD
      recipient(),
      None,
      [change(0), change(1)],
      FeeRate::try_from(1.0).unwrap(),
      Target::Postage,
      TransactionBuilder::DEFAULT_TARGET_POSTAGE,
      TransactionBuilder::DEFAULT_MAX_POSTAGE,
    )
=======
      vec![recipient()],
      [change(0), change(1)],
      FeeRate::try_from(1.0).unwrap(),
      vec![Target::Postage],
   )
>>>>>>> 21b3bd47
    .unwrap()
    .select_outgoing()
    .unwrap();

    utxos.remove(1);
    assert_eq!(
      tx_builder.utxos,
      utxos.iter().map(|(outpoint, _ranges)| *outpoint).collect()
    );
    assert_eq!(tx_builder.inputs, [outpoint(2)]);
    assert_eq!(
      tx_builder.outputs,
      [(
        recipient(),
        Amount::from_sat(100 * COIN_VALUE - 51 * COIN_VALUE)
      )]
    )
  }

  #[test]
  fn tx_builder_to_transaction() {
    let mut amounts = BTreeMap::new();
    amounts.insert(outpoint(1), Amount::from_sat(5_000));
    amounts.insert(outpoint(2), Amount::from_sat(5_000));
    amounts.insert(outpoint(3), Amount::from_sat(2_000));

    let tx_builder = TransactionBuilder {
      amounts,
      fee_rate: FeeRate::try_from(1.0).unwrap(),
      utxos: BTreeSet::new(),
      outgoing: satpoint(1, 0),
      inscriptions: BTreeMap::new(),
<<<<<<< HEAD
      recipient: recipient(),
      alignment: None,
=======
      recipient: vec![recipient()],
>>>>>>> 21b3bd47
      unused_change_addresses: vec![change(0), change(1)],
      change_addresses: vec![change(0), change(1)].into_iter().collect(),
      inputs: vec![outpoint(1), outpoint(2), outpoint(3)],
      outputs: vec![
        (recipient(), Amount::from_sat(5_000)),
        (change(0), Amount::from_sat(5_000)),
        (change(1), Amount::from_sat(1_724)),
      ],
<<<<<<< HEAD
      target: Target::Postage,
      target_postage: TransactionBuilder::DEFAULT_TARGET_POSTAGE,
      max_postage: TransactionBuilder::DEFAULT_MAX_POSTAGE,
=======
      target: vec![Target::Postage],
      current_output: 0,
      padding_outputs: 0,
>>>>>>> 21b3bd47
    };

    pretty_assert_eq!(
      tx_builder.build(),
      Ok(Transaction {
        version: 1,
        lock_time: PackedLockTime::ZERO,
        input: vec![tx_in(outpoint(1)), tx_in(outpoint(2)), tx_in(outpoint(3))],
        output: vec![
          tx_out(5_000, recipient()),
          tx_out(5_000, change(0)),
          tx_out(1_724, change(1))
        ],
      })
    )
  }

  #[test]
  fn transactions_are_rbf() {
    let utxos = vec![(outpoint(1), Amount::from_sat(5_000))];

    assert!(TransactionBuilder::build_transaction_with_postage(
      satpoint(1, 0),
      BTreeMap::new(),
      utxos.into_iter().collect(),
      recipient(),
      None,
      [change(0), change(1)],
      FeeRate::try_from(1.0).unwrap(),
      TransactionBuilder::DEFAULT_TARGET_POSTAGE,
      TransactionBuilder::DEFAULT_MAX_POSTAGE,
    )
    .unwrap()
    .is_explicitly_rbf())
  }

  #[test]
  fn deduct_fee() {
    let utxos = vec![(outpoint(1), Amount::from_sat(5_000))];

    pretty_assert_eq!(
      TransactionBuilder::build_transaction_with_postage(
        satpoint(1, 0),
        BTreeMap::new(),
        utxos.into_iter().collect(),
        recipient(),
        None,
        [change(0), change(1)],
        FeeRate::try_from(1.0).unwrap(),
        TransactionBuilder::DEFAULT_TARGET_POSTAGE,
        TransactionBuilder::DEFAULT_MAX_POSTAGE,
      ),
      Ok(Transaction {
        version: 1,
        lock_time: PackedLockTime::ZERO,
        input: vec![tx_in(outpoint(1))],
        output: vec![tx_out(4901, recipient())],
      })
    )
  }

  #[test]
  #[should_panic(expected = "invariant: deducting fee does not consume sat")]
  fn invariant_deduct_fee_does_not_consume_sat() {
    let utxos = vec![(outpoint(1), Amount::from_sat(5_000))];

    TransactionBuilder::new(
      satpoint(1, 4_950),
      BTreeMap::new(),
      utxos.into_iter().collect(),
<<<<<<< HEAD
      recipient(),
      None,
      [change(0), change(1)],
      FeeRate::try_from(1.0).unwrap(),
      Target::Postage,
      TransactionBuilder::DEFAULT_TARGET_POSTAGE,
      TransactionBuilder::DEFAULT_MAX_POSTAGE,
=======
      vec![recipient()],
      [change(0), change(1)],
      FeeRate::try_from(1.0).unwrap(),
      vec![Target::Postage],
>>>>>>> 21b3bd47
    )
    .unwrap()
    .select_outgoing()
    .unwrap()
    .align_outgoing()
    .strip_value()
    .deduct_fee();
  }

  #[test]
  fn additional_postage_added_when_required() {
    let utxos = vec![
      (outpoint(1), Amount::from_sat(5_000)),
      (outpoint(2), Amount::from_sat(5_000)),
    ];

    pretty_assert_eq!(
      TransactionBuilder::build_transaction_with_postage(
        satpoint(1, 4_950),
        BTreeMap::new(),
        utxos.into_iter().collect(),
        recipient(),
        None,
        [change(0), change(1)],
        FeeRate::try_from(1.0).unwrap(),
        TransactionBuilder::DEFAULT_TARGET_POSTAGE,
        TransactionBuilder::DEFAULT_MAX_POSTAGE,
      ),
      Ok(Transaction {
        version: 1,
        lock_time: PackedLockTime::ZERO,
        input: vec![tx_in(outpoint(1)), tx_in(outpoint(2))],
        output: vec![tx_out(4_950, change(1)), tx_out(4_862, recipient())],
      })
    )
  }

  #[test]
  fn insufficient_padding_to_add_postage_no_utxos() {
    let utxos = vec![(outpoint(1), Amount::from_sat(5_000))];

    pretty_assert_eq!(
      TransactionBuilder::build_transaction_with_postage(
        satpoint(1, 4_950),
        BTreeMap::new(),
        utxos.into_iter().collect(),
        recipient(),
        None,
        [change(0), change(1)],
        FeeRate::try_from(1.0).unwrap(),
        TransactionBuilder::DEFAULT_TARGET_POSTAGE,
        TransactionBuilder::DEFAULT_MAX_POSTAGE,
      ),
      Err(Error::NotEnoughCardinalUtxos),
    )
  }

  #[test]
  fn insufficient_padding_to_add_postage_small_utxos() {
    let utxos = vec![
      (outpoint(1), Amount::from_sat(5_000)),
      (outpoint(2), Amount::from_sat(1)),
    ];

    pretty_assert_eq!(
      TransactionBuilder::build_transaction_with_postage(
        satpoint(1, 4_950),
        BTreeMap::new(),
        utxos.into_iter().collect(),
        recipient(),
        None,
        [change(0), change(1)],
        FeeRate::try_from(1.0).unwrap(),
        TransactionBuilder::DEFAULT_TARGET_POSTAGE,
        TransactionBuilder::DEFAULT_MAX_POSTAGE,
      ),
      Err(Error::NotEnoughCardinalUtxos),
    )
  }

  #[test]
  fn excess_additional_postage_is_stripped() {
    let utxos = vec![
      (outpoint(1), Amount::from_sat(5_000)),
      (outpoint(2), Amount::from_sat(25_000)),
    ];

    pretty_assert_eq!(
      TransactionBuilder::build_transaction_with_postage(
        satpoint(1, 4_950),
        BTreeMap::new(),
        utxos.into_iter().collect(),
        recipient(),
        None,
        [change(0), change(1)],
        FeeRate::try_from(1.0).unwrap(),
        TransactionBuilder::DEFAULT_TARGET_POSTAGE,
        TransactionBuilder::DEFAULT_MAX_POSTAGE,
      ),
      Ok(Transaction {
        version: 1,
        lock_time: PackedLockTime::ZERO,
        input: vec![tx_in(outpoint(1)), tx_in(outpoint(2))],
        output: vec![
          tx_out(4_950, change(1)),
          tx_out(TransactionBuilder::DEFAULT_TARGET_POSTAGE.to_sat(), recipient()),
          tx_out(14_831, change(0)),
        ],
      })
    )
  }

  #[test]
  #[should_panic(expected = "invariant: outgoing sat is contained in utxos")]
  fn invariant_satpoint_outpoint_is_contained_in_utxos() {
    TransactionBuilder::new(
      satpoint(2, 0),
      BTreeMap::new(),
      vec![(outpoint(1), Amount::from_sat(4))]
        .into_iter()
        .collect(),
<<<<<<< HEAD
      recipient(),
      None,
      [change(0), change(1)],
      FeeRate::try_from(1.0).unwrap(),
      Target::Postage,
      TransactionBuilder::DEFAULT_TARGET_POSTAGE,
      TransactionBuilder::DEFAULT_MAX_POSTAGE,
=======
      vec![recipient()],
      [change(0), change(1)],
      FeeRate::try_from(1.0).unwrap(),
      vec![Target::Postage],
>>>>>>> 21b3bd47
    )
    .unwrap()
    .build()
    .unwrap();
  }

  #[test]
  #[should_panic(expected = "invariant: outgoing sat is contained in utxos")]
  fn invariant_satpoint_offset_is_contained_in_utxos() {
    TransactionBuilder::new(
      satpoint(1, 4),
      BTreeMap::new(),
      vec![(outpoint(1), Amount::from_sat(4))]
        .into_iter()
        .collect(),
<<<<<<< HEAD
      recipient(),
      None,
      [change(0), change(1)],
      FeeRate::try_from(1.0).unwrap(),
      Target::Postage,
      TransactionBuilder::DEFAULT_TARGET_POSTAGE,
      TransactionBuilder::DEFAULT_MAX_POSTAGE,
=======
      vec![recipient()],
      [change(0), change(1)],
      FeeRate::try_from(1.0).unwrap(),
      vec![Target::Postage],
>>>>>>> 21b3bd47
    )
    .unwrap()
    .build()
    .unwrap();
  }

  #[test]
  #[should_panic(expected = "invariant: inputs spend outgoing sat")]
  fn invariant_inputs_spend_sat() {
    TransactionBuilder::new(
      satpoint(1, 2),
      BTreeMap::new(),
      vec![(outpoint(1), Amount::from_sat(5))]
        .into_iter()
        .collect(),
<<<<<<< HEAD
      recipient(),
      None,
      [change(0), change(1)],
      FeeRate::try_from(1.0).unwrap(),
      Target::Postage,
      TransactionBuilder::DEFAULT_TARGET_POSTAGE,
      TransactionBuilder::DEFAULT_MAX_POSTAGE,
=======
      vec![recipient()],
      [change(0), change(1)],
      FeeRate::try_from(1.0).unwrap(),
      vec![Target::Postage],
>>>>>>> 21b3bd47
    )
    .unwrap()
    .build()
    .unwrap();
  }

  #[test]
  #[should_panic(expected = "invariant: outgoing sat is sent to first recipient")]
  fn invariant_sat_is_sent_to_recipient() {
    let mut builder = TransactionBuilder::new(
      satpoint(1, 2),
      BTreeMap::new(),
      vec![(outpoint(1), Amount::from_sat(5))]
        .into_iter()
        .collect(),
<<<<<<< HEAD
      recipient(),
      None,
      [change(0), change(1)],
      FeeRate::try_from(1.0).unwrap(),
      Target::Postage,
      TransactionBuilder::DEFAULT_TARGET_POSTAGE,
      TransactionBuilder::DEFAULT_MAX_POSTAGE,
=======
      vec![recipient()],
      [change(0), change(1)],
      FeeRate::try_from(1.0).unwrap(),
      vec![Target::Postage],
>>>>>>> 21b3bd47
    )
    .unwrap()
    .select_outgoing()
    .unwrap();

    builder.outputs[0].0 = "tb1qx4gf3ya0cxfcwydpq8vr2lhrysneuj5d7lqatw"
      .parse()
      .unwrap();

    builder.build().unwrap();
  }

  #[test]
  #[should_panic(expected = "invariant: outgoing sat is found in outputs")]
  fn invariant_sat_is_found_in_outputs() {
    let mut builder = TransactionBuilder::new(
      satpoint(1, 2),
      BTreeMap::new(),
      vec![(outpoint(1), Amount::from_sat(5))]
        .into_iter()
        .collect(),
<<<<<<< HEAD
      recipient(),
      None,
      [change(0), change(1)],
      FeeRate::try_from(1.0).unwrap(),
      Target::Postage,
      TransactionBuilder::DEFAULT_TARGET_POSTAGE,
      TransactionBuilder::DEFAULT_MAX_POSTAGE,
=======
      vec![recipient()],
      [change(0), change(1)],
      FeeRate::try_from(1.0).unwrap(),
      vec![Target::Postage],
>>>>>>> 21b3bd47
    )
    .unwrap()
    .select_outgoing()
    .unwrap();

    builder.outputs[0].1 = Amount::from_sat(0);

    builder.build().unwrap();
  }

  #[test]
  fn excess_postage_is_stripped() {
    let utxos = vec![(outpoint(1), Amount::from_sat(1_000_000))];

    pretty_assert_eq!(
      TransactionBuilder::build_transaction_with_postage(
        satpoint(1, 0),
        BTreeMap::new(),
        utxos.into_iter().collect(),
        recipient(),
        None,
        [change(0), change(1)],
        FeeRate::try_from(1.0).unwrap(),
        TransactionBuilder::DEFAULT_TARGET_POSTAGE,
        TransactionBuilder::DEFAULT_MAX_POSTAGE,
      ),
      Ok(Transaction {
        version: 1,
        lock_time: PackedLockTime::ZERO,
        input: vec![tx_in(outpoint(1))],
        output: vec![
          tx_out(TransactionBuilder::DEFAULT_TARGET_POSTAGE.to_sat(), recipient()),
          tx_out(989_870, change(1))
        ],
      })
    )
  }

  #[test]
  #[should_panic(expected = "invariant: excess postage is stripped")]
  fn invariant_excess_postage_is_stripped() {
    let utxos = vec![(outpoint(1), Amount::from_sat(1_000_000))];

    TransactionBuilder::new(
      satpoint(1, 0),
      BTreeMap::new(),
      utxos.into_iter().collect(),
<<<<<<< HEAD
      recipient(),
      None,
      [change(0), change(1)],
      FeeRate::try_from(1.0).unwrap(),
      Target::Postage,
      TransactionBuilder::DEFAULT_TARGET_POSTAGE,
      TransactionBuilder::DEFAULT_MAX_POSTAGE,
=======
      vec![recipient()],
      [change(0), change(1)],
      FeeRate::try_from(1.0).unwrap(),
      vec![Target::Postage],
>>>>>>> 21b3bd47
    )
    .unwrap()
    .select_outgoing()
    .unwrap()
    .build()
    .unwrap();
  }

  #[test]
  fn sat_is_aligned() {
    let utxos = vec![(outpoint(1), Amount::from_sat(10_000))];

    pretty_assert_eq!(
      TransactionBuilder::build_transaction_with_postage(
        satpoint(1, 3_333),
        BTreeMap::new(),
        utxos.into_iter().collect(),
        recipient(),
        None,
        [change(0), change(1)],
        FeeRate::try_from(1.0).unwrap(),
        TransactionBuilder::DEFAULT_TARGET_POSTAGE,
        TransactionBuilder::DEFAULT_MAX_POSTAGE,
      ),
      Ok(Transaction {
        version: 1,
        lock_time: PackedLockTime::ZERO,
        input: vec![tx_in(outpoint(1))],
        output: vec![tx_out(3_333, change(1)), tx_out(6_537, recipient())],
      })
    )
  }

  #[test]
  fn alignment_output_under_dust_limit_is_padded() {
    let utxos = vec![
      (outpoint(1), Amount::from_sat(10_000)),
      (outpoint(2), Amount::from_sat(10_000)),
    ];

    pretty_assert_eq!(
      TransactionBuilder::build_transaction_with_postage(
        satpoint(1, 1),
        BTreeMap::new(),
        utxos.into_iter().collect(),
        recipient(),
        None,
        [change(0), change(1)],
        FeeRate::try_from(1.0).unwrap(),
        TransactionBuilder::DEFAULT_TARGET_POSTAGE,
        TransactionBuilder::DEFAULT_MAX_POSTAGE,
      ),
      Ok(Transaction {
        version: 1,
        lock_time: PackedLockTime::ZERO,
        input: vec![tx_in(outpoint(2)), tx_in(outpoint(1))],
        output: vec![tx_out(10_001, change(1)), tx_out(9_811, recipient())],
      })
    )
  }

  #[test]
  #[should_panic(expected = "invariant: all outputs are either change or recipient")]
  fn invariant_all_output_are_recognized() {
    let utxos = vec![(outpoint(1), Amount::from_sat(10_000))];

    let mut builder = TransactionBuilder::new(
      satpoint(1, 3_333),
      BTreeMap::new(),
      utxos.into_iter().collect(),
<<<<<<< HEAD
      recipient(),
      None,
      [change(0), change(1)],
      FeeRate::try_from(1.0).unwrap(),
      Target::Postage,
      TransactionBuilder::DEFAULT_TARGET_POSTAGE,
      TransactionBuilder::DEFAULT_MAX_POSTAGE,
=======
      vec![recipient()],
      [change(0), change(1)],
      FeeRate::try_from(1.0).unwrap(),
      vec![Target::Postage],
>>>>>>> 21b3bd47
    )
    .unwrap()
    .select_outgoing()
    .unwrap()
    .align_outgoing()
    .add_value()
    .unwrap()
    .strip_value()
    .deduct_fee();

    builder.change_addresses = BTreeSet::new();

    builder.build().unwrap();
  }

  #[test]
  #[should_panic(expected = "invariant: all outputs are above dust limit")]
  fn invariant_all_output_are_above_dust_limit() {
    let utxos = vec![(outpoint(1), Amount::from_sat(10_000))];

    TransactionBuilder::new(
      satpoint(1, 1),
      BTreeMap::new(),
      utxos.into_iter().collect(),
<<<<<<< HEAD
      recipient(),
      None,
      [change(0), change(1)],
      FeeRate::try_from(1.0).unwrap(),
      Target::Postage,
      TransactionBuilder::DEFAULT_TARGET_POSTAGE,
      TransactionBuilder::DEFAULT_MAX_POSTAGE,
=======
      vec![recipient()],
      [change(0), change(1)],
      FeeRate::try_from(1.0).unwrap(),
      vec![Target::Postage],
>>>>>>> 21b3bd47
    )
    .unwrap()
    .select_outgoing()
    .unwrap()
    .align_outgoing()
    .add_value()
    .unwrap()
    .strip_value()
    .deduct_fee()
    .build()
    .unwrap();
  }

  #[test]
  #[should_panic(expected = "invariant: sat is at first position in first recipient output")]
  fn invariant_sat_is_aligned() {
    let utxos = vec![(outpoint(1), Amount::from_sat(10_000))];

    TransactionBuilder::new(
      satpoint(1, 3_333),
      BTreeMap::new(),
      utxos.into_iter().collect(),
<<<<<<< HEAD
      recipient(),
      None,
      [change(0), change(1)],
      FeeRate::try_from(1.0).unwrap(),
      Target::Postage,
      TransactionBuilder::DEFAULT_TARGET_POSTAGE,
      TransactionBuilder::DEFAULT_MAX_POSTAGE,
=======
      vec![recipient()],
      [change(0), change(1)],
      FeeRate::try_from(1.0).unwrap(),
      vec![Target::Postage],
>>>>>>> 21b3bd47
    )
    .unwrap()
    .select_outgoing()
    .unwrap()
    .strip_value()
    .deduct_fee()
    .build()
    .unwrap();
  }

  #[test]
  #[should_panic(expected = "invariant: fee estimation is correct")]
  fn invariant_fee_is_at_least_target_fee_rate() {
    let utxos = vec![(outpoint(1), Amount::from_sat(10_000))];

    TransactionBuilder::new(
      satpoint(1, 0),
      BTreeMap::new(),
      utxos.into_iter().collect(),
<<<<<<< HEAD
      recipient(),
      None,
      [change(0), change(1)],
      FeeRate::try_from(1.0).unwrap(),
      Target::Postage,
      TransactionBuilder::DEFAULT_TARGET_POSTAGE,
      TransactionBuilder::DEFAULT_MAX_POSTAGE,
=======
      vec![recipient()],
      [change(0), change(1)],
      FeeRate::try_from(1.0).unwrap(),
      vec![Target::Postage],
>>>>>>> 21b3bd47
    )
    .unwrap()
    .select_outgoing()
    .unwrap()
    .strip_value()
    .build()
    .unwrap();
  }

  #[test]
  #[should_panic(expected = "invariant: recipient address appears exactly once in outputs")]
  fn invariant_recipient_appears_exactly_once() {
    let mut amounts = BTreeMap::new();
    amounts.insert(outpoint(1), Amount::from_sat(5_000));
    amounts.insert(outpoint(2), Amount::from_sat(5_000));
    amounts.insert(outpoint(3), Amount::from_sat(2_000));

    TransactionBuilder {
      amounts,
      fee_rate: FeeRate::try_from(1.0).unwrap(),
      utxos: BTreeSet::new(),
      outgoing: satpoint(1, 0),
      inscriptions: BTreeMap::new(),
<<<<<<< HEAD
      recipient: recipient(),
      alignment: alignment(),
=======
      recipient: vec![recipient()],
>>>>>>> 21b3bd47
      unused_change_addresses: vec![change(0), change(1)],
      change_addresses: vec![change(0), change(1)].into_iter().collect(),
      inputs: vec![outpoint(1), outpoint(2), outpoint(3)],
      outputs: vec![
        (recipient(), Amount::from_sat(5_000)),
        (recipient(), Amount::from_sat(5_000)),
        (change(1), Amount::from_sat(1_774)),
      ],
<<<<<<< HEAD
      target: Target::Postage,
      target_postage: TransactionBuilder::DEFAULT_TARGET_POSTAGE,
      max_postage: TransactionBuilder::DEFAULT_MAX_POSTAGE,
=======
      target: vec![Target::Postage],
      current_output: 0,
      padding_outputs: 0,
>>>>>>> 21b3bd47
    }
    .build()
    .unwrap();
  }

  #[test]
  #[should_panic(expected = "invariant: change addresses appear at most once in outputs")]
  fn invariant_change_appears_at_most_once() {
    let mut amounts = BTreeMap::new();
    amounts.insert(outpoint(1), Amount::from_sat(5_000));
    amounts.insert(outpoint(2), Amount::from_sat(5_000));
    amounts.insert(outpoint(3), Amount::from_sat(2_000));

    TransactionBuilder {
      amounts,
      fee_rate: FeeRate::try_from(1.0).unwrap(),
      utxos: BTreeSet::new(),
      outgoing: satpoint(1, 0),
      inscriptions: BTreeMap::new(),
<<<<<<< HEAD
      recipient: recipient(),
      alignment: alignment(),
=======
      recipient: vec![recipient()],
>>>>>>> 21b3bd47
      unused_change_addresses: vec![change(0), change(1)],
      change_addresses: vec![change(0), change(1)].into_iter().collect(),
      inputs: vec![outpoint(1), outpoint(2), outpoint(3)],
      outputs: vec![
        (recipient(), Amount::from_sat(5_000)),
        (change(0), Amount::from_sat(5_000)),
        (change(0), Amount::from_sat(1_774)),
      ],
<<<<<<< HEAD
      target: Target::Postage,
      target_postage: TransactionBuilder::DEFAULT_TARGET_POSTAGE,
      max_postage: TransactionBuilder::DEFAULT_MAX_POSTAGE,
=======
      target: vec![Target::Postage],
      current_output: 0,
      padding_outputs: 0,
>>>>>>> 21b3bd47
    }
    .build()
    .unwrap();
  }

  #[test]
  fn do_not_select_already_inscribed_sats_for_cardinal_utxos() {
    let utxos = vec![
      (outpoint(1), Amount::from_sat(100)),
      (outpoint(2), Amount::from_sat(49 * COIN_VALUE)),
    ];

    pretty_assert_eq!(
      TransactionBuilder::build_transaction_with_postage(
        satpoint(1, 0),
        BTreeMap::from([(satpoint(2, 10 * COIN_VALUE), inscription_id(1))]),
        utxos.into_iter().collect(),
        recipient(),
        alignment(),
        [change(0), change(1)],
        FeeRate::try_from(1.0).unwrap(),
        TransactionBuilder::DEFAULT_TARGET_POSTAGE,
        TransactionBuilder::DEFAULT_MAX_POSTAGE,
      ),
      Err(Error::NotEnoughCardinalUtxos)
    )
  }

  #[test]
  fn do_not_send_two_inscriptions_at_once() {
    let utxos = vec![(outpoint(1), Amount::from_sat(1_000))];

    pretty_assert_eq!(
      TransactionBuilder::build_transaction_with_postage(
        satpoint(1, 0),
        BTreeMap::from([(satpoint(1, 500), inscription_id(1))]),
        utxos.into_iter().collect(),
        recipient(),
        alignment(),
        [change(0), change(1)],
        FeeRate::try_from(1.0).unwrap(),
        TransactionBuilder::DEFAULT_TARGET_POSTAGE,
        TransactionBuilder::DEFAULT_MAX_POSTAGE,
      ),
      Err(Error::UtxoContainsAdditionalInscription {
        outgoing_satpoint: satpoint(1, 0),
        inscribed_satpoint: satpoint(1, 500),
        inscription_id: inscription_id(1),
      })
    )
  }

  #[test]
  fn build_transaction_with_custom_fee_rate() {
    let utxos = vec![(outpoint(1), Amount::from_sat(10_000))];

    let fee_rate = FeeRate::try_from(17.3).unwrap();

    let transaction = TransactionBuilder::build_transaction_with_postage(
      satpoint(1, 0),
      BTreeMap::from([(satpoint(1, 0), inscription_id(1))]),
      utxos.into_iter().collect(),
      recipient(),
      alignment(),
      [change(0), change(1)],
      fee_rate,
      TransactionBuilder::DEFAULT_TARGET_POSTAGE,
      TransactionBuilder::DEFAULT_MAX_POSTAGE,
    )
    .unwrap();

    let fee = fee_rate
      .fee((transaction.weight() + TransactionBuilder::SCHNORR_SIGNATURE_SIZE) as f64 / 4.0 + 1.0);

    pretty_assert_eq!(
      transaction,
      Transaction {
        version: 1,
        lock_time: PackedLockTime::ZERO,
        input: vec![tx_in(outpoint(1))],
        output: vec![tx_out(10_000 - fee.to_sat(), recipient())],
      }
    )
  }

  #[test]
  fn exact_transaction_has_correct_value() {
    let utxos = vec![(outpoint(1), Amount::from_sat(5_000))];

    pretty_assert_eq!(
      TransactionBuilder::build_transaction_with_value(
        satpoint(1, 0),
        BTreeMap::new(),
        utxos.into_iter().collect(),
        recipient(),
        alignment(),
        [change(0), change(1)],
        FeeRate::try_from(1.0).unwrap(),
        Amount::from_sat(1000)
      ),
      Ok(Transaction {
        version: 1,
        lock_time: PackedLockTime::ZERO,
        input: vec![tx_in(outpoint(1))],
        output: vec![tx_out(1000, recipient()), tx_out(3870, change(1))],
      })
    )
  }

  #[test]
  fn exact_transaction_adds_output_to_cover_value() {
    let utxos = vec![
      (outpoint(1), Amount::from_sat(1_000)),
      (outpoint(2), Amount::from_sat(1_000)),
    ];

    pretty_assert_eq!(
      TransactionBuilder::build_transaction_with_value(
        satpoint(1, 0),
        BTreeMap::new(),
        utxos.into_iter().collect(),
        recipient(),
        alignment(),
        [change(0), change(1)],
        FeeRate::try_from(1.0).unwrap(),
        Amount::from_sat(1500)
      ),
      Ok(Transaction {
        version: 1,
        lock_time: PackedLockTime::ZERO,
        input: vec![tx_in(outpoint(1)), tx_in(outpoint(2))],
        output: vec![tx_out(1500, recipient()), tx_out(312, change(1))],
      })
    )
  }

  #[test]
  fn refuse_to_send_dust() {
    let utxos = vec![(outpoint(1), Amount::from_sat(1_000))];

    pretty_assert_eq!(
      TransactionBuilder::build_transaction_with_value(
        satpoint(1, 0),
        BTreeMap::from([(satpoint(1, 500), inscription_id(1))]),
        utxos.into_iter().collect(),
        recipient(),
        alignment(),
        [change(0), change(1)],
        FeeRate::try_from(1.0).unwrap(),
        Amount::from_sat(1)
      ),
      Err(Error::Dust {
        output_value: Amount::from_sat(1),
        dust_value: Amount::from_sat(294)
      })
    )
  }

  #[test]
  fn do_not_select_outputs_which_do_not_pay_for_their_own_fee_at_default_fee_rate() {
    let utxos = vec![
      (outpoint(1), Amount::from_sat(1_000)),
      (outpoint(2), Amount::from_sat(100)),
    ];

    pretty_assert_eq!(
      TransactionBuilder::build_transaction_with_value(
        satpoint(1, 0),
        BTreeMap::new(),
        utxos.into_iter().collect(),
        recipient(),
        alignment(),
        [change(0), change(1)],
        FeeRate::try_from(1.0).unwrap(),
        Amount::from_sat(1000)
      ),
      Err(Error::NotEnoughCardinalUtxos),
    )
  }

  #[test]
  fn do_not_select_outputs_which_do_not_pay_for_their_own_fee_at_higher_fee_rate() {
    let utxos = vec![
      (outpoint(1), Amount::from_sat(1_000)),
      (outpoint(2), Amount::from_sat(500)),
    ];

    pretty_assert_eq!(
      TransactionBuilder::build_transaction_with_value(
        satpoint(1, 0),
        BTreeMap::new(),
        utxos.into_iter().collect(),
        recipient(),
        alignment(),
        [change(0), change(1)],
        FeeRate::try_from(4.0).unwrap(),
        Amount::from_sat(1000)
      ),
      Err(Error::NotEnoughCardinalUtxos),
    )
  }

  #[test]
  fn additional_input_size_is_correct() {
    let before = TransactionBuilder::estimate_vbytes_with(0, Vec::new());
    let after = TransactionBuilder::estimate_vbytes_with(1, Vec::new());
    assert_eq!(after - before, TransactionBuilder::ADDITIONAL_INPUT_VBYTES);
  }

  #[test]
  fn additional_output_size_is_correct() {
    let before = TransactionBuilder::estimate_vbytes_with(0, Vec::new());
    let after = TransactionBuilder::estimate_vbytes_with(
      0,
      vec![
        "bc1pxwww0ct9ue7e8tdnlmug5m2tamfn7q06sahstg39ys4c9f3340qqxrdu9k"
          .parse()
          .unwrap(),
      ],
    );
    assert_eq!(after - before, TransactionBuilder::ADDITIONAL_OUTPUT_VBYTES);
  }

  #[test]
  fn do_not_strip_excess_value_if_it_would_create_dust() {
    pretty_assert_eq!(
      TransactionBuilder::build_transaction_with_value(
        satpoint(1, 0),
        BTreeMap::new(),
        vec![(outpoint(1), Amount::from_sat(1_000))]
          .into_iter()
          .collect(),
        recipient(),
        alignment(),
        [change(0), change(1)],
        FeeRate::try_from(1.0).unwrap(),
        Amount::from_sat(707)
      ),
      Ok(Transaction {
        version: 1,
        lock_time: PackedLockTime::ZERO,
        input: vec![tx_in(outpoint(1))],
        output: vec![tx_out(901, recipient())],
      }),
    );
  }

  #[test]
  fn possible_to_create_output_of_exactly_max_postage() {
    pretty_assert_eq!(
      TransactionBuilder::build_transaction_with_postage(
        satpoint(1, 0),
        BTreeMap::new(),
        vec![(outpoint(1), Amount::from_sat(20_099))]
          .into_iter()
          .collect(),
        recipient(),
        alignment(),
        [change(0), change(1)],
        FeeRate::try_from(1.0).unwrap(),
        TransactionBuilder::DEFAULT_TARGET_POSTAGE,
        TransactionBuilder::DEFAULT_MAX_POSTAGE,
      ),
      Ok(Transaction {
        version: 1,
        lock_time: PackedLockTime::ZERO,
        input: vec![tx_in(outpoint(1))],
        output: vec![tx_out(20_000, recipient())],
      }),
    );
  }

  #[test]
  fn do_not_strip_excess_value_if_additional_output_cannot_pay_fee() {
    pretty_assert_eq!(
      TransactionBuilder::build_transaction_with_value(
        satpoint(1, 0),
        BTreeMap::new(),
        vec![(outpoint(1), Amount::from_sat(1_500))]
          .into_iter()
          .collect(),
        recipient(),
        alignment(),
        [change(0), change(1)],
        FeeRate::try_from(5.0).unwrap(),
        Amount::from_sat(1000)
      ),
      Ok(Transaction {
        version: 1,
        lock_time: PackedLockTime::ZERO,
        input: vec![tx_in(outpoint(1))],
        output: vec![tx_out(1005, recipient())],
      }),
    );
  }

  #[test]
  fn correct_error_is_returned_when_fee_cannot_be_paid() {
    pretty_assert_eq!(
      TransactionBuilder::build_transaction_with_value(
        satpoint(1, 0),
        BTreeMap::new(),
        vec![(outpoint(1), Amount::from_sat(1_500))]
          .into_iter()
          .collect(),
        recipient(),
        alignment(),
        [change(0), change(1)],
        FeeRate::try_from(6.0).unwrap(),
        Amount::from_sat(1000)
      ),
      Err(Error::NotEnoughCardinalUtxos)
    );
  }

  #[test]
  fn recipient_address_must_be_unique() {
    pretty_assert_eq!(
      TransactionBuilder::build_transaction_with_value(
        satpoint(1, 0),
        BTreeMap::new(),
        vec![(outpoint(1), Amount::from_sat(1000))]
          .into_iter()
          .collect(),
        recipient(),
        alignment(),
        [recipient(), change(1)],
        FeeRate::try_from(0.0).unwrap(),
        Amount::from_sat(1000)
      ),
      Err(Error::DuplicateAddress(recipient()))
    );
  }

  #[test]
  fn change_addresses_must_be_unique() {
    pretty_assert_eq!(
      TransactionBuilder::build_transaction_with_value(
        satpoint(1, 0),
        BTreeMap::new(),
        vec![(outpoint(1), Amount::from_sat(1000))]
          .into_iter()
          .collect(),
        recipient(),
        alignment(),
        [change(0), change(0)],
        FeeRate::try_from(0.0).unwrap(),
        Amount::from_sat(1000)
      ),
      Err(Error::DuplicateAddress(change(0)))
    );
  }

  #[test]
  fn output_over_value_because_fees_prevent_excess_value_stripping() {
    pretty_assert_eq!(
      TransactionBuilder::build_transaction_with_value(
        satpoint(1, 0),
        BTreeMap::new(),
        vec![(outpoint(1), Amount::from_sat(2000))]
          .into_iter()
          .collect(),
        recipient(),
        alignment(),
        [change(0), change(1)],
        FeeRate::try_from(2.0).unwrap(),
        Amount::from_sat(1500)
      ),
      Ok(Transaction {
        version: 1,
        lock_time: PackedLockTime::ZERO,
        input: vec![tx_in(outpoint(1))],
        output: vec![tx_out(1802, recipient())],
      }),
    );
  }

  #[test]
  fn output_over_max_postage_because_fees_prevent_excess_value_stripping() {
    pretty_assert_eq!(
      TransactionBuilder::build_transaction_with_postage(
        satpoint(1, 0),
        BTreeMap::new(),
        vec![(outpoint(1), Amount::from_sat(45000))]
          .into_iter()
          .collect(),
        recipient(),
        alignment(),
        [change(0), change(1)],
        FeeRate::try_from(250.0).unwrap(),
        TransactionBuilder::DEFAULT_TARGET_POSTAGE,
        TransactionBuilder::DEFAULT_MAX_POSTAGE,
      ),
      Ok(Transaction {
        version: 1,
        lock_time: PackedLockTime::ZERO,
        input: vec![tx_in(outpoint(1))],
        output: vec![tx_out(20250, recipient())],
      }),
    );
  }

  #[test]
  fn select_outgoing_can_select_multiple_utxos() {
    let mut utxos = vec![
      (outpoint(2), Amount::from_sat(3_006)), // 2. biggest utxo is selected 2nd leaving us needing 4206 more
      (outpoint(1), Amount::from_sat(3_003)), // 1. satpoint is selected 1st leaving us needing 7154 more
      (outpoint(5), Amount::from_sat(3_004)),
      (outpoint(4), Amount::from_sat(3_001)), // 4. smallest utxo >= 1259 is selected 4th, filling deficit
      (outpoint(3), Amount::from_sat(3_005)), // 3. next biggest utxo is selected 3rd leaving us needing 1259 more
      (outpoint(6), Amount::from_sat(3_002)),
    ];

    let tx_builder = TransactionBuilder::new(
      satpoint(1, 0),
      BTreeMap::new(),
      utxos.clone().into_iter().collect(),
      recipient(),
      [change(0), change(1)],
      FeeRate::try_from(1.0).unwrap(),
      Target::Value(Amount::from_sat(10_000)),
    )
    .unwrap()
    .select_outgoing()
    .unwrap()
    .add_value()
    .unwrap();

    utxos.remove(4);
    utxos.remove(3);
    utxos.remove(1);
    utxos.remove(0);
    assert_eq!(
      tx_builder.utxos,
      utxos.iter().map(|(outpoint, _ranges)| *outpoint).collect()
    );
    assert_eq!(
      tx_builder.inputs,
      [outpoint(1), outpoint(2), outpoint(3), outpoint(4)]
    ); // value inputs are pushed at the end
    assert_eq!(
      tx_builder.outputs,
      [(recipient(), Amount::from_sat(3_003 + 3_006 + 3_005 + 3_001))]
    )
  }

  #[test]
  fn pad_alignment_output_can_select_multiple_utxos() {
    let mut utxos = vec![
      (outpoint(4), Amount::from_sat(101)), // 4. smallest utxo >= 84 is selected 4th, filling deficit
      (outpoint(1), Amount::from_sat(20_000)), // 1. satpoint is selected 1st leaving deficit 293
      (outpoint(2), Amount::from_sat(105)), // 2. biggest utxo <= 293 is selected 2nd leaving deficit 188
      (outpoint(5), Amount::from_sat(103)),
      (outpoint(6), Amount::from_sat(10_000)),
      (outpoint(3), Amount::from_sat(104)), // 3. biggest utxo <= 188 is selected 3rd leaving deficit 84
      (outpoint(7), Amount::from_sat(102)),
    ];

    let tx_builder = TransactionBuilder::new(
      satpoint(1, 1),
      BTreeMap::new(),
      utxos.clone().into_iter().collect(),
      recipient(),
      [change(0), change(1)],
      FeeRate::try_from(1.0).unwrap(),
      Target::Value(Amount::from_sat(10_000)),
    )
    .unwrap()
    .select_outgoing()
    .unwrap()
    .align_outgoing()
    .pad_alignment_output()
    .unwrap();

    utxos.remove(5);
    utxos.remove(2);
    utxos.remove(1);
    utxos.remove(0);
    assert_eq!(
      tx_builder.utxos,
      utxos.iter().map(|(outpoint, _ranges)| *outpoint).collect()
    );
    assert_eq!(
      tx_builder.inputs,
      [outpoint(4), outpoint(3), outpoint(2), outpoint(1)]
    ); // padding inputs are inserted at the start
    assert_eq!(
      tx_builder.outputs,
      [
        (change(1), Amount::from_sat(101 + 104 + 105 + 1)),
        (recipient(), Amount::from_sat(19_999))
      ]
    )
  }

  fn select_cardinal_utxo_prefer_under_helper(
    target_value: Amount,
    prefer_under: bool,
    expected_value: Amount,
  ) {
    let utxos = vec![
      (outpoint(4), Amount::from_sat(101)),
      (outpoint(1), Amount::from_sat(20_000)),
      (outpoint(2), Amount::from_sat(105)),
      (outpoint(5), Amount::from_sat(103)),
      (outpoint(6), Amount::from_sat(10_000)),
      (outpoint(3), Amount::from_sat(104)),
      (outpoint(7), Amount::from_sat(102)),
    ];

    let mut tx_builder = TransactionBuilder::new(
      satpoint(0, 0),
      BTreeMap::new(),
      utxos.into_iter().collect(),
      recipient(),
      [change(0), change(1)],
      FeeRate::try_from(1.0).unwrap(),
      Target::Value(Amount::from_sat(10_000)),
    )
    .unwrap();

    assert_eq!(
      tx_builder
        .select_cardinal_utxo(target_value, prefer_under)
        .unwrap()
        .1,
      expected_value
    );
  }

  #[test]
  fn select_cardinal_utxo_prefer_under() {
    // select biggest utxo <= 104
    select_cardinal_utxo_prefer_under_helper(Amount::from_sat(104), true, Amount::from_sat(104));

    // select biggest utxo <= 1_000
    select_cardinal_utxo_prefer_under_helper(Amount::from_sat(1_000), true, Amount::from_sat(105));

    // select biggest utxo <= 10, else smallest > 10
    select_cardinal_utxo_prefer_under_helper(Amount::from_sat(10), true, Amount::from_sat(101));

    // select smallest utxo >= 104
    select_cardinal_utxo_prefer_under_helper(Amount::from_sat(104), false, Amount::from_sat(104));

    // select smallest utxo >= 1_000
    select_cardinal_utxo_prefer_under_helper(
      Amount::from_sat(1000),
      false,
      Amount::from_sat(10_000),
    );

    // select smallest utxo >= 100_000, else biggest < 100_000
    select_cardinal_utxo_prefer_under_helper(
      Amount::from_sat(100_000),
      false,
      Amount::from_sat(20_000),
    );
  }
}<|MERGE_RESOLUTION|>--- conflicted
+++ resolved
@@ -103,22 +103,15 @@
   inscriptions: BTreeMap<SatPoint, InscriptionId>,
   outgoing: SatPoint,
   outputs: Vec<(Address, Amount)>,
-<<<<<<< HEAD
-  recipient: Address,
+  recipient: Vec<Address>,
   alignment: Option<Address>,
   unused_change_addresses: Vec<Address>,
   utxos: BTreeSet<OutPoint>,
-  target: Target,
+  target: Vec<Target>,
   target_postage: Amount,
   max_postage: Amount,
-=======
-  recipient: Vec<Address>,
-  unused_change_addresses: Vec<Address>,
-  utxos: BTreeSet<OutPoint>,
-  target: Vec<Target>,
   current_output: usize,
   padding_outputs: usize,
->>>>>>> 21b3bd47
 }
 
 type Result<T> = std::result::Result<T, Error>;
@@ -145,20 +138,13 @@
       outgoing,
       inscriptions,
       amounts,
-<<<<<<< HEAD
-      recipient,
+      vec![recipient],
       alignment,
       change,
       fee_rate,
-      Target::Postage,
+      vec![Target::Postage],
       target_postage,
       max_postage,
-=======
-      vec![recipient],
-      change,
-      fee_rate,
-      vec![Target::Postage],
->>>>>>> 21b3bd47
     )?
     .build_transaction()
   }
@@ -187,9 +173,12 @@
       inscriptions,
       amounts,
       vec![recipient],
+      alignment,
       change,
       fee_rate,
       vec![Target::Value(output_value)],
+      Amount::from_sat(0),
+      Amount::from_sat(0),
     )?
     .build_transaction()
   }
@@ -199,6 +188,7 @@
     inscriptions: BTreeMap<SatPoint, InscriptionId>,
     amounts: BTreeMap<OutPoint, Amount>,
     recipient: Vec<Address>,
+    alignment: Option<Address>,
     change: [Address; 2],
     fee_rate: FeeRate,
     output_value: Vec<Amount>,
@@ -222,13 +212,9 @@
       alignment,
       change,
       fee_rate,
-<<<<<<< HEAD
-      Target::Value(output_value),
+      output_value.iter().map(|output_value| Target::Value(*output_value)).collect(),
       Amount::from_sat(0),
       Amount::from_sat(0),
-=======
-      output_value.iter().map(|output_value| Target::Value(*output_value)).collect(),
->>>>>>> 21b3bd47
     )?
     .build_transaction()
   }
@@ -248,20 +234,13 @@
     outgoing: SatPoint,
     inscriptions: BTreeMap<SatPoint, InscriptionId>,
     amounts: BTreeMap<OutPoint, Amount>,
-<<<<<<< HEAD
-    recipient: Address,
+    recipient: Vec<Address>,
     alignment: Option<Address>,
     change: [Address; 2],
     fee_rate: FeeRate,
-    target: Target,
+    target: Vec<Target>,
     target_postage: Amount,
     max_postage: Amount,
-=======
-    recipient: Vec<Address>,
-    change: [Address; 2],
-    fee_rate: FeeRate,
-    target: Vec<Target>,
->>>>>>> 21b3bd47
   ) -> Result<Self> {
     for recipient in recipient.clone() {
       if change.contains(&recipient) {
@@ -286,13 +265,10 @@
       alignment,
       unused_change_addresses: change.to_vec(),
       target,
-<<<<<<< HEAD
       target_postage,
       max_postage,
-=======
       current_output: 0,
       padding_outputs: 0,
->>>>>>> 21b3bd47
     })
   }
 
@@ -307,7 +283,8 @@
     for (inscribed_satpoint, inscription_id) in self.inscriptions.iter().rev() {
       if self.outgoing.outpoint == inscribed_satpoint.outpoint
         && self.outgoing.offset != inscribed_satpoint.offset
-        && self.outgoing.offset < inscribed_satpoint.offset + dust_limit
+        && (self.outgoing.offset < inscribed_satpoint.offset
+          || (self.outgoing.offset > 0 && self.outgoing.offset < dust_limit))
       {
         return Err(Error::UtxoContainsAdditionalInscription {
           outgoing_satpoint: self.outgoing,
@@ -405,16 +382,12 @@
     if self.outputs[0].0 == self.recipient[0] {
       tprintln!("no alignment output");
     } else {
-<<<<<<< HEAD
       let dust_limit = self
         .unused_change_addresses
         .last()
         .unwrap()
         .script_pubkey()
         .dust_value();
-=======
-      let dust_limit = self.recipient[0].script_pubkey().dust_value();
->>>>>>> 21b3bd47
       if self.outputs[0].1 >= dust_limit {
         tprintln!("no padding needed");
       } else {
@@ -445,21 +418,15 @@
       .checked_add(estimated_fee)
       .ok_or(Error::ValueOverflow)?;
 
-<<<<<<< HEAD
-    if let Some(mut deficit) = total.checked_sub(self.outputs.last().unwrap().1) {
-      while deficit > Amount::ZERO {
-        let additional_fee = self.fee_rate.fee(Self::ADDITIONAL_INPUT_VBYTES);
-=======
     let have;
     if self.padding_outputs == 0 {
       have = self.outputs.clone().iter().map(|output| output.1).sum();
     } else {
       have = self.outputs.clone().iter().skip(1).map(|output| output.1).sum();
     }
-
-    if let Some(deficit) = total.checked_sub(have) {
-      if deficit > Amount::ZERO {
->>>>>>> 21b3bd47
+    if let Some(mut deficit) = total.checked_sub(have) {
+      while deficit > Amount::ZERO {
+        let additional_fee = self.fee_rate.fee(Self::ADDITIONAL_INPUT_VBYTES);
         let needed = deficit
           .checked_add(additional_fee)
           .ok_or(Error::ValueOverflow)?;
@@ -468,17 +435,8 @@
           .checked_sub(additional_fee)
           .ok_or(Error::NotEnoughCardinalUtxos)?;
         self.inputs.push(utxo);
-<<<<<<< HEAD
-        self.outputs.last_mut().unwrap().1 += value;
-        if benefit > deficit {
-          tprintln!("added {value} sat input to cover {deficit} sat deficit");
-          deficit = Amount::ZERO;
-        } else {
-          tprintln!("added {value} sat input to reduce {deficit} sat deficit by {benefit} sat");
-          deficit -= benefit;
-        }
-=======
         let mut available = value;
+
         while self.current_output < self.recipient.len() {
           let demand = match self.target[self.current_output] {
             Target::Postage => self.recipient[self.current_output].script_pubkey().dust_value(),
@@ -499,8 +457,14 @@
             self.current_output += 1;
           }
         }
-        tprintln!("added {value} sat input to cover {deficit} sat deficit");
->>>>>>> 21b3bd47
+
+        if benefit > deficit {
+          tprintln!("added {value} sat input to cover {deficit} sat deficit");
+          deficit = Amount::ZERO;
+        } else {
+          tprintln!("added {value} sat input to reduce {deficit} sat deficit by {benefit} sat");
+          deficit -= benefit;
+        }
       }
     }
 
@@ -526,17 +490,10 @@
 
     let value = total_output_amount - Amount::from_sat(sat_offset);
     if let Some(excess) = value.checked_sub(self.fee_rate.fee(self.estimate_vbytes())) {
-<<<<<<< HEAD
-      let (max, target) = match self.target {
+      let (max, target) = self.target.iter().map(|target| match target {
         Target::Postage => (self.max_postage, self.target_postage),
-        Target::Value(value) => (value, value),
-      };
-=======
-      let (max, target) = self.target.iter().map(|target| match target {
-        Target::Postage => (Self::MAX_POSTAGE, Self::TARGET_POSTAGE),
         Target::Value(value) => (*value, *value),
       }).reduce(|(a, b), (c, d)| (a + c, b + d)).unwrap();
->>>>>>> 21b3bd47
 
       if excess > max
         && value.checked_sub(target).unwrap()
@@ -742,19 +699,6 @@
       "invariant: change addresses appear at most once in outputs",
     );
 
-<<<<<<< HEAD
-    let mut offset = 0;
-    for output in &transaction.output {
-      if output.script_pubkey == self.recipient.script_pubkey() {
-        let slop = self.fee_rate.fee(Self::ADDITIONAL_OUTPUT_VBYTES);
-
-        match self.target {
-          Target::Postage => {
-            assert!(
-              Amount::from_sat(output.value) <= self.max_postage + slop,
-              "invariant: excess postage is stripped"
-            );
-=======
     for (recipient, target) in self.recipient.iter().zip(self.target) {
       let mut offset = 0;
       for output in &transaction.output {
@@ -764,7 +708,7 @@
           match target {
             Target::Postage => {
               assert!(
-                Amount::from_sat(output.value) <= Self::MAX_POSTAGE + slop,
+                Amount::from_sat(output.value) <= self.max_postage + slop,
                 "invariant: excess postage is stripped"
               );
             }
@@ -781,7 +725,6 @@
                 "invariant: output equals target value",
               );
             }
->>>>>>> 21b3bd47
           }
           if output.script_pubkey == self.recipient[0].script_pubkey() {
           assert_eq!(
@@ -789,7 +732,9 @@
             "invariant: sat is at first position in first recipient output"
           );
           }
-        } else {
+        } else if self.alignment.is_none()
+        || (self.alignment.is_some()
+          && output.script_pubkey != self.alignment.as_ref().unwrap().script_pubkey()) {
           assert!(
             self
               .change_addresses
@@ -803,26 +748,7 @@
             output.script_pubkey
           );
         }
-<<<<<<< HEAD
-        assert_eq!(
-          offset, sat_offset,
-          "invariant: sat is at first position in recipient output"
-        );
-      } else if self.alignment.is_none()
-        || (self.alignment.is_some()
-          && output.script_pubkey != self.alignment.as_ref().unwrap().script_pubkey())
-      {
-        assert!(
-          self
-            .change_addresses
-            .iter()
-            .any(|change_address| change_address.script_pubkey() == output.script_pubkey),
-          "invariant: all outputs are either change or recipient: unrecognized output {}",
-          output.script_pubkey
-        );
-=======
         offset += output.value;
->>>>>>> 21b3bd47
       }
     }
 
@@ -947,22 +873,14 @@
       satpoint(2, 0),
       BTreeMap::new(),
       utxos.clone().into_iter().collect(),
-<<<<<<< HEAD
-      recipient(),
+      vec![recipient()],
       None,
       [change(0), change(1)],
       FeeRate::try_from(1.0).unwrap(),
-      Target::Postage,
+      vec![Target::Postage],
       TransactionBuilder::DEFAULT_TARGET_POSTAGE,
       TransactionBuilder::DEFAULT_MAX_POSTAGE,
-    )
-=======
-      vec![recipient()],
-      [change(0), change(1)],
-      FeeRate::try_from(1.0).unwrap(),
-      vec![Target::Postage],
    )
->>>>>>> 21b3bd47
     .unwrap()
     .select_outgoing()
     .unwrap();
@@ -995,12 +913,8 @@
       utxos: BTreeSet::new(),
       outgoing: satpoint(1, 0),
       inscriptions: BTreeMap::new(),
-<<<<<<< HEAD
-      recipient: recipient(),
+      recipient: vec![recipient()],
       alignment: None,
-=======
-      recipient: vec![recipient()],
->>>>>>> 21b3bd47
       unused_change_addresses: vec![change(0), change(1)],
       change_addresses: vec![change(0), change(1)].into_iter().collect(),
       inputs: vec![outpoint(1), outpoint(2), outpoint(3)],
@@ -1009,15 +923,11 @@
         (change(0), Amount::from_sat(5_000)),
         (change(1), Amount::from_sat(1_724)),
       ],
-<<<<<<< HEAD
-      target: Target::Postage,
+      target: vec![Target::Postage],
       target_postage: TransactionBuilder::DEFAULT_TARGET_POSTAGE,
       max_postage: TransactionBuilder::DEFAULT_MAX_POSTAGE,
-=======
-      target: vec![Target::Postage],
       current_output: 0,
       padding_outputs: 0,
->>>>>>> 21b3bd47
     };
 
     pretty_assert_eq!(
@@ -1088,20 +998,13 @@
       satpoint(1, 4_950),
       BTreeMap::new(),
       utxos.into_iter().collect(),
-<<<<<<< HEAD
-      recipient(),
+      vec![recipient()],
       None,
       [change(0), change(1)],
       FeeRate::try_from(1.0).unwrap(),
-      Target::Postage,
+      vec![Target::Postage],
       TransactionBuilder::DEFAULT_TARGET_POSTAGE,
       TransactionBuilder::DEFAULT_MAX_POSTAGE,
-=======
-      vec![recipient()],
-      [change(0), change(1)],
-      FeeRate::try_from(1.0).unwrap(),
-      vec![Target::Postage],
->>>>>>> 21b3bd47
     )
     .unwrap()
     .select_outgoing()
@@ -1223,20 +1126,13 @@
       vec![(outpoint(1), Amount::from_sat(4))]
         .into_iter()
         .collect(),
-<<<<<<< HEAD
-      recipient(),
+      vec![recipient()],
       None,
       [change(0), change(1)],
       FeeRate::try_from(1.0).unwrap(),
-      Target::Postage,
+      vec![Target::Postage],
       TransactionBuilder::DEFAULT_TARGET_POSTAGE,
       TransactionBuilder::DEFAULT_MAX_POSTAGE,
-=======
-      vec![recipient()],
-      [change(0), change(1)],
-      FeeRate::try_from(1.0).unwrap(),
-      vec![Target::Postage],
->>>>>>> 21b3bd47
     )
     .unwrap()
     .build()
@@ -1252,20 +1148,13 @@
       vec![(outpoint(1), Amount::from_sat(4))]
         .into_iter()
         .collect(),
-<<<<<<< HEAD
-      recipient(),
+      vec![recipient()],
       None,
       [change(0), change(1)],
       FeeRate::try_from(1.0).unwrap(),
-      Target::Postage,
+      vec![Target::Postage],
       TransactionBuilder::DEFAULT_TARGET_POSTAGE,
       TransactionBuilder::DEFAULT_MAX_POSTAGE,
-=======
-      vec![recipient()],
-      [change(0), change(1)],
-      FeeRate::try_from(1.0).unwrap(),
-      vec![Target::Postage],
->>>>>>> 21b3bd47
     )
     .unwrap()
     .build()
@@ -1281,20 +1170,13 @@
       vec![(outpoint(1), Amount::from_sat(5))]
         .into_iter()
         .collect(),
-<<<<<<< HEAD
-      recipient(),
+      vec![recipient()],
       None,
       [change(0), change(1)],
       FeeRate::try_from(1.0).unwrap(),
-      Target::Postage,
+      vec![Target::Postage],
       TransactionBuilder::DEFAULT_TARGET_POSTAGE,
       TransactionBuilder::DEFAULT_MAX_POSTAGE,
-=======
-      vec![recipient()],
-      [change(0), change(1)],
-      FeeRate::try_from(1.0).unwrap(),
-      vec![Target::Postage],
->>>>>>> 21b3bd47
     )
     .unwrap()
     .build()
@@ -1310,20 +1192,13 @@
       vec![(outpoint(1), Amount::from_sat(5))]
         .into_iter()
         .collect(),
-<<<<<<< HEAD
-      recipient(),
+      vec![recipient()],
       None,
       [change(0), change(1)],
       FeeRate::try_from(1.0).unwrap(),
-      Target::Postage,
+      vec![Target::Postage],
       TransactionBuilder::DEFAULT_TARGET_POSTAGE,
       TransactionBuilder::DEFAULT_MAX_POSTAGE,
-=======
-      vec![recipient()],
-      [change(0), change(1)],
-      FeeRate::try_from(1.0).unwrap(),
-      vec![Target::Postage],
->>>>>>> 21b3bd47
     )
     .unwrap()
     .select_outgoing()
@@ -1345,20 +1220,13 @@
       vec![(outpoint(1), Amount::from_sat(5))]
         .into_iter()
         .collect(),
-<<<<<<< HEAD
-      recipient(),
+      vec![recipient()],
       None,
       [change(0), change(1)],
       FeeRate::try_from(1.0).unwrap(),
-      Target::Postage,
+      vec![Target::Postage],
       TransactionBuilder::DEFAULT_TARGET_POSTAGE,
       TransactionBuilder::DEFAULT_MAX_POSTAGE,
-=======
-      vec![recipient()],
-      [change(0), change(1)],
-      FeeRate::try_from(1.0).unwrap(),
-      vec![Target::Postage],
->>>>>>> 21b3bd47
     )
     .unwrap()
     .select_outgoing()
@@ -1406,20 +1274,13 @@
       satpoint(1, 0),
       BTreeMap::new(),
       utxos.into_iter().collect(),
-<<<<<<< HEAD
-      recipient(),
+      vec![recipient()],
       None,
       [change(0), change(1)],
       FeeRate::try_from(1.0).unwrap(),
-      Target::Postage,
+      vec![Target::Postage],
       TransactionBuilder::DEFAULT_TARGET_POSTAGE,
       TransactionBuilder::DEFAULT_MAX_POSTAGE,
-=======
-      vec![recipient()],
-      [change(0), change(1)],
-      FeeRate::try_from(1.0).unwrap(),
-      vec![Target::Postage],
->>>>>>> 21b3bd47
     )
     .unwrap()
     .select_outgoing()
@@ -1490,20 +1351,13 @@
       satpoint(1, 3_333),
       BTreeMap::new(),
       utxos.into_iter().collect(),
-<<<<<<< HEAD
-      recipient(),
+      vec![recipient()],
       None,
       [change(0), change(1)],
       FeeRate::try_from(1.0).unwrap(),
-      Target::Postage,
+      vec![Target::Postage],
       TransactionBuilder::DEFAULT_TARGET_POSTAGE,
       TransactionBuilder::DEFAULT_MAX_POSTAGE,
-=======
-      vec![recipient()],
-      [change(0), change(1)],
-      FeeRate::try_from(1.0).unwrap(),
-      vec![Target::Postage],
->>>>>>> 21b3bd47
     )
     .unwrap()
     .select_outgoing()
@@ -1528,20 +1382,13 @@
       satpoint(1, 1),
       BTreeMap::new(),
       utxos.into_iter().collect(),
-<<<<<<< HEAD
-      recipient(),
+      vec![recipient()],
       None,
       [change(0), change(1)],
       FeeRate::try_from(1.0).unwrap(),
-      Target::Postage,
+      vec![Target::Postage],
       TransactionBuilder::DEFAULT_TARGET_POSTAGE,
       TransactionBuilder::DEFAULT_MAX_POSTAGE,
-=======
-      vec![recipient()],
-      [change(0), change(1)],
-      FeeRate::try_from(1.0).unwrap(),
-      vec![Target::Postage],
->>>>>>> 21b3bd47
     )
     .unwrap()
     .select_outgoing()
@@ -1564,20 +1411,13 @@
       satpoint(1, 3_333),
       BTreeMap::new(),
       utxos.into_iter().collect(),
-<<<<<<< HEAD
-      recipient(),
+      vec![recipient()],
       None,
       [change(0), change(1)],
       FeeRate::try_from(1.0).unwrap(),
-      Target::Postage,
+      vec![Target::Postage],
       TransactionBuilder::DEFAULT_TARGET_POSTAGE,
       TransactionBuilder::DEFAULT_MAX_POSTAGE,
-=======
-      vec![recipient()],
-      [change(0), change(1)],
-      FeeRate::try_from(1.0).unwrap(),
-      vec![Target::Postage],
->>>>>>> 21b3bd47
     )
     .unwrap()
     .select_outgoing()
@@ -1597,20 +1437,13 @@
       satpoint(1, 0),
       BTreeMap::new(),
       utxos.into_iter().collect(),
-<<<<<<< HEAD
-      recipient(),
+      vec![recipient()],
       None,
       [change(0), change(1)],
       FeeRate::try_from(1.0).unwrap(),
-      Target::Postage,
+      vec![Target::Postage],
       TransactionBuilder::DEFAULT_TARGET_POSTAGE,
       TransactionBuilder::DEFAULT_MAX_POSTAGE,
-=======
-      vec![recipient()],
-      [change(0), change(1)],
-      FeeRate::try_from(1.0).unwrap(),
-      vec![Target::Postage],
->>>>>>> 21b3bd47
     )
     .unwrap()
     .select_outgoing()
@@ -1634,12 +1467,8 @@
       utxos: BTreeSet::new(),
       outgoing: satpoint(1, 0),
       inscriptions: BTreeMap::new(),
-<<<<<<< HEAD
-      recipient: recipient(),
+      recipient: vec![recipient()],
       alignment: alignment(),
-=======
-      recipient: vec![recipient()],
->>>>>>> 21b3bd47
       unused_change_addresses: vec![change(0), change(1)],
       change_addresses: vec![change(0), change(1)].into_iter().collect(),
       inputs: vec![outpoint(1), outpoint(2), outpoint(3)],
@@ -1648,15 +1477,11 @@
         (recipient(), Amount::from_sat(5_000)),
         (change(1), Amount::from_sat(1_774)),
       ],
-<<<<<<< HEAD
-      target: Target::Postage,
+      target: vec![Target::Postage],
       target_postage: TransactionBuilder::DEFAULT_TARGET_POSTAGE,
       max_postage: TransactionBuilder::DEFAULT_MAX_POSTAGE,
-=======
-      target: vec![Target::Postage],
       current_output: 0,
       padding_outputs: 0,
->>>>>>> 21b3bd47
     }
     .build()
     .unwrap();
@@ -1676,12 +1501,8 @@
       utxos: BTreeSet::new(),
       outgoing: satpoint(1, 0),
       inscriptions: BTreeMap::new(),
-<<<<<<< HEAD
-      recipient: recipient(),
+      recipient: vec![recipient()],
       alignment: alignment(),
-=======
-      recipient: vec![recipient()],
->>>>>>> 21b3bd47
       unused_change_addresses: vec![change(0), change(1)],
       change_addresses: vec![change(0), change(1)].into_iter().collect(),
       inputs: vec![outpoint(1), outpoint(2), outpoint(3)],
@@ -1690,15 +1511,11 @@
         (change(0), Amount::from_sat(5_000)),
         (change(0), Amount::from_sat(1_774)),
       ],
-<<<<<<< HEAD
-      target: Target::Postage,
+      target: vec![Target::Postage],
       target_postage: TransactionBuilder::DEFAULT_TARGET_POSTAGE,
       max_postage: TransactionBuilder::DEFAULT_MAX_POSTAGE,
-=======
-      target: vec![Target::Postage],
       current_output: 0,
       padding_outputs: 0,
->>>>>>> 21b3bd47
     }
     .build()
     .unwrap();
@@ -2116,10 +1933,13 @@
       satpoint(1, 0),
       BTreeMap::new(),
       utxos.clone().into_iter().collect(),
-      recipient(),
+      vec![recipient()],
+      None,
       [change(0), change(1)],
       FeeRate::try_from(1.0).unwrap(),
-      Target::Value(Amount::from_sat(10_000)),
+      vec![Target::Value(Amount::from_sat(10_000))],
+      Amount::from_sat(0),
+      Amount::from_sat(0),
     )
     .unwrap()
     .select_outgoing()
@@ -2161,10 +1981,13 @@
       satpoint(1, 1),
       BTreeMap::new(),
       utxos.clone().into_iter().collect(),
-      recipient(),
+      vec![recipient()],
+      None,
       [change(0), change(1)],
       FeeRate::try_from(1.0).unwrap(),
-      Target::Value(Amount::from_sat(10_000)),
+      vec![Target::Value(Amount::from_sat(10_000))],
+      Amount::from_sat(0),
+      Amount::from_sat(0),
     )
     .unwrap()
     .select_outgoing()
@@ -2213,10 +2036,13 @@
       satpoint(0, 0),
       BTreeMap::new(),
       utxos.into_iter().collect(),
-      recipient(),
+      vec![recipient()],
+      None,
       [change(0), change(1)],
       FeeRate::try_from(1.0).unwrap(),
-      Target::Value(Amount::from_sat(10_000)),
+      vec![Target::Value(Amount::from_sat(10_000))],
+      Amount::from_sat(0),
+      Amount::from_sat(0),
     )
     .unwrap();
 
