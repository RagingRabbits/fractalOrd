use super::*;

#[derive(Debug, Parser)]
pub(crate) struct Restore {
  #[arg(help = "Restore wallet from <MNEMONIC>")]
  mnemonic: Mnemonic,
  #[arg(
    long,
    default_value = "",
    help = "Use <PASSPHRASE> when deriving wallet"
  )]
  pub(crate) passphrase: String,
  #[arg(long, value_enum, default_value="bech32m")]
  pub(crate) address_type: AddressType,
  #[arg(long, help = "Restore from an ordinalswallet seed phrase. This will break most things, but might be useful rarely.")]
  pub(crate) ordinalswallet: bool,
}

impl Restore {
<<<<<<< HEAD
  pub(crate) fn run(self, options: Options) -> SubcommandResult {
    initialize_wallet(&options, self.mnemonic.to_seed(self.passphrase), self.address_type, self.ordinalswallet)?;
=======
  pub(crate) fn run(self, wallet_name: String, options: Options) -> SubcommandResult {
    wallet::initialize(
      wallet_name,
      &options,
      self.mnemonic.to_seed(self.passphrase),
    )?;

>>>>>>> 1726ff6e
    Ok(Box::new(Empty {}))
  }
}<|MERGE_RESOLUTION|>--- conflicted
+++ resolved
@@ -17,18 +17,15 @@
 }
 
 impl Restore {
-<<<<<<< HEAD
-  pub(crate) fn run(self, options: Options) -> SubcommandResult {
-    initialize_wallet(&options, self.mnemonic.to_seed(self.passphrase), self.address_type, self.ordinalswallet)?;
-=======
   pub(crate) fn run(self, wallet_name: String, options: Options) -> SubcommandResult {
     wallet::initialize(
       wallet_name,
       &options,
       self.mnemonic.to_seed(self.passphrase),
+      self.address_type,
+      self.ordinalswallet,
     )?;
 
->>>>>>> 1726ff6e
     Ok(Box::new(Empty {}))
   }
 }