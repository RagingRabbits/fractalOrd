use super::*;

pub(super) struct Batch {
  pub(super) commit_fee_rate: FeeRate,
  pub(super) commit_only: bool,
  pub(super) commitment: Option<OutPoint>,
  pub(super) commitment_output: Option<GetRawTransactionResultVout>,
  pub(super) destinations: Vec<Address>,
  pub(super) dump: bool,
  pub(super) dry_run: bool,
  pub(super) inscriptions: Vec<Inscription>,
  pub(super) key: Option<String>,
  pub(super) mode: Mode,
  pub(super) next_inscription: Option<Inscription>,
  pub(super) no_backup: bool,
  pub(super) no_broadcast: bool,
  pub(super) no_limit: bool,
  pub(super) parent_info: Option<ParentInfo>,
  pub(super) postage: Amount,
  pub(super) reinscribe: bool,
  pub(super) reveal_fee_rate: FeeRate,
  pub(super) reveal_input: Vec<OutPoint>,
  pub(super) satpoint: Option<SatPoint>,
}

impl Default for Batch {
  fn default() -> Batch {
    Batch {
      commit_fee_rate: 1.0.try_into().unwrap(),
      commit_only: false,
      commitment: None,
      commitment_output: None,
      destinations: Vec::new(),
      dump: false,
      dry_run: false,
      inscriptions: Vec::new(),
      key: None,
      mode: Mode::SharedOutput,
      next_inscription: None,
      no_backup: false,
      no_broadcast: false,
      no_limit: false,
      parent_info: None,
      postage: Amount::from_sat(10_000),
      reinscribe: false,
      reveal_fee_rate: 1.0.try_into().unwrap(),
      reveal_input: Vec::new(),
      satpoint: None,
    }
  }
}

impl Batch {
  pub(crate) fn inscribe(
    &self,
    chain: Chain,
    index: &Index,
    client: &Client,
    locked_utxos: &BTreeSet<OutPoint>,
    runic_utxos: BTreeSet<OutPoint>,
    utxos: &BTreeMap<OutPoint, Amount>,
    force_input: Vec<OutPoint>,
  ) -> SubcommandResult {
    let wallet_inscriptions = index.get_inscriptions(utxos)?;

    let commit_tx_change = [
      get_change_address(client, chain)?,
      get_change_address(client, chain)?,
    ];

    let (commit_tx, reveal_tx, recovery_key_pair, total_fees) = self
      .create_batch_inscription_transactions(
        wallet_inscriptions,
        index,
        chain,
        locked_utxos.clone(),
        runic_utxos,
        utxos.clone(),
        commit_tx_change,
        force_input,
      )?;

    if self.dry_run {
      return Ok(Box::new(self.output(
        if self.commitment.is_some() {
          None
        } else {
          Some(commit_tx.txid())
        },
        if self.commit_only {
          None
        } else {
          Some(reveal_tx.txid())
        },
        None,
        None,
        None,
        total_fees,
        self.inscriptions.clone(),
      )));
    }

    let signed_commit_tx = if self.commitment.is_some() {
      Vec::new()
    } else {
      client
      .sign_raw_transaction_with_wallet(&commit_tx, None, None)?
      .hex
    };

    let mut reveal_input_info = Vec::new();

    if self.parent_info.is_some() {
      for (vout, output) in commit_tx.output.iter().enumerate() {
        reveal_input_info.push(SignRawTransactionInput {
          txid: commit_tx.txid(),
          vout: vout.try_into().unwrap(),
          script_pub_key: output.script_pubkey.clone(),
          redeem_script: None,
          amount: Some(Amount::from_sat(output.value)),
        });
      }
    }

    for input in &self.reveal_input {
      let output = index.get_transaction(input.txid)?.unwrap().output[input.vout as usize].clone();
      reveal_input_info.push(SignRawTransactionInput {
        txid: input.txid,
        vout: input.vout,
        script_pub_key: output.script_pubkey.clone(),
        redeem_script: None,
        amount: Some(Amount::from_sat(output.value)),
      });
    }

    let signed_reveal_tx = if reveal_input_info.is_empty() {
      bitcoin::consensus::encode::serialize(&reveal_tx)
    } else {
      client
        .sign_raw_transaction_with_wallet(
          &reveal_tx,
          Some(&reveal_input_info),
          None,
        )?
        .hex
    };

    if !self.no_backup && self.key.is_none() {
      Self::backup_recovery_key(client, recovery_key_pair, chain.network())?;
    }

    let (commit, reveal) = if self.no_broadcast {
      (if self.commitment.is_some() { None }
      	  else { Some(client.decode_raw_transaction(&signed_commit_tx, None)?.txid) },
       if self.commit_only { None }
       	  else { Some(client.decode_raw_transaction(&signed_reveal_tx, None)?.txid) })
    } else {
    let commit = if self.commitment.is_some() {
      None
    } else {
      Some(client.send_raw_transaction(&signed_commit_tx)?)
    };

    let reveal = if self.commit_only {
      None
    } else {
    match client.send_raw_transaction(&signed_reveal_tx) {
    Ok(txid) => Some(txid),
    Err(err) => {
      return Err(anyhow!(
        format!("Failed to send reveal transaction: {err}{}", if commit.is_some() { format!("\nCommit tx {:?} will be recovered once mined", commit) } else { "".to_string() })
      ))
    }
    }
    };

    (commit, reveal)
    };

    Ok(Box::new(self.output(
      commit,
      reveal,
      if self.dump && self.commitment.is_none() { Some(signed_commit_tx.raw_hex()) } else { None },
      if self.dump && !self.commit_only { Some(signed_reveal_tx.raw_hex()) } else { None },
      if self.dump { Some(Self::get_recovery_key(&client, recovery_key_pair, chain.network())?.to_string()) } else { None },
      total_fees,
      self.inscriptions.clone(),
    )))
  }

  fn output(
    &self,
    commit: Option<Txid>,
    reveal: Option<Txid>,
    commit_hex: Option<String>,
    reveal_hex: Option<String>,
    recovery_descriptor: Option<String>,
    total_fees: u64,
    inscriptions: Vec<Inscription>,
  ) -> super::Output {
    let mut inscriptions_output = Vec::new();
    for index in 0..inscriptions.len() {
      let index = u32::try_from(index).unwrap();

      let vout = match self.mode {
        Mode::SharedOutput | Mode::SameSat => {
          if self.parent_info.is_some() {
            1
          } else {
            0
          }
        }
        Mode::SeparateOutputs => {
          if self.parent_info.is_some() {
            index + 1
          } else {
            index
          }
        }
      };

      let offset = match self.mode {
        Mode::SharedOutput => u64::from(index) * self.postage.to_sat(),
        Mode::SeparateOutputs | Mode::SameSat => 0,
      };

      if !self.commit_only {
      inscriptions_output.push(InscriptionInfo {
        id: InscriptionId {
          txid: reveal.unwrap(),
          index,
        },
        location: SatPoint {
          outpoint: OutPoint { txid: reveal.unwrap(), vout },
          offset,
        },
      });
    }
    }

    super::Output {
      commit,
      commit_hex,
      reveal,
      reveal_hex,
      recovery_descriptor,
      total_fees,
      parent: self.parent_info.clone().map(|info| info.id),
      inscriptions: inscriptions_output,
    }
  }

  pub(crate) fn create_batch_inscription_transactions(
    &self,
    wallet_inscriptions: BTreeMap<SatPoint, InscriptionId>,
    index: &Index,
    chain: Chain,
    locked_utxos: BTreeSet<OutPoint>,
    runic_utxos: BTreeSet<OutPoint>,
    mut utxos: BTreeMap<OutPoint, Amount>,
    change: [Address; 2],
    force_input: Vec<OutPoint>,
  ) -> Result<(Transaction, Transaction, TweakedKeyPair, u64)> {
    if let Some(parent_info) = &self.parent_info {
      assert!(self
        .inscriptions
        .iter()
        .all(|inscription| inscription.parent().unwrap() == parent_info.id))
    }

    if self.next_inscription.is_some() && self.commitment.is_none() {
      return Err(anyhow!("--next-file doesn't work without --commitment"));
    }

    match self.mode {
      Mode::SameSat => assert_eq!(
        self.destinations.len(),
        1,
        "invariant: same-sat has only one destination"
      ),
      Mode::SeparateOutputs => assert_eq!(
        self.destinations.len(),
        self.inscriptions.len(),
        "invariant: destination addresses and number of inscriptions doesn't match"
      ),
      Mode::SharedOutput => assert_eq!(
        self.destinations.len(),
        1,
        "invariant: destination addresses and number of inscriptions doesn't match"
      ),
    }

    let satpoint = if self.commitment.is_some() {
      SatPoint::from_str("0000000000000000000000000000000000000000000000000000000000000000:0:0")?
    } else if let Some(satpoint) = self.satpoint {
      satpoint
    } else {
      let inscribed_utxos = wallet_inscriptions
        .keys()
        .map(|satpoint| satpoint.outpoint)
        .collect::<BTreeSet<OutPoint>>();

      utxos
        .iter()
        .find(|(outpoint, amount)| {
          amount.to_sat() > 0
            && !inscribed_utxos.contains(outpoint)
            && !locked_utxos.contains(outpoint)
            && !runic_utxos.contains(outpoint)
        })
        .map(|(outpoint, _amount)| SatPoint {
          outpoint: *outpoint,
          offset: 0,
        })
        .ok_or_else(|| anyhow!("wallet contains no cardinal utxos"))?
    };

    let mut reinscription = false;

    for (inscribed_satpoint, inscription_id) in &wallet_inscriptions {
      if *inscribed_satpoint == satpoint {
        reinscription = true;
        if self.reinscribe {
          continue;
        } else {
          return Err(anyhow!("sat at {} already inscribed", satpoint));
        }
      }

      if inscribed_satpoint.outpoint == satpoint.outpoint {
        return Err(anyhow!(
          "utxo {} already inscribed with inscription {inscription_id} on sat {inscribed_satpoint}",
          satpoint.outpoint,
        ));
      }
    }

    if self.reinscribe && !reinscription {
      return Err(anyhow!(
        "reinscribe flag set but this would not be a reinscription"
      ));
    }

    let secp256k1 = Secp256k1::new();
    let key_pair = if self.key.is_some() {
      secp256k1::KeyPair::from_secret_key(&secp256k1, &PrivateKey::from_wif(&self.key.clone().unwrap())?.inner)
    } else {
      let key_pair = UntweakedKeyPair::new(&secp256k1, &mut rand::thread_rng());
      if self.commit_only {
        eprintln!("use --key {} to reveal this commitment", PrivateKey::new(key_pair.secret_key(), chain.network()).to_wif());
      }
      key_pair
    };
    let (public_key, _parity) = XOnlyPublicKey::from_keypair(&key_pair);

    let reveal_script = Inscription::append_batch_reveal_script(
      &self.inscriptions,
      ScriptBuf::builder()
        .push_slice(public_key.serialize())
        .push_opcode(opcodes::all::OP_CHECKSIG),
    );

    let taproot_spend_info = TaprootBuilder::new()
      .add_leaf(0, reveal_script.clone())
      .expect("adding leaf should work")
      .finalize(&secp256k1, public_key)
      .expect("finalizing taproot builder should work");

    let control_block = taproot_spend_info
      .control_block(&(reveal_script.clone(), LeafVersion::TapScript))
      .expect("should compute control block");

    let commit_tx_address = Address::p2tr_tweaked(taproot_spend_info.output_key(), chain.network());

<<<<<<< HEAD
    let reveal_change_address = if self.next_inscription.is_some() {
      let next_inscriptions = vec![self.next_inscription.clone().unwrap()];
      let next_reveal_script = Inscription::append_batch_reveal_script(
        &next_inscriptions,
        ScriptBuf::builder()
          .push_slice(public_key.serialize())
          .push_opcode(opcodes::all::OP_CHECKSIG),
      );

      let next_taproot_spend_info = TaprootBuilder::new()
        .add_leaf(0, next_reveal_script.clone())
        .expect("adding leaf should work")
        .finalize(&secp256k1, public_key)
        .expect("finalizing taproot builder should work");

      Address::p2tr_tweaked(next_taproot_spend_info.output_key(), chain.network())
    } else {
      change[0].clone()
    };

    let total_postage = self.postage * u64::try_from(self.inscriptions.len()).unwrap();
=======
    let total_postage = match self.mode {
      Mode::SameSat => self.postage,
      Mode::SharedOutput | Mode::SeparateOutputs => {
        self.postage * u64::try_from(self.inscriptions.len()).unwrap()
      }
    };
>>>>>>> 0b4d7af9

    let mut reveal_inputs = self.reveal_input.clone();
    reveal_inputs.insert(0, OutPoint::null());
    let mut reveal_outputs = self
      .destinations
      .iter()
      .map(|destination| TxOut {
        script_pubkey: destination.script_pubkey(),
        value: match self.mode {
          Mode::SeparateOutputs => self.postage.to_sat(),
          Mode::SharedOutput | Mode::SameSat => total_postage.to_sat(),
        },
      })
      .collect::<Vec<TxOut>>();

    if let Some(ParentInfo {
      location,
      id: _,
      destination,
      tx_out,
    }) = self.parent_info.clone()
    {
      reveal_inputs.insert(0, location.outpoint);
      reveal_outputs.insert(
        0,
        TxOut {
          script_pubkey: destination.script_pubkey(),
          value: tx_out.value,
        },
      );
    }

    let commit_input = if self.parent_info.is_some() { 1 } else { 0 };

    if self.commitment.is_some() {
      reveal_outputs.push(TxOut {
        script_pubkey: reveal_change_address.script_pubkey(),
        value: 0,
      });
    }

    let (_, reveal_fee) = Self::build_reveal_transaction(
      &control_block,
      self.reveal_fee_rate,
      reveal_inputs.clone(),
      commit_input,
      reveal_outputs.clone(),
      &reveal_script,
    );

    let unsigned_commit_tx = if self.commitment.is_some() {
      Transaction {
        version: 0,
        lock_time: LockTime::ZERO,
        input: vec![],
        output: vec![],
      }
    } else {
      TransactionBuilder::new(
      satpoint,
      wallet_inscriptions,
      utxos.clone(),
      locked_utxos.clone(),
      runic_utxos,
      commit_tx_address.clone(),
      change,
      self.commit_fee_rate,
      if self.commit_only {
        Target::NoChange(reveal_fee + total_postage)
      } else {
        Target::Value(reveal_fee + total_postage)
      },
      force_input,
      )
        .build_transaction()?
    };

    let mut reveal_input_value = Amount::from_sat(0);
    let mut reveal_input_prevouts = Vec::new();
    for i in &self.reveal_input {
      let output = index.get_transaction(i.txid)?.unwrap().output[i.vout as usize].clone();
      reveal_input_value += Amount::from_sat(output.value);
      reveal_input_prevouts.push(output.clone());
      utxos.insert(*i, Amount::from_sat(output.value));
    }

    let vout = if self.commitment.is_some() {
      reveal_inputs[commit_input] = self.commitment.unwrap();

      if let Some(last) = reveal_outputs.last_mut() {
        (*last).value = (reveal_input_value + self.commitment_output.clone().unwrap().value - total_postage - reveal_fee).to_sat();
      }

      0
    } else {
      let (vout, _commit_output) = unsigned_commit_tx
        .output
        .iter()
        .enumerate()
        .find(|(_vout, output)| output.script_pubkey == commit_tx_address.script_pubkey())
        .expect("should find sat commit/inscription output");

      reveal_inputs[commit_input] = OutPoint {
        txid: unsigned_commit_tx.txid(),
        vout: vout.try_into().unwrap(),
      };

      vout
    };

    let (mut reveal_tx, _fee) = Self::build_reveal_transaction(
      &control_block,
      self.reveal_fee_rate,
      reveal_inputs,
      commit_input,
      reveal_outputs.clone(),
      &reveal_script,
    );

    if reveal_tx.output[commit_input].value
      < reveal_tx.output[commit_input]
        .script_pubkey
        .dust_value()
        .to_sat()
    {
      bail!("commit transaction output would be dust");
    }

    let mut prevouts = vec![
      if self.commitment.is_some() {
        TxOut {
          value: self.commitment_output.clone().unwrap().value.to_sat(),
          script_pubkey: self.commitment_output.clone().unwrap().script_pub_key.script()?
        }
      } else {
        unsigned_commit_tx.output[vout].clone()
      }
    ];

    if let Some(parent_info) = self.parent_info.clone() {
      prevouts.insert(0, parent_info.tx_out);
    }

    prevouts.extend(reveal_input_prevouts);

    let mut sighash_cache = SighashCache::new(&mut reveal_tx);

    let sighash = sighash_cache
      .taproot_script_spend_signature_hash(
        commit_input,
        &Prevouts::All(&prevouts),
        TapLeafHash::from_script(&reveal_script, LeafVersion::TapScript),
        TapSighashType::Default,
      )
      .expect("signature hash should compute");

    let sig = secp256k1.sign_schnorr(
      &secp256k1::Message::from_slice(sighash.as_ref())
        .expect("should be cryptographically secure hash"),
      &key_pair,
    );

    let witness = sighash_cache
      .witness_mut(commit_input)
      .expect("getting mutable witness reference should work");

    witness.push(
      Signature {
        sig,
        hash_ty: TapSighashType::Default,
      }
      .to_vec(),
    );

    witness.push(reveal_script);
    witness.push(&control_block.serialize());

    let recovery_key_pair = key_pair.tap_tweak(&secp256k1, taproot_spend_info.merkle_root());

    let (x_only_pub_key, _parity) = recovery_key_pair.to_inner().x_only_public_key();
    assert_eq!(
      Address::p2tr_tweaked(
        TweakedPublicKey::dangerous_assume_tweaked(x_only_pub_key),
        chain.network(),
      ),
      commit_tx_address
    );

    let reveal_weight = reveal_tx.weight();

    if !self.no_limit && reveal_weight > bitcoin::Weight::from_wu(MAX_STANDARD_TX_WEIGHT.into()) {
      bail!(
        "reveal transaction weight greater than {MAX_STANDARD_TX_WEIGHT} (MAX_STANDARD_TX_WEIGHT): {reveal_weight}"
      );
    }

    utxos.insert(
      reveal_tx.input[commit_input].previous_output,
      if self.commitment.is_some() {
        self.commitment_output.clone().unwrap().value
      } else {
      Amount::from_sat(
        unsigned_commit_tx.output[reveal_tx.input[commit_input].previous_output.vout as usize]
          .value,
      )
      },
    );

    let total_fees =
      if self.commitment.is_some() {
        0
      } else {
        Self::calculate_fee(&unsigned_commit_tx, &utxos)
      } + if self.commit_only {
        0
      } else {
        Self::calculate_fee(&reveal_tx, &utxos)
      };

    Ok((unsigned_commit_tx, reveal_tx, recovery_key_pair, total_fees))
  }

  fn get_recovery_key(
    client: &Client,
    recovery_key_pair: TweakedKeyPair,
    network: Network,
  ) -> Result<String> {
    let recovery_private_key =
      PrivateKey::new(recovery_key_pair.to_inner().secret_key(), network).to_wif();
    Ok(format!(
      "rawtr({})#{}",
      recovery_private_key,
      client
        .get_descriptor_info(&format!("rawtr({})", recovery_private_key))?
        .checksum
    ))
  }

  fn backup_recovery_key(
    client: &Client,
    recovery_key_pair: TweakedKeyPair,
    network: Network,
  ) -> Result {
    let recovery_private_key = PrivateKey::new(recovery_key_pair.to_inner().secret_key(), network);

    let info = client.get_descriptor_info(&format!("rawtr({})", recovery_private_key.to_wif()))?;

    let response = client.import_descriptors(ImportDescriptors {
      descriptor: format!("rawtr({})#{}", recovery_private_key.to_wif(), info.checksum),
      timestamp: Timestamp::Now,
      active: Some(false),
      range: None,
      next_index: None,
      internal: Some(false),
      label: Some("commit tx recovery key".to_string()),
    })?;

    for result in response {
      if !result.success {
        return Err(anyhow!("commit tx recovery key import failed"));
      }
    }

    Ok(())
  }

  fn build_reveal_transaction(
    control_block: &ControlBlock,
    fee_rate: FeeRate,
    inputs: Vec<OutPoint>,
    commit_input_index: usize,
    outputs: Vec<TxOut>,
    script: &Script,
  ) -> (Transaction, Amount) {
    let reveal_tx = Transaction {
      input: inputs
        .iter()
        .map(|outpoint| TxIn {
          previous_output: *outpoint,
          script_sig: script::Builder::new().into_script(),
          witness: Witness::new(),
          sequence: Sequence::ENABLE_RBF_NO_LOCKTIME,
        })
        .collect(),
      output: outputs,
      lock_time: LockTime::ZERO,
      version: 1,
    };

    let fee = {
      let mut reveal_tx = reveal_tx.clone();

      for (current_index, txin) in reveal_tx.input.iter_mut().enumerate() {
        // add dummy inscription witness for reveal input/commit output
        if current_index == commit_input_index {
          txin.witness.push(
            Signature::from_slice(&[0; SCHNORR_SIGNATURE_SIZE])
              .unwrap()
              .to_vec(),
          );
          txin.witness.push(script);
          txin.witness.push(&control_block.serialize());
        } else {
          txin.witness = Witness::from_slice(&[&[0; SCHNORR_SIGNATURE_SIZE]]);
        }
      }

      fee_rate.fee(reveal_tx.vsize())
    };

    (reveal_tx, fee)
  }

  fn calculate_fee(tx: &Transaction, utxos: &BTreeMap<OutPoint, Amount>) -> u64 {
    tx.input
      .iter()
      .map(|txin| utxos.get(&txin.previous_output).unwrap().to_sat())
      .sum::<u64>()
      .checked_sub(tx.output.iter().map(|txout| txout.value).sum::<u64>())
      .unwrap()
  }
}

#[derive(PartialEq, Debug, Copy, Clone, Serialize, Deserialize, Default)]
pub(crate) enum Mode {
  #[serde(rename = "same-sat")]
  SameSat,
  #[default]
  #[serde(rename = "separate-outputs")]
  SeparateOutputs,
  #[serde(rename = "shared-output")]
  SharedOutput,
}

#[derive(Deserialize, Default, PartialEq, Debug, Clone)]
#[serde(deny_unknown_fields)]
pub(crate) struct BatchEntry {
  pub(crate) destination: Option<Address<NetworkUnchecked>>,
  pub(crate) file: PathBuf,
  pub(crate) metadata: Option<serde_yaml::Value>,
  pub(crate) metaprotocol: Option<String>,
}

impl BatchEntry {
  pub(crate) fn metadata(&self) -> Result<Option<Vec<u8>>> {
    Ok(match &self.metadata {
      None => None,
      Some(metadata) => {
        let mut cbor = Vec::new();
        ciborium::into_writer(&metadata, &mut cbor)?;
        Some(cbor)
      }
    })
  }
}

#[derive(Deserialize, PartialEq, Debug, Clone, Default)]
#[serde(deny_unknown_fields)]
pub(crate) struct Batchfile {
  pub(crate) inscriptions: Vec<BatchEntry>,
  pub(crate) mode: Mode,
  pub(crate) parent: Option<InscriptionId>,
  pub(crate) postage: Option<u64>,
  pub(crate) sat: Option<Sat>,
}

impl Batchfile {
  pub(crate) fn load(path: &Path) -> Result<Batchfile> {
    let batchfile: Batchfile = serde_yaml::from_reader(File::open(path)?)?;

    if batchfile.inscriptions.is_empty() {
      bail!("batchfile must contain at least one inscription");
    }

    Ok(batchfile)
  }

  pub(crate) fn inscriptions(
    &self,
    client: &Client,
    chain: Chain,
    parent_value: Option<u64>,
    metadata: Option<Vec<u8>>,
    postage: Amount,
    compress: bool,
  ) -> Result<(Vec<Inscription>, Vec<Address>)> {
    assert!(!self.inscriptions.is_empty());

    if self
      .inscriptions
      .iter()
      .any(|entry| entry.destination.is_some())
      && self.mode == Mode::SharedOutput
    {
      return Err(anyhow!(
        "individual inscription destinations cannot be set in shared-output mode"
      ));
    }

    if metadata.is_some() {
      assert!(self
        .inscriptions
        .iter()
        .all(|entry| entry.metadata.is_none()));
    }

    let mut pointer = parent_value.unwrap_or_default();

    let mut inscriptions = Vec::new();
    for (i, entry) in self.inscriptions.iter().enumerate() {
      inscriptions.push(Inscription::from_file(
        chain,
        &entry.file,
        self.parent,
        if i == 0 { None } else { Some(pointer) },
        entry.metaprotocol.clone(),
        match &metadata {
          Some(metadata) => Some(metadata.clone()),
          None => entry.metadata()?,
        },
        compress,
      )?);

      pointer += postage.to_sat();
    }

    let destinations = match self.mode {
      Mode::SharedOutput | Mode::SameSat => vec![get_change_address(client, chain)?],
      Mode::SeparateOutputs => self
        .inscriptions
        .iter()
        .map(|entry| {
          entry.destination.as_ref().map_or_else(
            || get_change_address(client, chain),
            |address| {
              address
                .clone()
                .require_network(chain.network())
                .map_err(|e| e.into())
            },
          )
        })
        .collect::<Result<Vec<_>, _>>()?,
    };

    Ok((inscriptions, destinations))
  }
}<|MERGE_RESOLUTION|>--- conflicted
+++ resolved
@@ -372,7 +372,6 @@
 
     let commit_tx_address = Address::p2tr_tweaked(taproot_spend_info.output_key(), chain.network());
 
-<<<<<<< HEAD
     let reveal_change_address = if self.next_inscription.is_some() {
       let next_inscriptions = vec![self.next_inscription.clone().unwrap()];
       let next_reveal_script = Inscription::append_batch_reveal_script(
@@ -393,15 +392,12 @@
       change[0].clone()
     };
 
-    let total_postage = self.postage * u64::try_from(self.inscriptions.len()).unwrap();
-=======
     let total_postage = match self.mode {
       Mode::SameSat => self.postage,
       Mode::SharedOutput | Mode::SeparateOutputs => {
         self.postage * u64::try_from(self.inscriptions.len()).unwrap()
       }
     };
->>>>>>> 0b4d7af9
 
     let mut reveal_inputs = self.reveal_input.clone();
     reveal_inputs.insert(0, OutPoint::null());
