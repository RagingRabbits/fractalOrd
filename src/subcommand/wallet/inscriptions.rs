--- conflicted
+++ resolved
@@ -12,16 +12,11 @@
   let index = Index::open(&options)?;
   index.update()?;
 
-<<<<<<< HEAD
-  let unspent_outputs = index.get_unspent_outputs(Wallet::load(&options)?)?;
-  let inscriptions = index.get_inscriptions_vector(&unspent_outputs)?;
-=======
   let client = bitcoin_rpc_client_for_wallet_command(wallet, &options)?;
 
   let unspent_outputs = get_unspent_outputs(&client, &index)?;
 
-  let inscriptions = index.get_inscriptions(&unspent_outputs)?;
->>>>>>> 1726ff6e
+  let inscriptions = index.get_inscriptions_vector(&unspent_outputs)?;
 
   let explorer = match options.chain() {
     Chain::Mainnet => "https://ordinals.com/inscription/",
