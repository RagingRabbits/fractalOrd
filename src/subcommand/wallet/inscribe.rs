use {
  self::batch::{Batch, Batchfile, Mode},
  super::*,
  crate::{subcommand::wallet::transaction_builder::Target, wallet::Wallet},
  bitcoin::{
    blockdata::{opcodes, script},
    key::PrivateKey,
    key::{TapTweak, TweakedKeyPair, TweakedPublicKey, UntweakedKeyPair},
    locktime::absolute::LockTime,
    policy::MAX_STANDARD_TX_WEIGHT,
    secp256k1::{self, constants::SCHNORR_SIGNATURE_SIZE, rand, Secp256k1, XOnlyPublicKey},
    sighash::{Prevouts, SighashCache, TapSighashType},
    taproot::Signature,
    taproot::{ControlBlock, LeafVersion, TapLeafHash, TaprootBuilder},
    ScriptBuf, Witness,
  },
  bitcoincore_rpc::bitcoincore_rpc_json::{GetRawTransactionResultVout, ImportDescriptors, SignRawTransactionInput, Timestamp},
  bitcoincore_rpc::Client,
  bitcoincore_rpc::RawTx,
  std::collections::BTreeSet,
};

mod batch;

#[derive(Serialize, Deserialize, Debug, PartialEq)]
pub struct InscriptionInfo {
  pub id: InscriptionId,
  pub location: SatPoint,
}

#[derive(Serialize, Deserialize)]
pub struct Output {
<<<<<<< HEAD
  pub commit: Option<Txid>,
=======
  pub commit: Txid,
  #[serde(skip_serializing_if = "Option::is_none")]
  pub commit_hex: Option<String>,
>>>>>>> 186fbf0b
  pub inscriptions: Vec<InscriptionInfo>,
  #[serde(skip_serializing_if = "Option::is_none")]
  pub parent: Option<InscriptionId>,
<<<<<<< HEAD
  pub reveal: Option<Txid>,
=======
  #[serde(skip_serializing_if = "Option::is_none")]
  pub recovery_descriptor: Option<String>,
  pub reveal: Txid,
  #[serde(skip_serializing_if = "Option::is_none")]
  pub reveal_hex: Option<String>,
>>>>>>> 186fbf0b
  pub total_fees: u64,
}

#[derive(Clone, Debug)]
pub(crate) struct ParentInfo {
  destination: Address,
  id: InscriptionId,
  location: SatPoint,
  tx_out: TxOut,
}

#[derive(Debug, Parser)]
#[clap(
  group = ArgGroup::new("source")
      .required(true)
      .args(&["file", "batch"]),
)]
pub(crate) struct Inscribe {
  #[arg(
    long,
    help = "Inscribe a multiple inscriptions defines in a yaml <BATCH_FILE>.",
    conflicts_with_all = &[
      "file", "destination", "cbor_metadata", "json_metadata", "satpoint", "reinscribe", "metaprotocol", "parent"
    ]
  )]
  pub(crate) batch: Option<PathBuf>,
  #[arg(
    long,
    help = "Include CBOR in file at <METADATA> as inscription metadata",
    conflicts_with = "json_metadata"
  )]
  pub(crate) cbor_metadata: Option<PathBuf>,
  #[arg(
    long,
    help = "Consider spending outpoint <UTXO>, even if it is unconfirmed or contains inscriptions"
  )]
  pub(crate) utxo: Vec<OutPoint>,
  #[arg(long, help = "Only spend outpoints given with --utxo")]
  pub(crate) coin_control: bool,
  #[arg(
    long,
    help = "Use <COMMIT_FEE_RATE> sats/vbyte for commit transaction.\nDefaults to <FEE_RATE> if unset."
  )]
  pub(crate) commit_fee_rate: Option<FeeRate>,
  #[arg(long, help = "Send inscription to <DESTINATION>.")]
  pub(crate) destination: Option<Address<NetworkUnchecked>>,
  #[arg(long, help = "Don't sign or broadcast transactions.")]
  pub(crate) dry_run: bool,
  #[arg(long, help = "Use fee rate of <FEE_RATE> sats/vB.")]
  pub(crate) fee_rate: FeeRate,
  #[arg(long, help = "Inscribe sat with contents of <FILE>.")]
  pub(crate) file: Option<PathBuf>,
  #[arg(
    long,
    help = "Include JSON in file at <METADATA> convered to CBOR as inscription metadata",
    conflicts_with = "cbor_metadata"
  )]
  pub(crate) json_metadata: Option<PathBuf>,
  #[clap(long, help = "Set inscription metaprotocol to <METAPROTOCOL>.")]
  pub(crate) metaprotocol: Option<String>,
  #[arg(long, help = "Do not back up recovery key.")]
  pub(crate) no_backup: bool,
  #[arg(
    long,
    help = "Do not check that transactions are equal to or below the MAX_STANDARD_TX_WEIGHT of 400,000 weight units. Transactions over this limit are currently nonstandard and will not be relayed by bitcoind in its default configuration. Do not use this flag unless you understand the implications."
  )]
  pub(crate) no_limit: bool,
  #[clap(long, help = "Make inscription a child of <PARENT>.")]
  pub(crate) parent: Option<InscriptionId>,
  #[arg(
    long,
    help = "Amount of postage to include in the inscription. Default `10000sat`."
  )]
  pub(crate) postage: Option<Amount>,
  #[clap(long, help = "Allow reinscription.")]
  pub(crate) reinscribe: bool,
  #[arg(long, help = "Inscribe <SATPOINT>.")]
  pub(crate) satpoint: Option<SatPoint>,
  #[clap(long, help = "Use provided recovery key instead of a random one.")]
  pub(crate) key: Option<String>,
<<<<<<< HEAD
  #[clap(long, help = "Don't make a reveal tx; just create a commit tx that sends all the sats to a new commitment. Requires --key to be specified.")]
  pub(crate) commit_only: bool,
  #[clap(long, help = "Make the change of the reveal tx commit to the contents of <NEXT-FILE>.")]
  pub(crate) commitment: Option<OutPoint>,
  #[clap(long, help = "Don't make a commit transaction; just create a reveal tx that reveals the inscription committed to by output <COMMITMENT>. Requires --key to be specified.")]
  pub(crate) next_file: Option<PathBuf>,
=======
  #[clap(long, help = "Dump raw hex transactions and recovery keys to standard output.")]
  pub(crate) dump: bool,
  #[clap(long, help = "Do not broadcast any transactions. Implies --dump.")]
  pub(crate) no_broadcast: bool,
>>>>>>> 186fbf0b
}

impl Inscribe {
  pub(crate) fn run(self, options: Options) -> SubcommandResult {
<<<<<<< HEAD
    if self.commitment.is_some() && self.commit_only {
      return Err(anyhow!("--commit-only and --commitment don't work together"));
    }

    if self.commitment.is_some() && self.next_file.is_some() {
      return Err(anyhow!("--commit-only and --next_file don't work together"));
    }

=======
    let mut dump = self.dump;
>>>>>>> 186fbf0b
    let metadata = Inscribe::parse_metadata(self.cbor_metadata, self.json_metadata)?;

    if self.no_broadcast {
      dump = true;
    }

    let index = Index::open(&options)?;
    index.update()?;

    let mut utxos = if self.coin_control {
      BTreeMap::new()
    } else if options.ignore_outdated_index {
      return Err(anyhow!(
        "--ignore-outdated-index only works in conjunction with --coin-control when inscribing"
      ));
    } else {
      index.get_unspent_outputs(Wallet::load(&options)?)?
    };

    let locked_utxos = index.get_locked_outputs(Wallet::load(&options)?)?;

    let client = options.bitcoin_rpc_client_for_wallet_command(false)?;

    for outpoint in &self.utxo {
      utxos.insert(
        *outpoint,
        Amount::from_sat(
          client.get_raw_transaction(&outpoint.txid, None)?.output[outpoint.vout as usize].value,
        ),
      );
    }

    let chain = options.chain();

    let postage = self.postage.unwrap_or(TransactionBuilder::TARGET_POSTAGE);

    let destinations;
    let inscriptions;
    let mode;
    let parent_info;
    let next_inscription;

    match (self.file, self.batch) {
      (Some(file), None) => {
        parent_info = Inscribe::get_parent_info(self.parent, &index, &utxos, &client, chain)?;
        inscriptions = vec![Inscription::from_file(
          chain,
          file,
          self.parent,
          None,
          self.metaprotocol.clone(),
          metadata.clone(),
        )?];
        next_inscription = if self.next_file.is_some() {
          Some(Inscription::from_file(
            chain,
            self.next_file.unwrap(),
            self.parent,
            None,
            self.metaprotocol,
            metadata,
          )?)
        } else {
          None
        };
        mode = Mode::SeparateOutputs;
        destinations = vec![match self.destination.clone() {
          Some(destination) => destination.require_network(chain.network())?,
          None => get_change_address(&client, chain)?,
        }];
      }
      (None, Some(batch)) => {
        let batchfile = Batchfile::load(&batch)?;

        parent_info = Inscribe::get_parent_info(batchfile.parent, &index, &utxos, &client, chain)?;

        inscriptions = batchfile.inscriptions(
          chain,
          parent_info.as_ref().map(|info| info.tx_out.value),
          metadata,
          postage,
        )?;
        next_inscription = None;

        mode = batchfile.mode;

        let destination_count = match batchfile.mode {
          Mode::SharedOutput => 1,
          Mode::SeparateOutputs => inscriptions.len(),
        };

        destinations = (0..destination_count)
          .map(|_| get_change_address(&client, chain))
          .collect::<Result<Vec<Address>>>()?;
      }
      _ => unreachable!(),
    }

    Batch {
      commit_fee_rate: self.commit_fee_rate.unwrap_or(self.fee_rate),
      commit_only: self.commit_only,
      commitment: self.commitment,
      commitment_output: if self.commitment.is_some() {
        Some(client.get_raw_transaction_info(&self.commitment.unwrap().txid, None)?.vout[self.commitment.unwrap().vout as usize].clone())
      } else {
        None
      },
      destinations,
      dump,
      dry_run: self.dry_run,
      inscriptions,
      key: self.key,
      mode,
      next_inscription,
      no_backup: self.no_backup,
      no_broadcast: self.no_broadcast,
      no_limit: self.no_limit,
      parent_info,
      postage,
      reinscribe: self.reinscribe,
      reveal_fee_rate: self.fee_rate,
      satpoint: self.satpoint,
    }
    .inscribe(chain, &index, &client, &locked_utxos, &utxos)
  }

  fn parse_metadata(cbor: Option<PathBuf>, json: Option<PathBuf>) -> Result<Option<Vec<u8>>> {
    if let Some(path) = cbor {
      let cbor = fs::read(path)?;
      let _value: Value = ciborium::from_reader(Cursor::new(cbor.clone()))
        .context("failed to parse CBOR metadata")?;

      Ok(Some(cbor))
    } else if let Some(path) = json {
      let value: serde_json::Value =
        serde_json::from_reader(File::open(path)?).context("failed to parse JSON metadata")?;
      let mut cbor = Vec::new();
      ciborium::into_writer(&value, &mut cbor)?;

      Ok(Some(cbor))
    } else {
      Ok(None)
    }
  }

  fn get_parent_info(
    parent: Option<InscriptionId>,
    index: &Index,
    utxos: &BTreeMap<OutPoint, Amount>,
    client: &Client,
    chain: Chain,
  ) -> Result<Option<ParentInfo>> {
    if let Some(parent_id) = parent {
      if let Some(satpoint) = index.get_inscription_satpoint_by_id(parent_id)? {
        if !utxos.contains_key(&satpoint.outpoint) {
          return Err(anyhow!(format!("parent {parent_id} not in wallet")));
        }

        Ok(Some(ParentInfo {
          destination: get_change_address(client, chain)?,
          id: parent_id,
          location: satpoint,
          tx_out: index
            .get_transaction(satpoint.outpoint.txid)?
            .expect("parent transaction not found in index")
            .output
            .into_iter()
            .nth(satpoint.outpoint.vout.try_into().unwrap())
            .expect("current transaction output"),
        }))
      } else {
        Err(anyhow!(format!("parent {parent_id} does not exist")))
      }
    } else {
      Ok(None)
    }
  }
}

#[cfg(test)]
mod tests {
  use {
    self::batch::BatchEntry,
    super::*,
    serde_yaml::{Mapping, Value},
  };

  #[test]
  fn reveal_transaction_pays_fee() {
    let utxos = vec![(outpoint(1), Amount::from_sat(20000))];
    let inscription = inscription("text/plain", "ord");
    let commit_address = change(0);
    let reveal_address = recipient();
    let change = [commit_address, change(1)];

    let (commit_tx, reveal_tx, _private_key, _) = Batch {
      satpoint: Some(satpoint(1, 0)),
      parent_info: None,
      inscriptions: vec![inscription],
      destinations: vec![reveal_address],
      commit_fee_rate: FeeRate::try_from(1.0).unwrap(),
      reveal_fee_rate: FeeRate::try_from(1.0).unwrap(),
      no_limit: false,
      reinscribe: false,
      postage: TransactionBuilder::TARGET_POSTAGE,
      mode: Mode::SharedOutput,
      ..Default::default()
    }
    .create_batch_inscription_transactions(
      BTreeMap::new(),
      Chain::Mainnet,
      BTreeSet::new(),
      utxos.into_iter().collect(),
      change,
    )
    .unwrap();

    #[allow(clippy::cast_possible_truncation)]
    #[allow(clippy::cast_sign_loss)]
    let fee = Amount::from_sat((1.0 * (reveal_tx.vsize() as f64)).ceil() as u64);

    assert_eq!(
      reveal_tx.output[0].value,
      20000 - fee.to_sat() - (20000 - commit_tx.output[0].value),
    );
  }

  #[test]
  fn inscribe_tansactions_opt_in_to_rbf() {
    let utxos = vec![(outpoint(1), Amount::from_sat(20000))];
    let inscription = inscription("text/plain", "ord");
    let commit_address = change(0);
    let reveal_address = recipient();
    let change = [commit_address, change(1)];

    let (commit_tx, reveal_tx, _, _) = Batch {
      satpoint: Some(satpoint(1, 0)),
      parent_info: None,
      inscriptions: vec![inscription],
      destinations: vec![reveal_address],
      commit_fee_rate: FeeRate::try_from(1.0).unwrap(),
      reveal_fee_rate: FeeRate::try_from(1.0).unwrap(),
      no_limit: false,
      reinscribe: false,
      postage: TransactionBuilder::TARGET_POSTAGE,
      mode: Mode::SharedOutput,
      ..Default::default()
    }
    .create_batch_inscription_transactions(
      BTreeMap::new(),
      Chain::Mainnet,
      BTreeSet::new(),
      utxos.into_iter().collect(),
      change,
    )
    .unwrap();

    assert!(commit_tx.is_explicitly_rbf());
    assert!(reveal_tx.is_explicitly_rbf());
  }

  #[test]
  fn inscribe_with_no_satpoint_and_no_cardinal_utxos() {
    let utxos = vec![(outpoint(1), Amount::from_sat(1000))];
    let mut inscriptions = BTreeMap::new();
    inscriptions.insert(
      SatPoint {
        outpoint: outpoint(1),
        offset: 0,
      },
      inscription_id(1),
    );

    let inscription = inscription("text/plain", "ord");
    let satpoint = None;
    let commit_address = change(0);
    let reveal_address = recipient();

    let error = Batch {
      satpoint,
      parent_info: None,
      inscriptions: vec![inscription],
      destinations: vec![reveal_address],
      commit_fee_rate: FeeRate::try_from(1.0).unwrap(),
      reveal_fee_rate: FeeRate::try_from(1.0).unwrap(),
      no_limit: false,
      reinscribe: false,
      postage: TransactionBuilder::TARGET_POSTAGE,
      mode: Mode::SharedOutput,
      ..Default::default()
    }
    .create_batch_inscription_transactions(
      inscriptions,
      Chain::Mainnet,
      BTreeSet::new(),
      utxos.into_iter().collect(),
      [commit_address, change(1)],
    )
    .unwrap_err()
    .to_string();

    assert!(
      error.contains("wallet contains no cardinal utxos"),
      "{}",
      error
    );
  }

  #[test]
  fn inscribe_with_no_satpoint_and_enough_cardinal_utxos() {
    let utxos = vec![
      (outpoint(1), Amount::from_sat(20_000)),
      (outpoint(2), Amount::from_sat(20_000)),
    ];
    let mut inscriptions = BTreeMap::new();
    inscriptions.insert(
      SatPoint {
        outpoint: outpoint(1),
        offset: 0,
      },
      inscription_id(1),
    );

    let inscription = inscription("text/plain", "ord");
    let satpoint = None;
    let commit_address = change(0);
    let reveal_address = recipient();

    assert!(Batch {
      satpoint,
      parent_info: None,
      inscriptions: vec![inscription],
      destinations: vec![reveal_address],
      commit_fee_rate: FeeRate::try_from(1.0).unwrap(),
      reveal_fee_rate: FeeRate::try_from(1.0).unwrap(),
      no_limit: false,
      reinscribe: false,
      postage: TransactionBuilder::TARGET_POSTAGE,
      mode: Mode::SharedOutput,
      ..Default::default()
    }
    .create_batch_inscription_transactions(
      inscriptions,
      Chain::Mainnet,
      BTreeSet::new(),
      utxos.into_iter().collect(),
      [commit_address, change(1)],
    )
    .is_ok())
  }

  #[test]
  fn inscribe_with_custom_fee_rate() {
    let utxos = vec![
      (outpoint(1), Amount::from_sat(10_000)),
      (outpoint(2), Amount::from_sat(20_000)),
    ];
    let mut inscriptions = BTreeMap::new();
    inscriptions.insert(
      SatPoint {
        outpoint: outpoint(1),
        offset: 0,
      },
      inscription_id(1),
    );

    let inscription = inscription("text/plain", "ord");
    let satpoint = None;
    let commit_address = change(0);
    let reveal_address = recipient();
    let fee_rate = 3.3;

    let (commit_tx, reveal_tx, _private_key, _) = Batch {
      satpoint,
      parent_info: None,
      inscriptions: vec![inscription],
      destinations: vec![reveal_address],
      commit_fee_rate: FeeRate::try_from(fee_rate).unwrap(),
      reveal_fee_rate: FeeRate::try_from(fee_rate).unwrap(),
      no_limit: false,
      reinscribe: false,
      postage: TransactionBuilder::TARGET_POSTAGE,
      mode: Mode::SharedOutput,
      ..Default::default()
    }
    .create_batch_inscription_transactions(
      inscriptions,
      Chain::Signet,
      BTreeSet::new(),
      utxos.into_iter().collect(),
      [commit_address, change(1)],
    )
    .unwrap();

    let sig_vbytes = 17;
    let fee = FeeRate::try_from(fee_rate)
      .unwrap()
      .fee(commit_tx.vsize() + sig_vbytes)
      .to_sat();

    let reveal_value = commit_tx
      .output
      .iter()
      .map(|o| o.value)
      .reduce(|acc, i| acc + i)
      .unwrap();

    assert_eq!(reveal_value, 20_000 - fee);

    let fee = FeeRate::try_from(fee_rate)
      .unwrap()
      .fee(reveal_tx.vsize())
      .to_sat();

    assert_eq!(
      reveal_tx.output[0].value,
      20_000 - fee - (20_000 - commit_tx.output[0].value),
    );
  }

  #[test]
  fn inscribe_with_parent() {
    let utxos = vec![
      (outpoint(1), Amount::from_sat(10_000)),
      (outpoint(2), Amount::from_sat(20_000)),
    ];

    let mut inscriptions = BTreeMap::new();
    let parent_inscription = inscription_id(1);
    let parent_info = ParentInfo {
      destination: change(3),
      id: parent_inscription,
      location: SatPoint {
        outpoint: outpoint(1),
        offset: 0,
      },
      tx_out: TxOut {
        script_pubkey: change(0).script_pubkey(),
        value: 10000,
      },
    };

    inscriptions.insert(parent_info.location, parent_inscription);

    let child_inscription = InscriptionTemplate {
      parent: Some(parent_inscription),
    }
    .into();

    let commit_address = change(1);
    let reveal_address = recipient();
    let fee_rate = 4.0;

    let (commit_tx, reveal_tx, _private_key, _) = Batch {
      satpoint: None,
      parent_info: Some(parent_info.clone()),
      inscriptions: vec![child_inscription],
      destinations: vec![reveal_address],
      commit_fee_rate: FeeRate::try_from(fee_rate).unwrap(),
      reveal_fee_rate: FeeRate::try_from(fee_rate).unwrap(),
      no_limit: false,
      reinscribe: false,
      postage: TransactionBuilder::TARGET_POSTAGE,
      mode: Mode::SharedOutput,
      ..Default::default()
    }
    .create_batch_inscription_transactions(
      inscriptions,
      Chain::Signet,
      BTreeSet::new(),
      utxos.into_iter().collect(),
      [commit_address, change(2)],
    )
    .unwrap();

    let sig_vbytes = 17;
    let fee = FeeRate::try_from(fee_rate)
      .unwrap()
      .fee(commit_tx.vsize() + sig_vbytes)
      .to_sat();

    let reveal_value = commit_tx
      .output
      .iter()
      .map(|o| o.value)
      .reduce(|acc, i| acc + i)
      .unwrap();

    assert_eq!(reveal_value, 20_000 - fee);

    let sig_vbytes = 16;
    let fee = FeeRate::try_from(fee_rate)
      .unwrap()
      .fee(reveal_tx.vsize() + sig_vbytes)
      .to_sat();

    assert_eq!(fee, commit_tx.output[0].value - reveal_tx.output[1].value,);
    assert_eq!(
      reveal_tx.output[0].script_pubkey,
      parent_info.destination.script_pubkey()
    );
    assert_eq!(reveal_tx.output[0].value, parent_info.tx_out.value);
    pretty_assert_eq!(
      reveal_tx.input[0],
      TxIn {
        previous_output: parent_info.location.outpoint,
        sequence: Sequence::ENABLE_RBF_NO_LOCKTIME,
        ..Default::default()
      }
    );
  }

  #[test]
  fn inscribe_with_commit_fee_rate() {
    let utxos = vec![
      (outpoint(1), Amount::from_sat(10_000)),
      (outpoint(2), Amount::from_sat(20_000)),
    ];
    let mut inscriptions = BTreeMap::new();
    inscriptions.insert(
      SatPoint {
        outpoint: outpoint(1),
        offset: 0,
      },
      inscription_id(1),
    );

    let inscription = inscription("text/plain", "ord");
    let satpoint = None;
    let commit_address = change(0);
    let reveal_address = recipient();
    let commit_fee_rate = 3.3;
    let fee_rate = 1.0;

    let (commit_tx, reveal_tx, _private_key, _) = Batch {
      satpoint,
      parent_info: None,
      inscriptions: vec![inscription],
      destinations: vec![reveal_address],
      commit_fee_rate: FeeRate::try_from(commit_fee_rate).unwrap(),
      reveal_fee_rate: FeeRate::try_from(fee_rate).unwrap(),
      no_limit: false,
      reinscribe: false,
      postage: TransactionBuilder::TARGET_POSTAGE,
      mode: Mode::SharedOutput,
      ..Default::default()
    }
    .create_batch_inscription_transactions(
      inscriptions,
      Chain::Signet,
      BTreeSet::new(),
      utxos.into_iter().collect(),
      [commit_address, change(1)],
    )
    .unwrap();

    let sig_vbytes = 17;
    let fee = FeeRate::try_from(commit_fee_rate)
      .unwrap()
      .fee(commit_tx.vsize() + sig_vbytes)
      .to_sat();

    let reveal_value = commit_tx
      .output
      .iter()
      .map(|o| o.value)
      .reduce(|acc, i| acc + i)
      .unwrap();

    assert_eq!(reveal_value, 20_000 - fee);

    let fee = FeeRate::try_from(fee_rate)
      .unwrap()
      .fee(reveal_tx.vsize())
      .to_sat();

    assert_eq!(
      reveal_tx.output[0].value,
      20_000 - fee - (20_000 - commit_tx.output[0].value),
    );
  }

  #[test]
  fn inscribe_over_max_standard_tx_weight() {
    let utxos = vec![(outpoint(1), Amount::from_sat(50 * COIN_VALUE))];

    let inscription = inscription("text/plain", [0; MAX_STANDARD_TX_WEIGHT as usize]);
    let satpoint = None;
    let commit_address = change(0);
    let reveal_address = recipient();

    let error = Batch {
      satpoint,
      parent_info: None,
      inscriptions: vec![inscription],
      destinations: vec![reveal_address],
      commit_fee_rate: FeeRate::try_from(1.0).unwrap(),
      reveal_fee_rate: FeeRate::try_from(1.0).unwrap(),
      no_limit: false,
      reinscribe: false,
      postage: TransactionBuilder::TARGET_POSTAGE,
      mode: Mode::SharedOutput,
      ..Default::default()
    }
    .create_batch_inscription_transactions(
      BTreeMap::new(),
      Chain::Mainnet,
      BTreeSet::new(),
      utxos.into_iter().collect(),
      [commit_address, change(1)],
    )
    .unwrap_err()
    .to_string();

    assert!(
      error.contains(&format!("reveal transaction weight greater than {MAX_STANDARD_TX_WEIGHT} (MAX_STANDARD_TX_WEIGHT): 402799")),
      "{}",
      error
    );
  }

  #[test]
  fn inscribe_with_no_max_standard_tx_weight() {
    let utxos = vec![(outpoint(1), Amount::from_sat(50 * COIN_VALUE))];

    let inscription = inscription("text/plain", [0; MAX_STANDARD_TX_WEIGHT as usize]);
    let satpoint = None;
    let commit_address = change(0);
    let reveal_address = recipient();

    let (_commit_tx, reveal_tx, _private_key, _) = Batch {
      satpoint,
      parent_info: None,
      inscriptions: vec![inscription],
      destinations: vec![reveal_address],
      commit_fee_rate: FeeRate::try_from(1.0).unwrap(),
      reveal_fee_rate: FeeRate::try_from(1.0).unwrap(),
      no_limit: true,
      reinscribe: false,
      postage: TransactionBuilder::TARGET_POSTAGE,
      mode: Mode::SharedOutput,
      ..Default::default()
    }
    .create_batch_inscription_transactions(
      BTreeMap::new(),
      Chain::Mainnet,
      BTreeSet::new(),
      utxos.into_iter().collect(),
      [commit_address, change(1)],
    )
    .unwrap();

    assert!(reveal_tx.size() >= MAX_STANDARD_TX_WEIGHT as usize);
  }

  #[test]
  fn cbor_and_json_metadata_flags_conflict() {
    assert_regex_match!(
      Arguments::try_parse_from([
        "ord",
        "wallet",
        "inscribe",
        "--cbor-metadata",
        "foo",
        "--json-metadata",
        "bar",
        "--file",
        "baz",
      ])
      .unwrap_err()
      .to_string(),
      ".*--cbor-metadata.*cannot be used with.*--json-metadata.*"
    );
  }

  #[test]
  fn batch_is_loaded_from_yaml_file() {
    let parent = "8d363b28528b0cb86b5fd48615493fb175bdf132d2a3d20b4251bba3f130a5abi0"
      .parse::<InscriptionId>()
      .unwrap();

    let tempdir = TempDir::new().unwrap();

    let inscription_path = tempdir.path().join("tulip.txt");
    fs::write(&inscription_path, "tulips are pretty").unwrap();

    let brc20_path = tempdir.path().join("token.json");

    let batch_path = tempdir.path().join("batch.yaml");
    fs::write(
      &batch_path,
      format!(
        "mode: separate-outputs
parent: {parent}
inscriptions:
- file: {}
  metadata:
    title: Lorem Ipsum
    description: Lorem ipsum dolor sit amet, consectetur adipiscing elit. In tristique, massa nec condimentum venenatis, ante massa tempor velit, et accumsan ipsum ligula a massa. Nunc quis orci ante.
- file: {}
  metaprotocol: brc-20
",
        inscription_path.display(),
        brc20_path.display()
      ),
    )
    .unwrap();

    let mut metadata = Mapping::new();
    metadata.insert(
      Value::String("title".to_string()),
      Value::String("Lorem Ipsum".to_string()),
    );
    metadata.insert(Value::String("description".to_string()), Value::String("Lorem ipsum dolor sit amet, consectetur adipiscing elit. In tristique, massa nec condimentum venenatis, ante massa tempor velit, et accumsan ipsum ligula a massa. Nunc quis orci ante.".to_string()));

    assert_eq!(
      Batchfile::load(&batch_path).unwrap(),
      Batchfile {
        inscriptions: vec![
          BatchEntry {
            file: inscription_path,
            metadata: Some(Value::Mapping(metadata)),
            ..Default::default()
          },
          BatchEntry {
            file: brc20_path,
            metaprotocol: Some("brc-20".to_string()),
            ..Default::default()
          }
        ],
        parent: Some(parent),
        mode: Mode::SeparateOutputs,
      }
    );
  }

  #[test]
  fn batch_with_unknown_field_throws_error() {
    let tempdir = TempDir::new().unwrap();
    let batch_path = tempdir.path().join("batch.yaml");
    fs::write(
      &batch_path,
      "mode: shared-output\ninscriptions:\n- file: meow.wav\nunknown: 1.)what",
    )
    .unwrap();

    assert!(Batchfile::load(&batch_path)
      .unwrap_err()
      .to_string()
      .contains("unknown field `unknown`"));
  }

  #[test]
  fn batch_inscribe_with_parent() {
    let utxos = vec![
      (outpoint(1), Amount::from_sat(10_000)),
      (outpoint(2), Amount::from_sat(50_000)),
    ];

    let parent = inscription_id(1);

    let parent_info = ParentInfo {
      destination: change(3),
      id: parent,
      location: SatPoint {
        outpoint: outpoint(1),
        offset: 0,
      },
      tx_out: TxOut {
        script_pubkey: change(0).script_pubkey(),
        value: 10000,
      },
    };

    let mut wallet_inscriptions = BTreeMap::new();
    wallet_inscriptions.insert(parent_info.location, parent);

    let commit_address = change(1);
    let reveal_addresses = vec![recipient()];

    let inscriptions = vec![
      InscriptionTemplate {
        parent: Some(parent),
      }
      .into(),
      InscriptionTemplate {
        parent: Some(parent),
      }
      .into(),
      InscriptionTemplate {
        parent: Some(parent),
      }
      .into(),
    ];

    let mode = Mode::SharedOutput;

    let fee_rate = 4.0.try_into().unwrap();

    let (commit_tx, reveal_tx, _private_key, _) = Batch {
      satpoint: None,
      parent_info: Some(parent_info.clone()),
      inscriptions,
      destinations: reveal_addresses,
      commit_fee_rate: fee_rate,
      reveal_fee_rate: fee_rate,
      no_limit: false,
      reinscribe: false,
      postage: Amount::from_sat(10_000),
      mode,
      ..Default::default()
    }
    .create_batch_inscription_transactions(
      wallet_inscriptions,
      Chain::Signet,
      BTreeSet::new(),
      utxos.into_iter().collect(),
      [commit_address, change(2)],
    )
    .unwrap();

    let sig_vbytes = 17;
    let fee = fee_rate.fee(commit_tx.vsize() + sig_vbytes).to_sat();

    let reveal_value = commit_tx
      .output
      .iter()
      .map(|o| o.value)
      .reduce(|acc, i| acc + i)
      .unwrap();

    assert_eq!(reveal_value, 50_000 - fee);

    let sig_vbytes = 16;
    let fee = fee_rate.fee(reveal_tx.vsize() + sig_vbytes).to_sat();

    assert_eq!(fee, commit_tx.output[0].value - reveal_tx.output[1].value,);
    assert_eq!(
      reveal_tx.output[0].script_pubkey,
      parent_info.destination.script_pubkey()
    );
    assert_eq!(reveal_tx.output[0].value, parent_info.tx_out.value);
    pretty_assert_eq!(
      reveal_tx.input[0],
      TxIn {
        previous_output: parent_info.location.outpoint,
        sequence: Sequence::ENABLE_RBF_NO_LOCKTIME,
        ..Default::default()
      }
    );
  }

  #[test]
  fn batch_inscribe_with_parent_not_enough_cardinals_utxos_fails() {
    let utxos = vec![
      (outpoint(1), Amount::from_sat(10_000)),
      (outpoint(2), Amount::from_sat(20_000)),
    ];

    let parent = inscription_id(1);

    let parent_info = ParentInfo {
      destination: change(3),
      id: parent,
      location: SatPoint {
        outpoint: outpoint(1),
        offset: 0,
      },
      tx_out: TxOut {
        script_pubkey: change(0).script_pubkey(),
        value: 10000,
      },
    };

    let mut wallet_inscriptions = BTreeMap::new();
    wallet_inscriptions.insert(parent_info.location, parent);

    let inscriptions = vec![
      InscriptionTemplate {
        parent: Some(parent),
      }
      .into(),
      InscriptionTemplate {
        parent: Some(parent),
      }
      .into(),
      InscriptionTemplate {
        parent: Some(parent),
      }
      .into(),
    ];

    let commit_address = change(1);
    let reveal_addresses = vec![recipient()];

    let error = Batch {
      satpoint: None,
      parent_info: Some(parent_info.clone()),
      inscriptions,
      destinations: reveal_addresses,
      commit_fee_rate: 4.0.try_into().unwrap(),
      reveal_fee_rate: 4.0.try_into().unwrap(),
      no_limit: false,
      reinscribe: false,
      postage: Amount::from_sat(10_000),
      mode: Mode::SharedOutput,
      ..Default::default()
    }
    .create_batch_inscription_transactions(
      wallet_inscriptions,
      Chain::Signet,
      BTreeSet::new(),
      utxos.into_iter().collect(),
      [commit_address, change(2)],
    )
    .unwrap_err()
    .to_string();

    assert!(error.contains(
      "wallet does not contain enough cardinal UTXOs, please add additional funds to wallet."
    ));
  }

  #[test]
  #[should_panic(
    expected = "invariant: destination addresses and number of inscriptions doesn't match"
  )]
  fn batch_inscribe_with_inconsistent_reveal_addresses_panics() {
    let utxos = vec![
      (outpoint(1), Amount::from_sat(10_000)),
      (outpoint(2), Amount::from_sat(80_000)),
    ];

    let parent = inscription_id(1);

    let parent_info = ParentInfo {
      destination: change(3),
      id: parent,
      location: SatPoint {
        outpoint: outpoint(1),
        offset: 0,
      },
      tx_out: TxOut {
        script_pubkey: change(0).script_pubkey(),
        value: 10000,
      },
    };

    let mut wallet_inscriptions = BTreeMap::new();
    wallet_inscriptions.insert(parent_info.location, parent);

    let inscriptions = vec![
      InscriptionTemplate {
        parent: Some(parent),
      }
      .into(),
      InscriptionTemplate {
        parent: Some(parent),
      }
      .into(),
      InscriptionTemplate {
        parent: Some(parent),
      }
      .into(),
    ];

    let commit_address = change(1);
    let reveal_addresses = vec![recipient(), recipient()];

    let _ = Batch {
      satpoint: None,
      parent_info: Some(parent_info.clone()),
      inscriptions,
      destinations: reveal_addresses,
      commit_fee_rate: 4.0.try_into().unwrap(),
      reveal_fee_rate: 4.0.try_into().unwrap(),
      no_limit: false,
      reinscribe: false,
      postage: Amount::from_sat(10_000),
      mode: Mode::SharedOutput,
      ..Default::default()
    }
    .create_batch_inscription_transactions(
      wallet_inscriptions,
      Chain::Signet,
      BTreeSet::new(),
      utxos.into_iter().collect(),
      [commit_address, change(2)],
    );
  }

  #[test]
  fn batch_inscribe_over_max_standard_tx_weight() {
    let utxos = vec![(outpoint(1), Amount::from_sat(50 * COIN_VALUE))];

    let wallet_inscriptions = BTreeMap::new();

    let inscriptions = vec![
      inscription("text/plain", [0; MAX_STANDARD_TX_WEIGHT as usize / 3]),
      inscription("text/plain", [0; MAX_STANDARD_TX_WEIGHT as usize / 3]),
      inscription("text/plain", [0; MAX_STANDARD_TX_WEIGHT as usize / 3]),
    ];

    let commit_address = change(1);
    let reveal_addresses = vec![recipient()];

    let error = Batch {
      satpoint: None,
      parent_info: None,
      inscriptions,
      destinations: reveal_addresses,
      commit_fee_rate: 1.0.try_into().unwrap(),
      reveal_fee_rate: 1.0.try_into().unwrap(),
      no_limit: false,
      reinscribe: false,
      postage: Amount::from_sat(30_000),
      mode: Mode::SharedOutput,
      ..Default::default()
    }
    .create_batch_inscription_transactions(
      wallet_inscriptions,
      Chain::Signet,
      BTreeSet::new(),
      utxos.into_iter().collect(),
      [commit_address, change(2)],
    )
    .unwrap_err()
    .to_string();

    assert!(
      error.contains(&format!("reveal transaction weight greater than {MAX_STANDARD_TX_WEIGHT} (MAX_STANDARD_TX_WEIGHT): 402841")),
      "{}",
      error
    );
  }

  #[test]
  fn batch_inscribe_into_separate_outputs() {
    let utxos = vec![
      (outpoint(1), Amount::from_sat(10_000)),
      (outpoint(2), Amount::from_sat(80_000)),
    ];

    let wallet_inscriptions = BTreeMap::new();

    let commit_address = change(1);
    let reveal_addresses = vec![recipient(), recipient(), recipient()];

    let inscriptions = vec![
      inscription("text/plain", [b'O'; 100]),
      inscription("text/plain", [b'O'; 111]),
      inscription("text/plain", [b'O'; 222]),
    ];

    let mode = Mode::SeparateOutputs;

    let fee_rate = 4.0.try_into().unwrap();

    let (_commit_tx, reveal_tx, _private_key, _) = Batch {
      satpoint: None,
      parent_info: None,
      inscriptions,
      destinations: reveal_addresses,
      commit_fee_rate: fee_rate,
      reveal_fee_rate: fee_rate,
      no_limit: false,
      reinscribe: false,
      postage: Amount::from_sat(10_000),
      mode,
      ..Default::default()
    }
    .create_batch_inscription_transactions(
      wallet_inscriptions,
      Chain::Signet,
      BTreeSet::new(),
      utxos.into_iter().collect(),
      [commit_address, change(2)],
    )
    .unwrap();

    assert_eq!(reveal_tx.output.len(), 3);
    assert!(reveal_tx
      .output
      .iter()
      .all(|output| output.value == TransactionBuilder::TARGET_POSTAGE.to_sat()));
  }

  #[test]
  fn batch_inscribe_into_separate_outputs_with_parent() {
    let utxos = vec![
      (outpoint(1), Amount::from_sat(10_000)),
      (outpoint(2), Amount::from_sat(50_000)),
    ];

    let parent = inscription_id(1);

    let parent_info = ParentInfo {
      destination: change(3),
      id: parent,
      location: SatPoint {
        outpoint: outpoint(1),
        offset: 0,
      },
      tx_out: TxOut {
        script_pubkey: change(0).script_pubkey(),
        value: 10000,
      },
    };

    let mut wallet_inscriptions = BTreeMap::new();
    wallet_inscriptions.insert(parent_info.location, parent);

    let commit_address = change(1);
    let reveal_addresses = vec![recipient(), recipient(), recipient()];

    let inscriptions = vec![
      InscriptionTemplate {
        parent: Some(parent),
      }
      .into(),
      InscriptionTemplate {
        parent: Some(parent),
      }
      .into(),
      InscriptionTemplate {
        parent: Some(parent),
      }
      .into(),
    ];

    let mode = Mode::SeparateOutputs;

    let fee_rate = 4.0.try_into().unwrap();

    let (commit_tx, reveal_tx, _private_key, _) = Batch {
      satpoint: None,
      parent_info: Some(parent_info.clone()),
      inscriptions,
      destinations: reveal_addresses,
      commit_fee_rate: fee_rate,
      reveal_fee_rate: fee_rate,
      no_limit: false,
      reinscribe: false,
      postage: Amount::from_sat(10_000),
      mode,
      ..Default::default()
    }
    .create_batch_inscription_transactions(
      wallet_inscriptions,
      Chain::Signet,
      BTreeSet::new(),
      utxos.into_iter().collect(),
      [commit_address, change(2)],
    )
    .unwrap();

    assert_eq!(
      parent,
      ParsedEnvelope::from_transaction(&reveal_tx)[0]
        .payload
        .parent()
        .unwrap()
    );
    assert_eq!(
      parent,
      ParsedEnvelope::from_transaction(&reveal_tx)[1]
        .payload
        .parent()
        .unwrap()
    );

    let sig_vbytes = 17;
    let fee = fee_rate.fee(commit_tx.vsize() + sig_vbytes).to_sat();

    let reveal_value = commit_tx
      .output
      .iter()
      .map(|o| o.value)
      .reduce(|acc, i| acc + i)
      .unwrap();

    assert_eq!(reveal_value, 50_000 - fee);

    assert_eq!(
      reveal_tx.output[0].script_pubkey,
      parent_info.destination.script_pubkey()
    );
    assert_eq!(reveal_tx.output[0].value, parent_info.tx_out.value);
    pretty_assert_eq!(
      reveal_tx.input[0],
      TxIn {
        previous_output: parent_info.location.outpoint,
        sequence: Sequence::ENABLE_RBF_NO_LOCKTIME,
        ..Default::default()
      }
    );
  }

  #[test]
  fn example_batchfile_deserializes_successfully() {
    Batchfile::load(Path::new("batch.yaml")).unwrap();
  }

  #[test]
  fn flags_conflict_with_batch() {
    for (flag, value) in [
      ("--file", Some("foo")),
      (
        "--destination",
        Some("tb1qsgx55dp6gn53tsmyjjv4c2ye403hgxynxs0dnm"),
      ),
      ("--cbor-metadata", Some("foo")),
      ("--json-metadata", Some("foo")),
      (
        "--satpoint",
        Some("4a5e1e4baab89f3a32518a88c31bc87f618f76673e2cc77ab2127b7afdeda33b:0:0"),
      ),
      ("--reinscribe", None),
      ("--metaprotocol", Some("foo")),
      (
        "--parent",
        Some("4a5e1e4baab89f3a32518a88c31bc87f618f76673e2cc77ab2127b7afdeda33bi0"),
      ),
    ] {
      let mut args = vec![
        "ord",
        "wallet",
        "inscribe",
        "--fee-rate",
        "1",
        "--batch",
        "foo.yaml",
        flag,
      ];

      if let Some(value) = value {
        args.push(value);
      }

      assert!(Arguments::try_parse_from(args)
        .unwrap_err()
        .to_string()
        .contains("the argument '--batch <BATCH>' cannot be used with"));
    }
  }

  #[test]
  fn batch_or_file_is_required() {
    assert!(
      Arguments::try_parse_from(["ord", "wallet", "inscribe", "--fee-rate", "1",])
        .unwrap_err()
        .to_string()
        .contains("error: the following required arguments were not provided:\n  <--file <FILE>|--batch <BATCH>>")
    );
  }
}<|MERGE_RESOLUTION|>--- conflicted
+++ resolved
@@ -30,25 +30,19 @@
 
 #[derive(Serialize, Deserialize)]
 pub struct Output {
-<<<<<<< HEAD
+  #[serde(skip_serializing_if = "Option::is_none")]
   pub commit: Option<Txid>,
-=======
-  pub commit: Txid,
   #[serde(skip_serializing_if = "Option::is_none")]
   pub commit_hex: Option<String>,
->>>>>>> 186fbf0b
   pub inscriptions: Vec<InscriptionInfo>,
   #[serde(skip_serializing_if = "Option::is_none")]
   pub parent: Option<InscriptionId>,
-<<<<<<< HEAD
-  pub reveal: Option<Txid>,
-=======
   #[serde(skip_serializing_if = "Option::is_none")]
   pub recovery_descriptor: Option<String>,
-  pub reveal: Txid,
+  #[serde(skip_serializing_if = "Option::is_none")]
+  pub reveal: Option<Txid>,
   #[serde(skip_serializing_if = "Option::is_none")]
   pub reveal_hex: Option<String>,
->>>>>>> 186fbf0b
   pub total_fees: u64,
 }
 
@@ -129,24 +123,20 @@
   pub(crate) satpoint: Option<SatPoint>,
   #[clap(long, help = "Use provided recovery key instead of a random one.")]
   pub(crate) key: Option<String>,
-<<<<<<< HEAD
   #[clap(long, help = "Don't make a reveal tx; just create a commit tx that sends all the sats to a new commitment. Requires --key to be specified.")]
   pub(crate) commit_only: bool,
   #[clap(long, help = "Make the change of the reveal tx commit to the contents of <NEXT-FILE>.")]
   pub(crate) commitment: Option<OutPoint>,
   #[clap(long, help = "Don't make a commit transaction; just create a reveal tx that reveals the inscription committed to by output <COMMITMENT>. Requires --key to be specified.")]
   pub(crate) next_file: Option<PathBuf>,
-=======
   #[clap(long, help = "Dump raw hex transactions and recovery keys to standard output.")]
   pub(crate) dump: bool,
   #[clap(long, help = "Do not broadcast any transactions. Implies --dump.")]
   pub(crate) no_broadcast: bool,
->>>>>>> 186fbf0b
 }
 
 impl Inscribe {
   pub(crate) fn run(self, options: Options) -> SubcommandResult {
-<<<<<<< HEAD
     if self.commitment.is_some() && self.commit_only {
       return Err(anyhow!("--commit-only and --commitment don't work together"));
     }
@@ -155,9 +145,7 @@
       return Err(anyhow!("--commit-only and --next_file don't work together"));
     }
 
-=======
     let mut dump = self.dump;
->>>>>>> 186fbf0b
     let metadata = Inscribe::parse_metadata(self.cbor_metadata, self.json_metadata)?;
 
     if self.no_broadcast {
