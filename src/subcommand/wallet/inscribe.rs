use {
  self::batch::{Batch, Batchfile, Mode},
  super::*,
  crate::subcommand::wallet::transaction_builder::Target,
  bitcoin::{
    blockdata::{opcodes, script},
    key::PrivateKey,
    key::{TapTweak, TweakedKeyPair, TweakedPublicKey, UntweakedKeyPair},
    policy::MAX_STANDARD_TX_WEIGHT,
    secp256k1::{self, constants::SCHNORR_SIGNATURE_SIZE, rand, Secp256k1, XOnlyPublicKey},
    sighash::{Prevouts, SighashCache, TapSighashType},
    taproot::Signature,
    taproot::{ControlBlock, LeafVersion, TapLeafHash, TaprootBuilder},
  },
  bitcoincore_rpc::bitcoincore_rpc_json::{GetRawTransactionResultVout, ImportDescriptors, SignRawTransactionInput, Timestamp},
  bitcoincore_rpc::Client,
  bitcoincore_rpc::RawTx,
  std::collections::BTreeSet,
};

mod batch;

#[derive(Serialize, Deserialize, Debug, PartialEq)]
pub struct InscriptionInfo {
  pub id: InscriptionId,
  pub location: SatPoint,
}

#[derive(Serialize, Deserialize)]
pub struct Output {
  #[serde(skip_serializing_if = "Option::is_none")]
  pub commit: Option<Txid>,
  #[serde(skip_serializing_if = "Option::is_none")]
  pub commit_hex: Option<String>,
  pub inscriptions: Vec<InscriptionInfo>,
  #[serde(skip_serializing_if = "Option::is_none")]
  pub parent: Option<InscriptionId>,
  #[serde(skip_serializing_if = "Option::is_none")]
  pub recovery_descriptor: Option<String>,
  #[serde(skip_serializing_if = "Option::is_none")]
  pub reveal: Option<Txid>,
  #[serde(skip_serializing_if = "Option::is_none")]
  pub reveal_hex: Option<String>,
  pub total_fees: u64,
}

#[derive(Clone, Debug)]
pub(crate) struct ParentInfo {
  destination: Address,
  id: InscriptionId,
  location: SatPoint,
  tx_out: TxOut,
}

#[derive(Debug, Parser)]
#[clap(
  group = ArgGroup::new("source")
      .required(true)
      .args(&["file", "batch"]),
)]
pub(crate) struct Inscribe {
  #[arg(
    long,
    help = "Inscribe multiple inscriptions defined in a yaml <BATCH_FILE>.",
    conflicts_with_all = &[
      "cbor_metadata", "destination", "file", "json_metadata", "metaprotocol", "parent", "postage", "reinscribe", "satpoint"
    ]
  )]
  pub(crate) batch: Option<PathBuf>,
  #[arg(
    long,
    help = "Include CBOR in file at <METADATA> as inscription metadata",
    conflicts_with = "json_metadata"
  )]
  pub(crate) cbor_metadata: Option<PathBuf>,
  #[arg(
    long,
    help = "Consider spending outpoint <UTXO>, even if it is unconfirmed or contains inscriptions"
  )]
  pub(crate) utxo: Vec<OutPoint>,
  #[arg(long, help = "Only spend outpoints given with --utxo")]
  pub(crate) coin_control: bool,
  #[arg(long, help = "Send any change output to <CHANGE>.")]
  pub(crate) change: Option<Address<NetworkUnchecked>>,
  #[arg(
    long,
    help = "Use <COMMIT_FEE_RATE> sats/vbyte for commit transaction.\nDefaults to <FEE_RATE> if unset."
  )]
  pub(crate) commit_fee_rate: Option<FeeRate>,
  #[arg(long, help = "Compress inscription content with brotli.")]
  pub(crate) compress: bool,
  #[arg(long, help = "Send inscription to <DESTINATION>.")]
  pub(crate) destination: Option<Address<NetworkUnchecked>>,
  #[arg(long, help = "Don't sign or broadcast transactions.")]
  pub(crate) dry_run: bool,
  #[arg(long, help = "Use fee rate of <FEE_RATE> sats/vB.")]
  pub(crate) fee_rate: FeeRate,
  #[arg(long, help = "Inscribe sat with contents of <FILE>.")]
  pub(crate) file: Option<PathBuf>,
  #[arg(
    long,
    help = "Include JSON in file at <METADATA> converted to CBOR as inscription metadata",
    conflicts_with = "cbor_metadata"
  )]
  pub(crate) json_metadata: Option<PathBuf>,
  #[clap(long, help = "Set inscription metaprotocol to <METAPROTOCOL>.")]
  pub(crate) metaprotocol: Option<String>,
  #[arg(long, help = "Do not back up recovery key.")]
  pub(crate) no_backup: bool,
  #[arg(
    long,
    help = "Do not check that transactions are equal to or below the MAX_STANDARD_TX_WEIGHT of 400,000 weight units. Transactions over this limit are currently nonstandard and will not be relayed by bitcoind in its default configuration. Do not use this flag unless you understand the implications."
  )]
  pub(crate) no_limit: bool,
  #[clap(long, help = "Make inscription a child of <PARENT>.")]
  pub(crate) parent: Option<InscriptionId>,
  #[arg(
    long,
    help = "Amount of postage to include in the inscription. Default `10000sat`."
  )]
  pub(crate) postage: Option<Amount>,
  #[clap(long, help = "Allow reinscription.")]
  pub(crate) reinscribe: bool,
  #[arg(long, help = "Inscribe <SATPOINT>.")]
  pub(crate) satpoint: Option<SatPoint>,
  #[clap(long, help = "Use provided recovery key instead of a random one.")]
  pub(crate) key: Option<String>,
  #[clap(long, help = "Don't make a reveal tx; just create a commit tx that sends all the sats to a new commitment. Either specify --key if you have one, or note the --key it generates for you. Implies --no-backup.")]
  pub(crate) commit_only: bool,
  #[clap(long, help = "Don't make a commit transaction; just create a reveal tx that reveals the inscription committed to by output <COMMITMENT>. Requires the same --key as was used to make the commitment. Implies --no-backup. This doesn't work if the --key has ever been backed up to the wallet.")]
  pub(crate) commitment: Option<OutPoint>,
  #[clap(long, help = "Make the change of the reveal tx commit to the contents of <NEXT-FILE>.")]
  pub(crate) next_file: Option<PathBuf>,
  #[clap(long, help = "Use <REVEAL-INPUT> as an extra input to the reveal tx. For use with `--commitment`.")]
  pub(crate) reveal_input: Vec<OutPoint>,
  #[clap(long, help = "Dump raw hex transactions and recovery keys to standard output.")]
  pub(crate) dump: bool,
  #[clap(long, help = "Do not broadcast any transactions. Implies --dump.")]
  pub(crate) no_broadcast: bool,
  #[clap(long, help = "Use <COMMIT-INPUT> as an extra input to the commit tx. Useful for forcing CPFP.")]
  pub(crate) commit_input: Vec<OutPoint>,
  #[arg(long, help = "Inscribe <SAT>.", conflicts_with = "satpoint")]
  pub(crate) sat: Option<Sat>,
}

impl Inscribe {
<<<<<<< HEAD
  pub(crate) fn run(self, options: Options) -> SubcommandResult {
    if self.commitment.is_some() && self.key.is_none() {
      return Err(anyhow!("--commitment only works with --key"));
    }

    if self.commit_only && self.commitment.is_some() {
      return Err(anyhow!("--commit-only and --commitment don't work together"));
    }

    if self.commit_only && self.next_file.is_some() {
      return Err(anyhow!("--commit-only and --next_file don't work together"));
    }

    if self.commitment.is_none() && !self.reveal_input.is_empty() {
      return Err(anyhow!("--reveal-input only works with --commitment"));
    }

    let mut no_backup = self.no_backup;
    if self.commit_only || self.commitment.is_some() {
      no_backup = true;
    }

    let mut dump = self.dump;
=======
  pub(crate) fn run(self, wallet: String, options: Options) -> SubcommandResult {
>>>>>>> 1726ff6e
    let metadata = Inscribe::parse_metadata(self.cbor_metadata, self.json_metadata)?;

    if self.no_broadcast {
      dump = true;
    }

    let index = Index::open(&options)?;
    index.update()?;

    let client = bitcoin_rpc_client_for_wallet_command(wallet, &options)?;

<<<<<<< HEAD
    let mut utxos = if self.coin_control {
      BTreeMap::new()
    } else if options.ignore_outdated_index {
      return Err(anyhow!(
        "--ignore-outdated-index only works in conjunction with --coin-control when inscribing"
      ));
    } else {
      index.get_unspent_outputs(Wallet::load(&options)?)?
    };
=======
    let utxos = get_unspent_outputs(&client, &index)?;
>>>>>>> 1726ff6e

    let locked_utxos = get_locked_outputs(&client)?;

    let runic_utxos = index.get_runic_outputs(&utxos.keys().cloned().collect::<Vec<OutPoint>>())?;

<<<<<<< HEAD
    let client = options.bitcoin_rpc_client_for_wallet_command(false)?;

    for outpoint in &self.utxo {
      utxos.insert(
        *outpoint,
        Amount::from_sat(
          client.get_raw_transaction(&outpoint.txid, None)?.output[outpoint.vout as usize].value,
        ),
      );
    }

=======
>>>>>>> 1726ff6e
    let chain = options.chain();

    let change = match self.change {
      Some(change) => Some(change.require_network(chain.network())?),
      None => None,
    };

    let postage;
    let destinations;
    let inscriptions;
    let mode;
    let parent_info;
    let next_inscription;
    let sat;

    match (self.file, self.batch) {
      (Some(file), None) => {
        parent_info = Inscribe::get_parent_info(self.parent, &index, &utxos, &client, chain)?;

        postage = self.postage.unwrap_or(TARGET_POSTAGE);

        inscriptions = vec![Inscription::from_file(
          chain,
          file,
          self.parent,
          None,
          self.metaprotocol.clone(),
          metadata.clone(),
          self.compress,
        )?];
        next_inscription = if self.next_file.is_some() {
          Some(Inscription::from_file(
            chain,
            self.next_file.unwrap(),
            self.parent,
            None,
            self.metaprotocol,
            metadata,
            self.compress,
          )?)
        } else {
          None
        };

        mode = Mode::SeparateOutputs;

        sat = self.sat;

        destinations = vec![match self.destination.clone() {
          Some(destination) => destination.require_network(chain.network())?,
          None => get_change_address(&client, chain)?,
        }];
      }
      (None, Some(batch)) => {
        let batchfile = Batchfile::load(&batch)?;

        parent_info = Inscribe::get_parent_info(batchfile.parent, &index, &utxos, &client, chain)?;

        postage = batchfile
          .postage
          .map(Amount::from_sat)
          .unwrap_or(TARGET_POSTAGE);

        (inscriptions, destinations) = batchfile.inscriptions(
          &client,
          chain,
          parent_info.as_ref().map(|info| info.tx_out.value),
          metadata,
          postage,
          self.compress,
        )?;
        next_inscription = None;

        mode = batchfile.mode;

        if batchfile.sat.is_some() && mode != Mode::SameSat {
          return Err(anyhow!("`sat` can only be set in `same-sat` mode"));
        }

        sat = batchfile.sat;
      }
      _ => unreachable!(),
    }

    let satpoint = if let Some(sat) = sat {
      if !index.has_sat_index() {
        return Err(anyhow!(
          "index must be built with `--index-sats` to use `--sat`"
        ));
      }
      match index.find(sat)? {
        Some(satpoint) => Some(satpoint),
        None => return Err(anyhow!(format!("could not find sat `{sat}`"))),
      }
    } else {
      self.satpoint
    };

    Batch {
      commit_fee_rate: self.commit_fee_rate.unwrap_or(self.fee_rate),
      commit_only: self.commit_only,
      commitment: self.commitment,
      commitment_output: if self.commitment.is_some() {
        Some(client.get_raw_transaction_info(&self.commitment.unwrap().txid, None)?.vout[self.commitment.unwrap().vout as usize].clone())
      } else {
        None
      },
      destinations,
      dump,
      dry_run: self.dry_run,
      inscriptions,
      key: self.key,
      mode,
      next_inscription,
      no_backup,
      no_broadcast: self.no_broadcast,
      no_limit: self.no_limit,
      parent_info,
      postage,
      reinscribe: self.reinscribe,
      reveal_fee_rate: self.fee_rate,
      reveal_input: self.reveal_input,
      satpoint,
    }
    .inscribe(chain, &index, &client, &locked_utxos, runic_utxos, &utxos, self.commit_input, change)
  }

  fn parse_metadata(cbor: Option<PathBuf>, json: Option<PathBuf>) -> Result<Option<Vec<u8>>> {
    if let Some(path) = cbor {
      let cbor = fs::read(path)?;
      let _value: Value = ciborium::from_reader(Cursor::new(cbor.clone()))
        .context("failed to parse CBOR metadata")?;

      Ok(Some(cbor))
    } else if let Some(path) = json {
      let value: serde_json::Value =
        serde_json::from_reader(File::open(path)?).context("failed to parse JSON metadata")?;
      let mut cbor = Vec::new();
      ciborium::into_writer(&value, &mut cbor)?;

      Ok(Some(cbor))
    } else {
      Ok(None)
    }
  }

  fn get_parent_info(
    parent: Option<InscriptionId>,
    index: &Index,
    utxos: &BTreeMap<OutPoint, Amount>,
    client: &Client,
    chain: Chain,
  ) -> Result<Option<ParentInfo>> {
    if let Some(parent_id) = parent {
      if let Some(satpoint) = index.get_inscription_satpoint_by_id(parent_id)? {
        if !utxos.contains_key(&satpoint.outpoint) {
          return Err(anyhow!(format!("parent {parent_id} not in wallet")));
        }

        Ok(Some(ParentInfo {
          destination: get_change_address(client, chain)?,
          id: parent_id,
          location: satpoint,
          tx_out: index
            .get_transaction(satpoint.outpoint.txid)?
            .expect("parent transaction not found in index")
            .output
            .into_iter()
            .nth(satpoint.outpoint.vout.try_into().unwrap())
            .expect("current transaction output"),
        }))
      } else {
        Err(anyhow!(format!("parent {parent_id} does not exist")))
      }
    } else {
      Ok(None)
    }
  }
}

#[cfg(test)]
mod tests {
  use {
    self::batch::BatchEntry,
    super::*,
    serde_yaml::{Mapping, Value},
  };

  #[test]
  fn reveal_transaction_pays_fee() {
    let utxos = vec![(outpoint(1), Amount::from_sat(20000))];
    let inscription = inscription("text/plain", "ord");
    let commit_address = change(0);
    let reveal_address = recipient();
    let change = [commit_address, change(1)];

    let (commit_tx, reveal_tx, _private_key, _) = Batch {
      satpoint: Some(satpoint(1, 0)),
      parent_info: None,
      inscriptions: vec![inscription],
      destinations: vec![reveal_address],
      commit_fee_rate: FeeRate::try_from(1.0).unwrap(),
      reveal_fee_rate: FeeRate::try_from(1.0).unwrap(),
      no_limit: false,
      reinscribe: false,
      postage: TARGET_POSTAGE,
      mode: Mode::SharedOutput,
      ..Default::default()
    }
    .create_batch_inscription_transactions(
      BTreeMap::new(),
      Chain::Mainnet,
      BTreeSet::new(),
      BTreeSet::new(),
      utxos.into_iter().collect(),
      change,
    )
    .unwrap();

    #[allow(clippy::cast_possible_truncation)]
    #[allow(clippy::cast_sign_loss)]
    let fee = Amount::from_sat((1.0 * (reveal_tx.vsize() as f64)).ceil() as u64);

    assert_eq!(
      reveal_tx.output[0].value,
      20000 - fee.to_sat() - (20000 - commit_tx.output[0].value),
    );
  }

  #[test]
  fn inscribe_transactions_opt_in_to_rbf() {
    let utxos = vec![(outpoint(1), Amount::from_sat(20000))];
    let inscription = inscription("text/plain", "ord");
    let commit_address = change(0);
    let reveal_address = recipient();
    let change = [commit_address, change(1)];

    let (commit_tx, reveal_tx, _, _) = Batch {
      satpoint: Some(satpoint(1, 0)),
      parent_info: None,
      inscriptions: vec![inscription],
      destinations: vec![reveal_address],
      commit_fee_rate: FeeRate::try_from(1.0).unwrap(),
      reveal_fee_rate: FeeRate::try_from(1.0).unwrap(),
      no_limit: false,
      reinscribe: false,
      postage: TARGET_POSTAGE,
      mode: Mode::SharedOutput,
      ..Default::default()
    }
    .create_batch_inscription_transactions(
      BTreeMap::new(),
      Chain::Mainnet,
      BTreeSet::new(),
      BTreeSet::new(),
      utxos.into_iter().collect(),
      change,
    )
    .unwrap();

    assert!(commit_tx.is_explicitly_rbf());
    assert!(reveal_tx.is_explicitly_rbf());
  }

  #[test]
  fn inscribe_with_no_satpoint_and_no_cardinal_utxos() {
    let utxos = vec![(outpoint(1), Amount::from_sat(1000))];
    let mut inscriptions = BTreeMap::new();
    inscriptions.insert(
      SatPoint {
        outpoint: outpoint(1),
        offset: 0,
      },
      inscription_id(1),
    );

    let inscription = inscription("text/plain", "ord");
    let satpoint = None;
    let commit_address = change(0);
    let reveal_address = recipient();

    let error = Batch {
      satpoint,
      parent_info: None,
      inscriptions: vec![inscription],
      destinations: vec![reveal_address],
      commit_fee_rate: FeeRate::try_from(1.0).unwrap(),
      reveal_fee_rate: FeeRate::try_from(1.0).unwrap(),
      no_limit: false,
      reinscribe: false,
      postage: TARGET_POSTAGE,
      mode: Mode::SharedOutput,
      ..Default::default()
    }
    .create_batch_inscription_transactions(
      inscriptions,
      Chain::Mainnet,
      BTreeSet::new(),
      BTreeSet::new(),
      utxos.into_iter().collect(),
      [commit_address, change(1)],
    )
    .unwrap_err()
    .to_string();

    assert!(
      error.contains("wallet contains no cardinal utxos"),
      "{}",
      error
    );
  }

  #[test]
  fn inscribe_with_no_satpoint_and_enough_cardinal_utxos() {
    let utxos = vec![
      (outpoint(1), Amount::from_sat(20_000)),
      (outpoint(2), Amount::from_sat(20_000)),
    ];
    let mut inscriptions = BTreeMap::new();
    inscriptions.insert(
      SatPoint {
        outpoint: outpoint(1),
        offset: 0,
      },
      inscription_id(1),
    );

    let inscription = inscription("text/plain", "ord");
    let satpoint = None;
    let commit_address = change(0);
    let reveal_address = recipient();

    assert!(Batch {
      satpoint,
      parent_info: None,
      inscriptions: vec![inscription],
      destinations: vec![reveal_address],
      commit_fee_rate: FeeRate::try_from(1.0).unwrap(),
      reveal_fee_rate: FeeRate::try_from(1.0).unwrap(),
      no_limit: false,
      reinscribe: false,
      postage: TARGET_POSTAGE,
      mode: Mode::SharedOutput,
      ..Default::default()
    }
    .create_batch_inscription_transactions(
      inscriptions,
      Chain::Mainnet,
      BTreeSet::new(),
      BTreeSet::new(),
      utxos.into_iter().collect(),
      [commit_address, change(1)],
    )
    .is_ok())
  }

  #[test]
  fn inscribe_with_custom_fee_rate() {
    let utxos = vec![
      (outpoint(1), Amount::from_sat(10_000)),
      (outpoint(2), Amount::from_sat(20_000)),
    ];
    let mut inscriptions = BTreeMap::new();
    inscriptions.insert(
      SatPoint {
        outpoint: outpoint(1),
        offset: 0,
      },
      inscription_id(1),
    );

    let inscription = inscription("text/plain", "ord");
    let satpoint = None;
    let commit_address = change(0);
    let reveal_address = recipient();
    let fee_rate = 3.3;

    let (commit_tx, reveal_tx, _private_key, _) = Batch {
      satpoint,
      parent_info: None,
      inscriptions: vec![inscription],
      destinations: vec![reveal_address],
      commit_fee_rate: FeeRate::try_from(fee_rate).unwrap(),
      reveal_fee_rate: FeeRate::try_from(fee_rate).unwrap(),
      no_limit: false,
      reinscribe: false,
      postage: TARGET_POSTAGE,
      mode: Mode::SharedOutput,
      ..Default::default()
    }
    .create_batch_inscription_transactions(
      inscriptions,
      Chain::Signet,
      BTreeSet::new(),
      BTreeSet::new(),
      utxos.into_iter().collect(),
      [commit_address, change(1)],
    )
    .unwrap();

    let sig_vbytes = 17;
    let fee = FeeRate::try_from(fee_rate)
      .unwrap()
      .fee(commit_tx.vsize() + sig_vbytes)
      .to_sat();

    let reveal_value = commit_tx
      .output
      .iter()
      .map(|o| o.value)
      .reduce(|acc, i| acc + i)
      .unwrap();

    assert_eq!(reveal_value, 20_000 - fee);

    let fee = FeeRate::try_from(fee_rate)
      .unwrap()
      .fee(reveal_tx.vsize())
      .to_sat();

    assert_eq!(
      reveal_tx.output[0].value,
      20_000 - fee - (20_000 - commit_tx.output[0].value),
    );
  }

  #[test]
  fn inscribe_with_parent() {
    let utxos = vec![
      (outpoint(1), Amount::from_sat(10_000)),
      (outpoint(2), Amount::from_sat(20_000)),
    ];

    let mut inscriptions = BTreeMap::new();
    let parent_inscription = inscription_id(1);
    let parent_info = ParentInfo {
      destination: change(3),
      id: parent_inscription,
      location: SatPoint {
        outpoint: outpoint(1),
        offset: 0,
      },
      tx_out: TxOut {
        script_pubkey: change(0).script_pubkey(),
        value: 10000,
      },
    };

    inscriptions.insert(parent_info.location, parent_inscription);

    let child_inscription = InscriptionTemplate {
      parent: Some(parent_inscription),
      ..Default::default()
    }
    .into();

    let commit_address = change(1);
    let reveal_address = recipient();
    let fee_rate = 4.0;

    let (commit_tx, reveal_tx, _private_key, _) = Batch {
      satpoint: None,
      parent_info: Some(parent_info.clone()),
      inscriptions: vec![child_inscription],
      destinations: vec![reveal_address],
      commit_fee_rate: FeeRate::try_from(fee_rate).unwrap(),
      reveal_fee_rate: FeeRate::try_from(fee_rate).unwrap(),
      no_limit: false,
      reinscribe: false,
      postage: TARGET_POSTAGE,
      mode: Mode::SharedOutput,
      ..Default::default()
    }
    .create_batch_inscription_transactions(
      inscriptions,
      Chain::Signet,
      BTreeSet::new(),
      BTreeSet::new(),
      utxos.into_iter().collect(),
      [commit_address, change(2)],
    )
    .unwrap();

    let sig_vbytes = 17;
    let fee = FeeRate::try_from(fee_rate)
      .unwrap()
      .fee(commit_tx.vsize() + sig_vbytes)
      .to_sat();

    let reveal_value = commit_tx
      .output
      .iter()
      .map(|o| o.value)
      .reduce(|acc, i| acc + i)
      .unwrap();

    assert_eq!(reveal_value, 20_000 - fee);

    let sig_vbytes = 16;
    let fee = FeeRate::try_from(fee_rate)
      .unwrap()
      .fee(reveal_tx.vsize() + sig_vbytes)
      .to_sat();

    assert_eq!(fee, commit_tx.output[0].value - reveal_tx.output[1].value,);
    assert_eq!(
      reveal_tx.output[0].script_pubkey,
      parent_info.destination.script_pubkey()
    );
    assert_eq!(reveal_tx.output[0].value, parent_info.tx_out.value);
    pretty_assert_eq!(
      reveal_tx.input[0],
      TxIn {
        previous_output: parent_info.location.outpoint,
        sequence: Sequence::ENABLE_RBF_NO_LOCKTIME,
        ..Default::default()
      }
    );
  }

  #[test]
  fn inscribe_with_commit_fee_rate() {
    let utxos = vec![
      (outpoint(1), Amount::from_sat(10_000)),
      (outpoint(2), Amount::from_sat(20_000)),
    ];
    let mut inscriptions = BTreeMap::new();
    inscriptions.insert(
      SatPoint {
        outpoint: outpoint(1),
        offset: 0,
      },
      inscription_id(1),
    );

    let inscription = inscription("text/plain", "ord");
    let satpoint = None;
    let commit_address = change(0);
    let reveal_address = recipient();
    let commit_fee_rate = 3.3;
    let fee_rate = 1.0;

    let (commit_tx, reveal_tx, _private_key, _) = Batch {
      satpoint,
      parent_info: None,
      inscriptions: vec![inscription],
      destinations: vec![reveal_address],
      commit_fee_rate: FeeRate::try_from(commit_fee_rate).unwrap(),
      reveal_fee_rate: FeeRate::try_from(fee_rate).unwrap(),
      no_limit: false,
      reinscribe: false,
      postage: TARGET_POSTAGE,
      mode: Mode::SharedOutput,
      ..Default::default()
    }
    .create_batch_inscription_transactions(
      inscriptions,
      Chain::Signet,
      BTreeSet::new(),
      BTreeSet::new(),
      utxos.into_iter().collect(),
      [commit_address, change(1)],
    )
    .unwrap();

    let sig_vbytes = 17;
    let fee = FeeRate::try_from(commit_fee_rate)
      .unwrap()
      .fee(commit_tx.vsize() + sig_vbytes)
      .to_sat();

    let reveal_value = commit_tx
      .output
      .iter()
      .map(|o| o.value)
      .reduce(|acc, i| acc + i)
      .unwrap();

    assert_eq!(reveal_value, 20_000 - fee);

    let fee = FeeRate::try_from(fee_rate)
      .unwrap()
      .fee(reveal_tx.vsize())
      .to_sat();

    assert_eq!(
      reveal_tx.output[0].value,
      20_000 - fee - (20_000 - commit_tx.output[0].value),
    );
  }

  #[test]
  fn inscribe_over_max_standard_tx_weight() {
    let utxos = vec![(outpoint(1), Amount::from_sat(50 * COIN_VALUE))];

    let inscription = inscription("text/plain", [0; MAX_STANDARD_TX_WEIGHT as usize]);
    let satpoint = None;
    let commit_address = change(0);
    let reveal_address = recipient();

    let error = Batch {
      satpoint,
      parent_info: None,
      inscriptions: vec![inscription],
      destinations: vec![reveal_address],
      commit_fee_rate: FeeRate::try_from(1.0).unwrap(),
      reveal_fee_rate: FeeRate::try_from(1.0).unwrap(),
      no_limit: false,
      reinscribe: false,
      postage: TARGET_POSTAGE,
      mode: Mode::SharedOutput,
      ..Default::default()
    }
    .create_batch_inscription_transactions(
      BTreeMap::new(),
      Chain::Mainnet,
      BTreeSet::new(),
      BTreeSet::new(),
      utxos.into_iter().collect(),
      [commit_address, change(1)],
    )
    .unwrap_err()
    .to_string();

    assert!(
      error.contains(&format!("reveal transaction weight greater than {MAX_STANDARD_TX_WEIGHT} (MAX_STANDARD_TX_WEIGHT): 402799")),
      "{}",
      error
    );
  }

  #[test]
  fn inscribe_with_no_max_standard_tx_weight() {
    let utxos = vec![(outpoint(1), Amount::from_sat(50 * COIN_VALUE))];

    let inscription = inscription("text/plain", [0; MAX_STANDARD_TX_WEIGHT as usize]);
    let satpoint = None;
    let commit_address = change(0);
    let reveal_address = recipient();

    let (_commit_tx, reveal_tx, _private_key, _) = Batch {
      satpoint,
      parent_info: None,
      inscriptions: vec![inscription],
      destinations: vec![reveal_address],
      commit_fee_rate: FeeRate::try_from(1.0).unwrap(),
      reveal_fee_rate: FeeRate::try_from(1.0).unwrap(),
      no_limit: true,
      reinscribe: false,
      postage: TARGET_POSTAGE,
      mode: Mode::SharedOutput,
      ..Default::default()
    }
    .create_batch_inscription_transactions(
      BTreeMap::new(),
      Chain::Mainnet,
      BTreeSet::new(),
      BTreeSet::new(),
      utxos.into_iter().collect(),
      [commit_address, change(1)],
    )
    .unwrap();

    assert!(reveal_tx.size() >= MAX_STANDARD_TX_WEIGHT as usize);
  }

  #[test]
  fn cbor_and_json_metadata_flags_conflict() {
    assert_regex_match!(
      Arguments::try_parse_from([
        "ord",
        "wallet",
        "inscribe",
        "--cbor-metadata",
        "foo",
        "--json-metadata",
        "bar",
        "--file",
        "baz",
      ])
      .unwrap_err()
      .to_string(),
      ".*--cbor-metadata.*cannot be used with.*--json-metadata.*"
    );
  }

  #[test]
  fn batch_is_loaded_from_yaml_file() {
    let parent = "8d363b28528b0cb86b5fd48615493fb175bdf132d2a3d20b4251bba3f130a5abi0"
      .parse::<InscriptionId>()
      .unwrap();

    let tempdir = TempDir::new().unwrap();

    let inscription_path = tempdir.path().join("tulip.txt");
    fs::write(&inscription_path, "tulips are pretty").unwrap();

    let brc20_path = tempdir.path().join("token.json");

    let batch_path = tempdir.path().join("batch.yaml");
    fs::write(
      &batch_path,
      format!(
        "mode: separate-outputs
parent: {parent}
inscriptions:
- file: {}
  metadata:
    title: Lorem Ipsum
    description: Lorem ipsum dolor sit amet, consectetur adipiscing elit. In tristique, massa nec condimentum venenatis, ante massa tempor velit, et accumsan ipsum ligula a massa. Nunc quis orci ante.
- file: {}
  metaprotocol: brc-20
",
        inscription_path.display(),
        brc20_path.display()
      ),
    )
    .unwrap();

    let mut metadata = Mapping::new();
    metadata.insert(
      Value::String("title".to_string()),
      Value::String("Lorem Ipsum".to_string()),
    );
    metadata.insert(Value::String("description".to_string()), Value::String("Lorem ipsum dolor sit amet, consectetur adipiscing elit. In tristique, massa nec condimentum venenatis, ante massa tempor velit, et accumsan ipsum ligula a massa. Nunc quis orci ante.".to_string()));

    assert_eq!(
      Batchfile::load(&batch_path).unwrap(),
      Batchfile {
        inscriptions: vec![
          BatchEntry {
            file: inscription_path,
            metadata: Some(Value::Mapping(metadata)),
            ..Default::default()
          },
          BatchEntry {
            file: brc20_path,
            metaprotocol: Some("brc-20".to_string()),
            ..Default::default()
          }
        ],
        parent: Some(parent),
        ..Default::default()
      }
    );
  }

  #[test]
  fn batch_with_unknown_field_throws_error() {
    let tempdir = TempDir::new().unwrap();
    let batch_path = tempdir.path().join("batch.yaml");
    fs::write(
      &batch_path,
      "mode: shared-output\ninscriptions:\n- file: meow.wav\nunknown: 1.)what",
    )
    .unwrap();

    assert!(Batchfile::load(&batch_path)
      .unwrap_err()
      .to_string()
      .contains("unknown field `unknown`"));
  }

  #[test]
  fn batch_inscribe_with_parent() {
    let utxos = vec![
      (outpoint(1), Amount::from_sat(10_000)),
      (outpoint(2), Amount::from_sat(50_000)),
    ];

    let parent = inscription_id(1);

    let parent_info = ParentInfo {
      destination: change(3),
      id: parent,
      location: SatPoint {
        outpoint: outpoint(1),
        offset: 0,
      },
      tx_out: TxOut {
        script_pubkey: change(0).script_pubkey(),
        value: 10000,
      },
    };

    let mut wallet_inscriptions = BTreeMap::new();
    wallet_inscriptions.insert(parent_info.location, parent);

    let commit_address = change(1);
    let reveal_addresses = vec![recipient()];

    let inscriptions = vec![
      InscriptionTemplate {
        parent: Some(parent),
        ..Default::default()
      }
      .into(),
      InscriptionTemplate {
        parent: Some(parent),
        ..Default::default()
      }
      .into(),
      InscriptionTemplate {
        parent: Some(parent),
        ..Default::default()
      }
      .into(),
    ];

    let mode = Mode::SharedOutput;

    let fee_rate = 4.0.try_into().unwrap();

    let (commit_tx, reveal_tx, _private_key, _) = Batch {
      satpoint: None,
      parent_info: Some(parent_info.clone()),
      inscriptions,
      destinations: reveal_addresses,
      commit_fee_rate: fee_rate,
      reveal_fee_rate: fee_rate,
      no_limit: false,
      reinscribe: false,
      postage: Amount::from_sat(10_000),
      mode,
      ..Default::default()
    }
    .create_batch_inscription_transactions(
      wallet_inscriptions,
      Chain::Signet,
      BTreeSet::new(),
      BTreeSet::new(),
      utxos.into_iter().collect(),
      [commit_address, change(2)],
    )
    .unwrap();

    let sig_vbytes = 17;
    let fee = fee_rate.fee(commit_tx.vsize() + sig_vbytes).to_sat();

    let reveal_value = commit_tx
      .output
      .iter()
      .map(|o| o.value)
      .reduce(|acc, i| acc + i)
      .unwrap();

    assert_eq!(reveal_value, 50_000 - fee);

    let sig_vbytes = 16;
    let fee = fee_rate.fee(reveal_tx.vsize() + sig_vbytes).to_sat();

    assert_eq!(fee, commit_tx.output[0].value - reveal_tx.output[1].value,);
    assert_eq!(
      reveal_tx.output[0].script_pubkey,
      parent_info.destination.script_pubkey()
    );
    assert_eq!(reveal_tx.output[0].value, parent_info.tx_out.value);
    pretty_assert_eq!(
      reveal_tx.input[0],
      TxIn {
        previous_output: parent_info.location.outpoint,
        sequence: Sequence::ENABLE_RBF_NO_LOCKTIME,
        ..Default::default()
      }
    );
  }

  #[test]
  fn batch_inscribe_with_parent_not_enough_cardinals_utxos_fails() {
    let utxos = vec![
      (outpoint(1), Amount::from_sat(10_000)),
      (outpoint(2), Amount::from_sat(20_000)),
    ];

    let parent = inscription_id(1);

    let parent_info = ParentInfo {
      destination: change(3),
      id: parent,
      location: SatPoint {
        outpoint: outpoint(1),
        offset: 0,
      },
      tx_out: TxOut {
        script_pubkey: change(0).script_pubkey(),
        value: 10000,
      },
    };

    let mut wallet_inscriptions = BTreeMap::new();
    wallet_inscriptions.insert(parent_info.location, parent);

    let inscriptions = vec![
      InscriptionTemplate {
        parent: Some(parent),
        ..Default::default()
      }
      .into(),
      InscriptionTemplate {
        parent: Some(parent),
        ..Default::default()
      }
      .into(),
      InscriptionTemplate {
        parent: Some(parent),
        ..Default::default()
      }
      .into(),
    ];

    let commit_address = change(1);
    let reveal_addresses = vec![recipient()];

    let error = Batch {
      satpoint: None,
      parent_info: Some(parent_info.clone()),
      inscriptions,
      destinations: reveal_addresses,
      commit_fee_rate: 4.0.try_into().unwrap(),
      reveal_fee_rate: 4.0.try_into().unwrap(),
      no_limit: false,
      reinscribe: false,
      postage: Amount::from_sat(10_000),
      mode: Mode::SharedOutput,
      ..Default::default()
    }
    .create_batch_inscription_transactions(
      wallet_inscriptions,
      Chain::Signet,
      BTreeSet::new(),
      BTreeSet::new(),
      utxos.into_iter().collect(),
      [commit_address, change(2)],
    )
    .unwrap_err()
    .to_string();

    assert!(error.contains(
      "wallet does not contain enough cardinal UTXOs, please add additional funds to wallet."
    ));
  }

  #[test]
  #[should_panic(
    expected = "invariant: destination addresses and number of inscriptions doesn't match"
  )]
  fn batch_inscribe_with_inconsistent_reveal_addresses_panics() {
    let utxos = vec![
      (outpoint(1), Amount::from_sat(10_000)),
      (outpoint(2), Amount::from_sat(80_000)),
    ];

    let parent = inscription_id(1);

    let parent_info = ParentInfo {
      destination: change(3),
      id: parent,
      location: SatPoint {
        outpoint: outpoint(1),
        offset: 0,
      },
      tx_out: TxOut {
        script_pubkey: change(0).script_pubkey(),
        value: 10000,
      },
    };

    let mut wallet_inscriptions = BTreeMap::new();
    wallet_inscriptions.insert(parent_info.location, parent);

    let inscriptions = vec![
      InscriptionTemplate {
        parent: Some(parent),
        ..Default::default()
      }
      .into(),
      InscriptionTemplate {
        parent: Some(parent),
        ..Default::default()
      }
      .into(),
      InscriptionTemplate {
        parent: Some(parent),
        ..Default::default()
      }
      .into(),
    ];

    let commit_address = change(1);
    let reveal_addresses = vec![recipient(), recipient()];

    let _ = Batch {
      satpoint: None,
      parent_info: Some(parent_info.clone()),
      inscriptions,
      destinations: reveal_addresses,
      commit_fee_rate: 4.0.try_into().unwrap(),
      reveal_fee_rate: 4.0.try_into().unwrap(),
      no_limit: false,
      reinscribe: false,
      postage: Amount::from_sat(10_000),
      mode: Mode::SharedOutput,
      ..Default::default()
    }
    .create_batch_inscription_transactions(
      wallet_inscriptions,
      Chain::Signet,
      BTreeSet::new(),
      BTreeSet::new(),
      utxos.into_iter().collect(),
      [commit_address, change(2)],
    );
  }

  #[test]
  fn batch_inscribe_over_max_standard_tx_weight() {
    let utxos = vec![(outpoint(1), Amount::from_sat(50 * COIN_VALUE))];

    let wallet_inscriptions = BTreeMap::new();

    let inscriptions = vec![
      inscription("text/plain", [0; MAX_STANDARD_TX_WEIGHT as usize / 3]),
      inscription("text/plain", [0; MAX_STANDARD_TX_WEIGHT as usize / 3]),
      inscription("text/plain", [0; MAX_STANDARD_TX_WEIGHT as usize / 3]),
    ];

    let commit_address = change(1);
    let reveal_addresses = vec![recipient()];

    let error = Batch {
      satpoint: None,
      parent_info: None,
      inscriptions,
      destinations: reveal_addresses,
      commit_fee_rate: 1.0.try_into().unwrap(),
      reveal_fee_rate: 1.0.try_into().unwrap(),
      no_limit: false,
      reinscribe: false,
      postage: Amount::from_sat(30_000),
      mode: Mode::SharedOutput,
      ..Default::default()
    }
    .create_batch_inscription_transactions(
      wallet_inscriptions,
      Chain::Signet,
      BTreeSet::new(),
      BTreeSet::new(),
      utxos.into_iter().collect(),
      [commit_address, change(2)],
    )
    .unwrap_err()
    .to_string();

    assert!(
      error.contains(&format!("reveal transaction weight greater than {MAX_STANDARD_TX_WEIGHT} (MAX_STANDARD_TX_WEIGHT): 402841")),
      "{}",
      error
    );
  }

  #[test]
  fn batch_inscribe_into_separate_outputs() {
    let utxos = vec![
      (outpoint(1), Amount::from_sat(10_000)),
      (outpoint(2), Amount::from_sat(80_000)),
    ];

    let wallet_inscriptions = BTreeMap::new();

    let commit_address = change(1);
    let reveal_addresses = vec![recipient(), recipient(), recipient()];

    let inscriptions = vec![
      inscription("text/plain", [b'O'; 100]),
      inscription("text/plain", [b'O'; 111]),
      inscription("text/plain", [b'O'; 222]),
    ];

    let mode = Mode::SeparateOutputs;

    let fee_rate = 4.0.try_into().unwrap();

    let (_commit_tx, reveal_tx, _private_key, _) = Batch {
      satpoint: None,
      parent_info: None,
      inscriptions,
      destinations: reveal_addresses,
      commit_fee_rate: fee_rate,
      reveal_fee_rate: fee_rate,
      no_limit: false,
      reinscribe: false,
      postage: Amount::from_sat(10_000),
      mode,
      ..Default::default()
    }
    .create_batch_inscription_transactions(
      wallet_inscriptions,
      Chain::Signet,
      BTreeSet::new(),
      BTreeSet::new(),
      utxos.into_iter().collect(),
      [commit_address, change(2)],
    )
    .unwrap();

    assert_eq!(reveal_tx.output.len(), 3);
    assert!(reveal_tx
      .output
      .iter()
      .all(|output| output.value == TARGET_POSTAGE.to_sat()));
  }

  #[test]
  fn batch_inscribe_into_separate_outputs_with_parent() {
    let utxos = vec![
      (outpoint(1), Amount::from_sat(10_000)),
      (outpoint(2), Amount::from_sat(50_000)),
    ];

    let parent = inscription_id(1);

    let parent_info = ParentInfo {
      destination: change(3),
      id: parent,
      location: SatPoint {
        outpoint: outpoint(1),
        offset: 0,
      },
      tx_out: TxOut {
        script_pubkey: change(0).script_pubkey(),
        value: 10000,
      },
    };

    let mut wallet_inscriptions = BTreeMap::new();
    wallet_inscriptions.insert(parent_info.location, parent);

    let commit_address = change(1);
    let reveal_addresses = vec![recipient(), recipient(), recipient()];

    let inscriptions = vec![
      InscriptionTemplate {
        parent: Some(parent),
        ..Default::default()
      }
      .into(),
      InscriptionTemplate {
        parent: Some(parent),
        ..Default::default()
      }
      .into(),
      InscriptionTemplate {
        parent: Some(parent),
        ..Default::default()
      }
      .into(),
    ];

    let mode = Mode::SeparateOutputs;

    let fee_rate = 4.0.try_into().unwrap();

    let (commit_tx, reveal_tx, _private_key, _) = Batch {
      satpoint: None,
      parent_info: Some(parent_info.clone()),
      inscriptions,
      destinations: reveal_addresses,
      commit_fee_rate: fee_rate,
      reveal_fee_rate: fee_rate,
      no_limit: false,
      reinscribe: false,
      postage: Amount::from_sat(10_000),
      mode,
      ..Default::default()
    }
    .create_batch_inscription_transactions(
      wallet_inscriptions,
      Chain::Signet,
      BTreeSet::new(),
      BTreeSet::new(),
      utxos.into_iter().collect(),
      [commit_address, change(2)],
    )
    .unwrap();

    assert_eq!(
      parent,
      ParsedEnvelope::from_transaction(&reveal_tx)[0]
        .payload
        .parent()
        .unwrap()
    );
    assert_eq!(
      parent,
      ParsedEnvelope::from_transaction(&reveal_tx)[1]
        .payload
        .parent()
        .unwrap()
    );

    let sig_vbytes = 17;
    let fee = fee_rate.fee(commit_tx.vsize() + sig_vbytes).to_sat();

    let reveal_value = commit_tx
      .output
      .iter()
      .map(|o| o.value)
      .reduce(|acc, i| acc + i)
      .unwrap();

    assert_eq!(reveal_value, 50_000 - fee);

    assert_eq!(
      reveal_tx.output[0].script_pubkey,
      parent_info.destination.script_pubkey()
    );
    assert_eq!(reveal_tx.output[0].value, parent_info.tx_out.value);
    pretty_assert_eq!(
      reveal_tx.input[0],
      TxIn {
        previous_output: parent_info.location.outpoint,
        sequence: Sequence::ENABLE_RBF_NO_LOCKTIME,
        ..Default::default()
      }
    );
  }

  #[test]
  fn example_batchfile_deserializes_successfully() {
    Batchfile::load(Path::new("batch.yaml")).unwrap();
  }

  #[test]
  fn flags_conflict_with_batch() {
    for (flag, value) in [
      ("--file", Some("foo")),
      (
        "--destination",
        Some("tb1qsgx55dp6gn53tsmyjjv4c2ye403hgxynxs0dnm"),
      ),
      ("--cbor-metadata", Some("foo")),
      ("--json-metadata", Some("foo")),
      (
        "--satpoint",
        Some("4a5e1e4baab89f3a32518a88c31bc87f618f76673e2cc77ab2127b7afdeda33b:0:0"),
      ),
      ("--reinscribe", None),
      ("--metaprotocol", Some("foo")),
      (
        "--parent",
        Some("4a5e1e4baab89f3a32518a88c31bc87f618f76673e2cc77ab2127b7afdeda33bi0"),
      ),
    ] {
      let mut args = vec![
        "ord",
        "wallet",
        "inscribe",
        "--fee-rate",
        "1",
        "--batch",
        "foo.yaml",
        flag,
      ];

      if let Some(value) = value {
        args.push(value);
      }

      assert!(Arguments::try_parse_from(args)
        .unwrap_err()
        .to_string()
        .contains("the argument '--batch <BATCH>' cannot be used with"));
    }
  }

  #[test]
  fn batch_or_file_is_required() {
    assert!(
      Arguments::try_parse_from(["ord", "wallet", "inscribe", "--fee-rate", "1",])
        .unwrap_err()
        .to_string()
        .contains("error: the following required arguments were not provided:\n  <--file <FILE>|--batch <BATCH>>")
    );
  }

  #[test]
  fn satpoint_and_sat_flags_conflict() {
    assert_regex_match!(
      Arguments::try_parse_from([
        "ord",
        "--index-sats",
        "wallet",
        "inscribe",
        "--sat",
        "50000000000",
        "--satpoint",
        "038112028c55f3f77cc0b8b413df51f70675f66be443212da0642b7636f68a00:1:0",
        "--file",
        "baz",
      ])
      .unwrap_err()
      .to_string(),
      ".*--sat.*cannot be used with.*--satpoint.*"
    );
  }
}<|MERGE_RESOLUTION|>--- conflicted
+++ resolved
@@ -144,8 +144,7 @@
 }
 
 impl Inscribe {
-<<<<<<< HEAD
-  pub(crate) fn run(self, options: Options) -> SubcommandResult {
+  pub(crate) fn run(self, wallet: String, options: Options) -> SubcommandResult {
     if self.commitment.is_some() && self.key.is_none() {
       return Err(anyhow!("--commitment only works with --key"));
     }
@@ -168,9 +167,6 @@
     }
 
     let mut dump = self.dump;
-=======
-  pub(crate) fn run(self, wallet: String, options: Options) -> SubcommandResult {
->>>>>>> 1726ff6e
     let metadata = Inscribe::parse_metadata(self.cbor_metadata, self.json_metadata)?;
 
     if self.no_broadcast {
@@ -182,7 +178,6 @@
 
     let client = bitcoin_rpc_client_for_wallet_command(wallet, &options)?;
 
-<<<<<<< HEAD
     let mut utxos = if self.coin_control {
       BTreeMap::new()
     } else if options.ignore_outdated_index {
@@ -190,18 +185,12 @@
         "--ignore-outdated-index only works in conjunction with --coin-control when inscribing"
       ));
     } else {
-      index.get_unspent_outputs(Wallet::load(&options)?)?
+      get_unspent_outputs(&client, &index)?
     };
-=======
-    let utxos = get_unspent_outputs(&client, &index)?;
->>>>>>> 1726ff6e
 
     let locked_utxos = get_locked_outputs(&client)?;
 
     let runic_utxos = index.get_runic_outputs(&utxos.keys().cloned().collect::<Vec<OutPoint>>())?;
-
-<<<<<<< HEAD
-    let client = options.bitcoin_rpc_client_for_wallet_command(false)?;
 
     for outpoint in &self.utxo {
       utxos.insert(
@@ -212,8 +201,6 @@
       );
     }
 
-=======
->>>>>>> 1726ff6e
     let chain = options.chain();
 
     let change = match self.change {
