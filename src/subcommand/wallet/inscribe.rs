--- conflicted
+++ resolved
@@ -152,7 +152,11 @@
         })?;
         let file = PathBuf::from(file);
         inscription.push(Inscription::from_file(options.chain(), file)?);
-        destinations.push(Address::from_str(destination)?);
+        let address = Address::from_str(destination)?;
+        options
+          .chain()
+          .check_address_is_valid_for_network(&address)?;
+        destinations.push(address);
       }
     } else {
       for file in self.files.iter() {
@@ -163,6 +167,11 @@
           destinations.push(get_change_address(&client)?);
         }
       } else {
+        for destination in &self.destination {
+          options
+            .chain()
+            .check_address_is_valid_for_network(&destination)?;
+        }
         destinations = self.destination;
       }
     }
@@ -195,7 +204,6 @@
     tprintln!("[get inscriptions]");
     let inscriptions = index.get_inscriptions(utxos.clone())?;
 
-<<<<<<< HEAD
     tprintln!("[get change]");
     let commit_tx_change = [
       get_change_address(&client)?,
@@ -204,17 +212,6 @@
         None => get_change_address(&client)?,
       },
     ];
-=======
-    let reveal_tx_destination = match self.destination {
-      Some(address) => {
-        options
-          .chain()
-          .check_address_is_valid_for_network(&address)?;
-        address
-      }
-      None => get_change_address(&client)?,
-    };
->>>>>>> 14ff4ba6
 
     tprintln!("[create_inscription_transactions]");
     let (satpoint, unsigned_commit_tx, reveal_txs, mut recovery_key_pairs) =
