--- conflicted
+++ resolved
@@ -16,11 +16,8 @@
   },
   bitcoincore_rpc::bitcoincore_rpc_json::{GetRawTransactionResultVout, ImportDescriptors, SignRawTransactionInput, Timestamp},
   bitcoincore_rpc::Client,
-<<<<<<< HEAD
   bitcoincore_rpc::RawTx,
   std::collections::BTreeSet,
-=======
->>>>>>> 3cbbdce5
 };
 
 mod batch;
@@ -126,7 +123,6 @@
   pub(crate) reinscribe: bool,
   #[arg(long, help = "Inscribe <SATPOINT>.")]
   pub(crate) satpoint: Option<SatPoint>,
-<<<<<<< HEAD
   #[clap(long, help = "Use provided recovery key instead of a random one.")]
   pub(crate) key: Option<String>,
   #[clap(long, help = "Don't make a reveal tx; just create a commit tx that sends all the sats to a new commitment. Requires --key to be specified.")]
@@ -143,10 +139,8 @@
   pub(crate) no_broadcast: bool,
   #[clap(long, help = "Use <COMMIT-INPUT> as an extra input to the commit tx. Useful for forcing CPFP.")]
   pub(crate) commit_input: Vec<OutPoint>,
-=======
   #[arg(long, help = "Inscribe <SAT>.", conflicts_with = "satpoint")]
   pub(crate) sat: Option<Sat>,
->>>>>>> 3cbbdce5
 }
 
 impl Inscribe {
@@ -177,7 +171,8 @@
     let index = Index::open(&options)?;
     index.update()?;
 
-<<<<<<< HEAD
+    let wallet = Wallet::load(&options)?;
+
     let mut utxos = if self.coin_control {
       BTreeMap::new()
     } else if options.ignore_outdated_index {
@@ -187,11 +182,6 @@
     } else {
       index.get_unspent_outputs(Wallet::load(&options)?)?
     };
-=======
-    let wallet = Wallet::load(&options)?;
->>>>>>> 3cbbdce5
-
-    let utxos = index.get_unspent_outputs(wallet)?;
 
     let locked_utxos = index.get_locked_outputs(wallet)?;
 
@@ -215,11 +205,8 @@
     let inscriptions;
     let mode;
     let parent_info;
-<<<<<<< HEAD
     let next_inscription;
-=======
     let sat;
->>>>>>> 3cbbdce5
 
     match (self.file, self.batch) {
       (Some(file), None) => {
@@ -327,16 +314,10 @@
       postage,
       reinscribe: self.reinscribe,
       reveal_fee_rate: self.fee_rate,
-<<<<<<< HEAD
       reveal_input: self.reveal_input,
-      satpoint: self.satpoint,
-    }
-    .inscribe(chain, &index, &client, &locked_utxos, &utxos, self.commit_input)
-=======
       satpoint,
     }
-    .inscribe(chain, &index, &client, &locked_utxos, runic_utxos, &utxos)
->>>>>>> 3cbbdce5
+    .inscribe(chain, &index, &client, &locked_utxos, runic_utxos, &utxos, self.commit_input)
   }
 
   fn parse_metadata(cbor: Option<PathBuf>, json: Option<PathBuf>) -> Result<Option<Vec<u8>>> {
