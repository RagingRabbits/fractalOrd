use {
  super::*,
  crate::wallet::Wallet,
  bitcoin::{
    blockdata::{opcodes, script},
    policy::MAX_STANDARD_TX_WEIGHT,
    schnorr::{TapTweak, TweakedKeyPair, TweakedPublicKey, UntweakedKeyPair},
    secp256k1::{
      self, constants::SCHNORR_SIGNATURE_SIZE, rand, schnorr::Signature, Secp256k1, XOnlyPublicKey,
    },
    util::key::PrivateKey,
    util::sighash::{Prevouts, SighashCache},
    util::taproot::{ControlBlock, LeafVersion, TapLeafHash, TaprootBuilder},
    PackedLockTime, SchnorrSighashType, Witness,
  },
  bitcoincore_rpc::bitcoincore_rpc_json::{ImportDescriptors, Timestamp},
  bitcoincore_rpc::Client,
  bitcoincore_rpc::RawTx,
  std::collections::BTreeSet,
  std::io::Write,
<<<<<<< HEAD
  std::fs::File,
  std::io::{BufReader, BufRead},
=======
  std::{thread, time},
>>>>>>> 2eee300a
};

#[derive(Deserialize)]
pub struct DecodeRawTransactionOutput {
  pub weight: u64,
}

#[derive(Serialize)]
struct OutputDump {
  satpoint: SatPoint,
  inscriptions: Vec<InscriptionId>,
  commit: String,
  reveals: Vec<String>,
  recovery_descriptors: Vec<String>,
  fees: u64,
}

#[derive(Serialize)]
struct Output {
  satpoint: SatPoint,
  inscriptions: Vec<InscriptionId>,
  commit: Txid,
  reveals: Vec<Txid>,
  fees: u64,
}

#[derive(Debug, Parser)]
pub(crate) struct Inscribe {
  #[clap(long, help = "Inscribe <SATPOINT>")]
  pub(crate) satpoint: Option<SatPoint>,
  #[clap(
    long,
    help = "Consider spending outpoint <UTXO>, even if it is unconfirmed or contains inscriptions"
  )]
  pub(crate) utxo: Vec<OutPoint>,
  #[clap(long, help = "Only spend outpoints given with --utxo")]
  pub(crate) coin_control: bool,
  #[clap(long, help = "Use fee rate of <FEE_RATE> sats/vB")]
  pub(crate) fee_rate: FeeRate,
  #[clap(
    long,
    help = "Use <COMMIT_FEE_RATE> sats/vbyte for commit transaction.\nDefaults to <FEE_RATE> if unset."
  )]
  pub(crate) commit_fee_rate: Option<FeeRate>,
  #[clap(help = "Inscribe sat with contents of <FILE>")]
  pub(crate) files: Vec<PathBuf>,
  #[clap(long, help = "Do not back up recovery key.")]
  pub(crate) no_backup: bool,
  #[clap(long, help = "Do not broadcast any transactions.")]
  pub(crate) no_broadcast: bool,
  #[clap(
    long,
    help = "Wait for the commit tx to confirm before sending reveal txs."
  )]
  pub(crate) wait_after_commit: bool,
  #[clap(
    long,
    help = "Do not check that transactions are equal to or below the MAX_STANDARD_TX_WEIGHT of 400,000 weight units. Transactions over this limit are currently nonstandard and will not be relayed by bitcoind in its default configuration. Do not use this flag unless you understand the implications."
  )]
  pub(crate) no_limit: bool,
  #[clap(long, help = "Don't sign or broadcast transactions.")]
  pub(crate) dry_run: bool,
  #[clap(long, help = "Dump raw hex transactions instead of sending them.")]
  pub(crate) dump: bool,
  #[clap(long, help = "Send inscription to <DESTINATION>.")]
  pub(crate) destination: Option<Address>,
  #[clap(long, help = "Send any alignment output to <ALIGNMENT>.")]
  pub(crate) alignment: Option<Address>,
  #[clap(
    long,
    help = "Amount of postage to include in the inscription. Default `10000 sats`"
  )]
  pub(crate) postage: Option<Amount>,
  #[clap(
    long,
    help = "Use at most <MAX_INPUTS> inputs to build the commit transaction."
  )]
  pub(crate) max_inputs: Option<usize>,
  #[clap(long, help = "Location of a CSV file to use for a combination of DESTINATION and FILE NAMES.  Should be structured `destination,file`.")]
  pub(crate) destination_csv: Option<PathBuf>,
}

impl Inscribe {
  pub(crate) fn run(self, options: Options) -> Result {
    let mut inscription = Vec::new();
    let mut destinations = Vec::new();

    let mut client = options.bitcoin_rpc_client_for_wallet_command(false)?;

    if let Some(destination_csv) = self.destination_csv {

      if !self.files.is_empty() {
        return Err(anyhow!("Cannot use both --destination-csv and provide files"));
      } else if let Some(_) = self.destination {
        return Err(anyhow!("Cannot use both --destination-csv and --destination"));
      }

      let destination_csv_ref = &destination_csv;
      let file = File::open(destination_csv_ref)?;
      let reader = BufReader::new(file);
      for line in reader.lines() {
        let line = line?;
        let mut split = line.split(',');
        let destination = split.next().ok_or_else(|| {
            anyhow::anyhow!(
                "Destination CSV file {} is not formatted correctly",
                destination_csv_ref.display()
            )
        })?;
        let file = split.next().ok_or_else(|| {
          anyhow::anyhow!(
            "Destination CSV file {} is not formatted correctly",
            destination_csv.display()
          )
        })?;
        let file = PathBuf::from(file);
        inscription.push(Inscription::from_file(options.chain(), file)?);
        destinations.push(Address::from_str(destination)?);
      }
    } else {
      for file in self.files {
        inscription.push(Inscription::from_file(options.chain(), file)?);
      }
      destinations.push(self
        .destination
        .map(Ok)
        .unwrap_or_else(|| get_change_address(&client))?);
    }

    let index = Index::open(&options)?;
    index.update()?;

    let mut utxos = if self.coin_control {
      BTreeMap::new()
    } else {
      index.get_unspent_outputs(Wallet::load(&options)?)?
    };

    for outpoint in &self.utxo {
      utxos.insert(
        *outpoint,
        Amount::from_sat(
          client.get_raw_transaction(&outpoint.txid, None)?.output[outpoint.vout as usize].value,
        ),
      );
    }

    let inscriptions = index.get_inscriptions(None)?;

    let commit_tx_change = [get_change_address(&client)?, get_change_address(&client)?];

    tprintln!("[create_inscription_transactions]");
    let (satpoint, unsigned_commit_tx, reveal_txs, recovery_key_pairs) =
      Inscribe::create_inscription_transactions(
        self.satpoint,
        inscription,
        inscriptions,
        options.chain().network(),
        utxos.clone(),
        commit_tx_change,
        destinations,
        self.alignment,
        self.commit_fee_rate.unwrap_or(self.fee_rate),
        self.fee_rate,
        self.max_inputs,
        self.no_limit,
        match self.postage {
          Some(postage) => postage,
          _ => TransactionBuilder::DEFAULT_TARGET_POSTAGE,
        },
      )?;

    tprintln!("[sign commit]");
    let signed_raw_commit_tx = client
      .sign_raw_transaction_with_wallet(&unsigned_commit_tx, None, None)?
      .hex;

    if !self.no_limit {
      let commit_weight = client
        .call::<DecodeRawTransactionOutput>(
          "decoderawtransaction",
          &[signed_raw_commit_tx.raw_hex().into()],
        )?
        .weight;
      if commit_weight > MAX_STANDARD_TX_WEIGHT.into() {
        bail!(
          "commit transaction weight greater than {MAX_STANDARD_TX_WEIGHT} (MAX_STANDARD_TX_WEIGHT): {commit_weight}"
        );
      }
    }

    tprintln!("[insert values]");
    for reveal_tx in reveal_txs.clone() {
      utxos.insert(
        reveal_tx.input[0].previous_output,
        Amount::from_sat(
          unsigned_commit_tx.output[reveal_tx.input[0].previous_output.vout as usize].value,
        ),
      );
    }

    let fees = Self::calculate_fee(&unsigned_commit_tx, &utxos)
      + reveal_txs
        .iter()
        .map(|reveal_tx| Self::calculate_fee(reveal_tx, &utxos))
        .sum::<u64>();

    if self.dry_run {
      print_json(Output {
        satpoint,
        inscriptions: reveal_txs
          .iter()
          .map(|reveal_tx| reveal_tx.txid().into())
          .collect(),
        commit: unsigned_commit_tx.txid(),
        reveals: reveal_txs
          .iter()
          .map(|reveal_tx| reveal_tx.txid())
          .collect(),
        fees,
      })?;
    } else {
      if self.dump {
        let commit = signed_raw_commit_tx.raw_hex();

        let mut reveals = Vec::new();
        let mut inscriptions = Vec::new();
        for reveal_tx in reveal_txs.iter() {
          reveals.push(reveal_tx.raw_hex());
          inscriptions.push(reveal_tx.txid().into());
        }

        tprintln!("[recovery pairs]");
        let recovery_descriptors = recovery_key_pairs
          .iter()
          .map(|recovery_key_pair| {
            Inscribe::get_recovery_key(&client, *recovery_key_pair, options.chain().network())
              .unwrap()
          })
          .collect();

        print_json(OutputDump {
          satpoint,
          inscriptions,
          commit,
          reveals,
          recovery_descriptors,
          fees,
        })?;
      }

      if !self.no_backup {
        for recovery_key_pair in recovery_key_pairs {
          Inscribe::backup_recovery_key(&client, recovery_key_pair, options.chain().network())?;
        }
      }

      if !self.no_broadcast {
        let commit = client
          .send_raw_transaction(&signed_raw_commit_tx)
          .context("Failed to send commit transaction")?;

        if self.wait_after_commit {
          let mut failed = false;
          drop(index);
          eprint!("[waiting for commit transaction {} to confirm] ", commit);
          io::stdout().flush()?;
          drop(client);
          loop {
            thread::sleep(time::Duration::from_secs(60));
            match options.bitcoin_rpc_client_for_wallet_command(false) {
              Ok(client) => {
                if failed {
                  eprintln!("[reconnected]");
                  failed = false;
                }

                match client.get_transaction(&commit, Some(false)) {
                  Ok(tx) => {
                    if tx.info.confirmations > 0 {
                      eprintln!();
                      eprintln!("[confirmed]");
                      break;
                    }
                    eprint!(".");
                  }
                  Err(error) => {
                    eprintln!();
                    eprintln!("[error: {:?}]", error);
                    eprintln!("[trying to reconnect to bitcoin client]");
                    failed = true;
                  }
                }
              }
              Err(error) => {
                eprintln!();
                eprintln!("[failed to connect to bitcoin client: {:?}]", error);
                failed = true;
                thread::sleep(time::Duration::from_secs(60));
              }
            }
          }
        }

        client = options.bitcoin_rpc_client_for_wallet_command(false)?;
        let mut reveals = Vec::new();
        for reveal_tx in reveal_txs {
          reveals.push(
            client
              .send_raw_transaction(&reveal_tx)
              .context("Failed to send reveal transaction")?,
          );
        }

        print_json(Output {
          satpoint,
          inscriptions: reveals.iter().map(|reveal| (*reveal).into()).collect(),
          commit,
          reveals,
          fees,
        })?;
      }
    }

    Ok(())
  }

  fn calculate_fee(tx: &Transaction, utxos: &BTreeMap<OutPoint, Amount>) -> u64 {
    tprintln!("calculate_fee on a tx");
    tprintln!("  with {} inputs", tx.input.len());
    let mut sum_in = 0;
    for i in &tx.input {
      tprintln!(
        "    value {} {}",
        utxos.get(&i.previous_output).unwrap().to_sat(),
        i.previous_output
      );
      sum_in += utxos.get(&i.previous_output).unwrap().to_sat()
    }
    tprintln!("      total: {}", sum_in);
    tprintln!("  and {} outputs:", tx.output.len());

    let mut sum_out = 0;
    for o in &tx.output {
      tprintln!("    value {}", o.value);
      sum_out += o.value;
    }
    tprintln!("      total: {}", sum_out);
    tprintln!("  fee: {} - {} = {}", sum_in, sum_out, sum_in - sum_out);
    tprintln!("");

    tx.input
      .iter()
      .map(|txin| utxos.get(&txin.previous_output).unwrap().to_sat())
      .sum::<u64>()
      .checked_sub(tx.output.iter().map(|txout| txout.value).sum::<u64>())
      .unwrap()
  }

  fn create_inscription_transactions(
    satpoint: Option<SatPoint>,
    inscription: Vec<Inscription>,
    inscriptions: BTreeMap<SatPoint, InscriptionId>,
    network: Network,
    utxos: BTreeMap<OutPoint, Amount>,
    change: [Address; 2],
    destinations: Vec<Address>,
    alignment: Option<Address>,
    commit_fee_rate: FeeRate,
    reveal_fee_rate: FeeRate,
    max_inputs: Option<usize>,
    no_limit: bool,
    postage: Amount,
  ) -> Result<(SatPoint, Transaction, Vec<Transaction>, Vec<TweakedKeyPair>)> {
    let satpoint = if let Some(satpoint) = satpoint {
      satpoint
    } else {
      let inscribed_utxos = inscriptions
        .keys()
        .map(|satpoint| satpoint.outpoint)
        .collect::<BTreeSet<OutPoint>>();

      utxos
        .keys()
        .find(|outpoint| !inscribed_utxos.contains(outpoint))
        .map(|outpoint| SatPoint {
          outpoint: *outpoint,
          offset: 0,
        })
        .ok_or_else(|| anyhow!("wallet contains no cardinal utxos"))?
    };

    for (inscribed_satpoint, inscription_id) in &inscriptions {
      if inscribed_satpoint == &satpoint {
        return Err(anyhow!("sat at {} already inscribed", satpoint));
      }

      if inscribed_satpoint.outpoint == satpoint.outpoint {
        return Err(anyhow!(
          "utxo {} already inscribed with inscription {inscription_id} on sat {inscribed_satpoint}",
          satpoint.outpoint,
        ));
      }
    }

    let mut commit_tx_addresses = Vec::new();
    let mut reveal_fees = Vec::new();
    let mut control_blocks = Vec::new();
    let mut reveal_scripts = Vec::new();
    let mut key_pairs = Vec::new();
    let mut taproot_spend_infos = Vec::new();

    tprintln!("[make reveals]");
    for (i, inscription) in inscription.iter().enumerate() {
      let secp256k1 = Secp256k1::new();
      let key_pair = UntweakedKeyPair::new(&secp256k1, &mut rand::thread_rng());
      let (public_key, _parity) = XOnlyPublicKey::from_keypair(&key_pair);
      key_pairs.push(key_pair);

      let reveal_script = inscription.append_reveal_script(
        script::Builder::new()
          .push_slice(&public_key.serialize())
          .push_opcode(opcodes::all::OP_CHECKSIG),
      );

      let taproot_spend_info = TaprootBuilder::new()
        .add_leaf(0, reveal_script.clone())
        .expect("adding leaf should work")
        .finalize(&secp256k1, public_key)
        .expect("finalizing taproot builder should work");

      let control_block = taproot_spend_info
        .control_block(&(reveal_script.clone(), LeafVersion::TapScript))
        .expect("should compute control block");

      commit_tx_addresses.push(Address::p2tr_tweaked(
        taproot_spend_info.output_key(),
        network,
      ));
      taproot_spend_infos.push(taproot_spend_info);

      let reveal_address = if destinations.len() > 1 {
        &destinations[i]
      } else {
        &destinations[0]
      };

      let (_, reveal_fee) = Self::build_reveal_transaction(
        &control_block,
        reveal_fee_rate,
        OutPoint::null(),
        TxOut {
          script_pubkey: reveal_address.script_pubkey(),
          value: 0,
        },
        &reveal_script,
      );
      reveal_scripts.push(reveal_script);
      control_blocks.push(control_block);
      reveal_fees.push(reveal_fee + postage);
    }

    tprintln!("[make commit]");
    let unsigned_commit_tx = TransactionBuilder::build_transaction_with_values(
      satpoint,
      inscriptions,
      utxos,
      commit_tx_addresses.clone(),
      alignment,
      change,
      commit_fee_rate,
      reveal_fees,
      max_inputs,
    )?;

    let mut reveal_txs = Vec::new();
    let mut recovery_key_pairs = Vec::new();

    tprintln!("[remake reveals]");
    let mut n = 0;
    for (i, ((((control_block, reveal_script), key_pair), taproot_spend_info), commit_tx_address)) in
      control_blocks
        .iter()
        .zip(reveal_scripts)
        .zip(key_pairs)
        .zip(taproot_spend_infos)
        .zip(commit_tx_addresses)
        .enumerate()
    {
      let (vout, output) = unsigned_commit_tx
        .output
        .iter()
        .enumerate()
        .find(|(_vout, output)| output.script_pubkey == commit_tx_address.script_pubkey())
        .expect("should find sat commit/inscription output");

      let reveal_address = if destinations.len() > 1 {
        &destinations[i]
      } else {
        &destinations[0]
      };

      let (mut reveal_tx, fee) = Self::build_reveal_transaction(
        control_block,
        reveal_fee_rate,
        OutPoint {
          txid: unsigned_commit_tx.txid(),
          vout: vout.try_into().unwrap(),
        },
        TxOut {
          script_pubkey: reveal_address.script_pubkey(),
          value: output.value,
        },
        &reveal_script,
      );

      reveal_tx.output[0].value = reveal_tx.output[0]
        .value
        .checked_sub(fee.to_sat())
        .context("reveal transaction output value insufficient to pay transaction fee")?;

      if reveal_tx.output[0].value < reveal_tx.output[0].script_pubkey.dust_value().to_sat() {
        bail!("reveal transaction output would be dust");
      }

      let mut sighash_cache = SighashCache::new(&mut reveal_tx);

      let signature_hash = sighash_cache
        .taproot_script_spend_signature_hash(
          0,
          &Prevouts::All(&[output]),
          TapLeafHash::from_script(&reveal_script, LeafVersion::TapScript),
          SchnorrSighashType::Default,
        )
        .expect("signature hash should compute");

      let secp256k1 = Secp256k1::new();
      let signature = secp256k1.sign_schnorr(
        &secp256k1::Message::from_slice(signature_hash.as_inner())
          .expect("should be cryptographically secure hash"),
        &key_pair,
      );

      let witness = sighash_cache
        .witness_mut(0)
        .expect("getting mutable witness reference should work");
      witness.push(signature.as_ref());
      witness.push(reveal_script);
      witness.push(&control_block.serialize());

      let recovery_key_pair = key_pair.tap_tweak(&secp256k1, taproot_spend_info.merkle_root());
      recovery_key_pairs.push(recovery_key_pair);

      let (x_only_pub_key, _parity) = recovery_key_pair.to_inner().x_only_public_key();
      assert_eq!(
        Address::p2tr_tweaked(
          TweakedPublicKey::dangerous_assume_tweaked(x_only_pub_key),
          network,
        ),
        commit_tx_address
      );

      let reveal_weight = reveal_tx.weight();
      reveal_txs.push(reveal_tx);

      if !no_limit && reveal_weight > MAX_STANDARD_TX_WEIGHT.try_into().unwrap() {
        bail!(
          "reveal transaction weight greater than {MAX_STANDARD_TX_WEIGHT} (MAX_STANDARD_TX_WEIGHT): {reveal_weight}"
        );
      }
      n += 1;
      if n % 100 == 0 {
        tprintln!("  [{n}]");
      }
    }

    Ok((satpoint, unsigned_commit_tx, reveal_txs, recovery_key_pairs))
  }

  fn get_recovery_key(
    client: &Client,
    recovery_key_pair: TweakedKeyPair,
    network: Network,
  ) -> Result<String> {
    let recovery_private_key =
      PrivateKey::new(recovery_key_pair.to_inner().secret_key(), network).to_wif();
    Ok(format!(
      "rawtr({})#{}",
      recovery_private_key,
      client
        .get_descriptor_info(&format!("rawtr({})", recovery_private_key))?
        .checksum
    ))
  }

  fn backup_recovery_key(
    client: &Client,
    recovery_key_pair: TweakedKeyPair,
    network: Network,
  ) -> Result {
    let descriptor = Self::get_recovery_key(client, recovery_key_pair, network)?;

    let response = client.import_descriptors(ImportDescriptors {
      descriptor,
      timestamp: Timestamp::Now,
      active: Some(false),
      range: None,
      next_index: None,
      internal: Some(false),
      label: Some("commit tx recovery key".to_string()),
    })?;

    for result in response {
      if !result.success {
        return Err(anyhow!("commit tx recovery key import failed"));
      }
    }

    Ok(())
  }

  fn build_reveal_transaction(
    control_block: &ControlBlock,
    fee_rate: FeeRate,
    input: OutPoint,
    output: TxOut,
    script: &Script,
  ) -> (Transaction, Amount) {
    let reveal_tx = Transaction {
      input: vec![TxIn {
        previous_output: input,
        script_sig: script::Builder::new().into_script(),
        witness: Witness::new(),
        sequence: Sequence::ENABLE_RBF_NO_LOCKTIME,
      }],
      output: vec![output],
      lock_time: PackedLockTime::ZERO,
      version: 1,
    };

    let fee = {
      let mut reveal_tx = reveal_tx.clone();

      reveal_tx.input[0].witness.push(
        Signature::from_slice(&[0; SCHNORR_SIGNATURE_SIZE])
          .unwrap()
          .as_ref(),
      );
      reveal_tx.input[0].witness.push(script);
      reveal_tx.input[0].witness.push(&control_block.serialize());

      fee_rate.fee(reveal_tx.weight() as f64 / 4.0)
    };

    (reveal_tx, fee)
  }
}

#[cfg(test)]
mod tests {
  use super::*;

  #[test]
  fn reveal_transaction_pays_fee() {
    let utxos = vec![(outpoint(1), Amount::from_sat(20000))];
    let inscription = inscription("text/plain", "ord");
    let commit_address = change(0);
    let reveal_address = vec![recipient()];

    let (_satpoint, commit_tx, reveal_tx, _private_key) =
      Inscribe::create_inscription_transactions(
        Some(satpoint(1, 0)),
        vec![inscription],
        BTreeMap::new(),
        Network::Bitcoin,
        utxos.into_iter().collect(),
        [commit_address, change(1)],
        reveal_address,
        None,
        FeeRate::try_from(1.0).unwrap(),
        FeeRate::try_from(1.0).unwrap(),
        None,
        false,
        TransactionBuilder::DEFAULT_TARGET_POSTAGE,
      )
      .unwrap();

    #[allow(clippy::cast_possible_truncation)]
    #[allow(clippy::cast_sign_loss)]
    let fee = Amount::from_sat((reveal_tx[0].weight() as f64 / 4.0).ceil() as u64);

    assert_eq!(
      reveal_tx[0].output[0].value,
      20000 - fee.to_sat() - (20000 - commit_tx.output[0].value),
    );
  }

  #[test]
  fn inscript_tansactions_opt_in_to_rbf() {
    let utxos = vec![(outpoint(1), Amount::from_sat(20000))];
    let inscription = inscription("text/plain", "ord");
    let commit_address = change(0);
    let reveal_address = vec![recipient()];

    let (_satpoint, commit_tx, reveal_tx, _) = Inscribe::create_inscription_transactions(
      Some(satpoint(1, 0)),
      vec![inscription],
      BTreeMap::new(),
      Network::Bitcoin,
      utxos.into_iter().collect(),
      [commit_address, change(1)],
      reveal_address,
      None,
      FeeRate::try_from(1.0).unwrap(),
      FeeRate::try_from(1.0).unwrap(),
      None,
      false,
      TransactionBuilder::DEFAULT_TARGET_POSTAGE,
    )
    .unwrap();

    assert!(commit_tx.is_explicitly_rbf());
    assert!(reveal_tx[0].is_explicitly_rbf());
  }

  #[test]
  fn inscribe_with_no_satpoint_and_no_cardinal_utxos() {
    let utxos = vec![(outpoint(1), Amount::from_sat(1000))];
    let mut inscriptions = BTreeMap::new();
    inscriptions.insert(
      SatPoint {
        outpoint: outpoint(1),
        offset: 0,
      },
      inscription_id(1),
    );

    let inscription = inscription("text/plain", "ord");
    let satpoint = None;
    let commit_address = change(0);
    let reveal_address = vec![recipient()];

    let error = Inscribe::create_inscription_transactions(
      satpoint,
      vec![inscription],
      inscriptions,
      Network::Bitcoin,
      utxos.into_iter().collect(),
      [commit_address, change(1)],
      reveal_address,
      None,
      FeeRate::try_from(1.0).unwrap(),
      FeeRate::try_from(1.0).unwrap(),
      None,
      false,
      TransactionBuilder::DEFAULT_TARGET_POSTAGE,
    )
    .unwrap_err()
    .to_string();

    assert!(
      error.contains("wallet contains no cardinal utxos"),
      "{}",
      error
    );
  }

  #[test]
  fn inscribe_with_no_satpoint_and_enough_cardinal_utxos() {
    let utxos = vec![
      (outpoint(1), Amount::from_sat(20_000)),
      (outpoint(2), Amount::from_sat(20_000)),
    ];
    let mut inscriptions = BTreeMap::new();
    inscriptions.insert(
      SatPoint {
        outpoint: outpoint(1),
        offset: 0,
      },
      inscription_id(1),
    );

    let inscription = inscription("text/plain", "ord");
    let satpoint = None;
    let commit_address = change(0);
    let reveal_address = vec![recipient()];

    assert!(Inscribe::create_inscription_transactions(
      satpoint,
      vec![inscription],
      inscriptions,
      Network::Bitcoin,
      utxos.into_iter().collect(),
      [commit_address, change(1)],
      reveal_address,
      None,
      FeeRate::try_from(1.0).unwrap(),
      FeeRate::try_from(1.0).unwrap(),
      None,
      false,
      TransactionBuilder::DEFAULT_TARGET_POSTAGE,
    )
    .is_ok())
  }

  #[test]
  fn inscribe_with_custom_fee_rate() {
    let utxos = vec![
      (outpoint(1), Amount::from_sat(10_000)),
      (outpoint(2), Amount::from_sat(20_000)),
    ];
    let mut inscriptions = BTreeMap::new();
    inscriptions.insert(
      SatPoint {
        outpoint: outpoint(1),
        offset: 0,
      },
      inscription_id(1),
    );

    let inscription = inscription("text/plain", "ord");
    let satpoint = None;
    let commit_address = change(0);
    let reveal_address = vec![recipient()];
    let fee_rate = 3.3;

    let (_satpoint, commit_tx, reveal_tx, _private_key) =
      Inscribe::create_inscription_transactions(
        satpoint,
        vec![inscription],
        inscriptions,
        bitcoin::Network::Signet,
        utxos.into_iter().collect(),
        [commit_address, change(1)],
        reveal_address,
        None,
        FeeRate::try_from(fee_rate).unwrap(),
        FeeRate::try_from(fee_rate).unwrap(),
        None,
        false,
        TransactionBuilder::DEFAULT_TARGET_POSTAGE,
      )
      .unwrap();

    let sig_vbytes = 17.0;
    let fee = FeeRate::try_from(fee_rate)
      .unwrap()
      .fee(commit_tx.weight() as f64 / 4.0 + sig_vbytes)
      .to_sat();

    let reveal_value = commit_tx
      .output
      .iter()
      .map(|o| o.value)
      .reduce(|acc, i| acc + i)
      .unwrap();

    assert_eq!(reveal_value, 20_000 - fee);

    let fee = FeeRate::try_from(fee_rate)
      .unwrap()
      .fee(reveal_tx[0].weight() as f64 / 4.0)
      .to_sat();

    assert_eq!(
      reveal_tx[0].output[0].value,
      20_000 - fee - (20_000 - commit_tx.output[0].value),
    );
  }

  #[test]
  fn inscribe_with_commit_fee_rate() {
    let utxos = vec![
      (outpoint(1), Amount::from_sat(10_000)),
      (outpoint(2), Amount::from_sat(20_000)),
    ];
    let mut inscriptions = BTreeMap::new();
    inscriptions.insert(
      SatPoint {
        outpoint: outpoint(1),
        offset: 0,
      },
      inscription_id(1),
    );

    let inscription = inscription("text/plain", "ord");
    let satpoint = None;
    let commit_address = change(0);
    let reveal_address = vec![recipient()];
    let commit_fee_rate = 3.3;
    let fee_rate = 1.0;

    let (_satpoint, commit_tx, reveal_tx, _private_key) =
      Inscribe::create_inscription_transactions(
        satpoint,
        vec![inscription],
        inscriptions,
        bitcoin::Network::Signet,
        utxos.into_iter().collect(),
        [commit_address, change(1)],
        reveal_address,
        None,
        FeeRate::try_from(commit_fee_rate).unwrap(),
        FeeRate::try_from(fee_rate).unwrap(),
        None,
        false,
        TransactionBuilder::DEFAULT_TARGET_POSTAGE,
      )
      .unwrap();

    let sig_vbytes = 17.0;
    let fee = FeeRate::try_from(commit_fee_rate)
      .unwrap()
      .fee(commit_tx.weight() as f64 / 4.0 + sig_vbytes)
      .to_sat();

    let reveal_value = commit_tx
      .output
      .iter()
      .map(|o| o.value)
      .reduce(|acc, i| acc + i)
      .unwrap();

    assert_eq!(reveal_value, 20_000 - fee);

    let fee = FeeRate::try_from(fee_rate)
      .unwrap()
      .fee(reveal_tx[0].weight() as f64 / 4.0)
      .to_sat();

    assert_eq!(
      reveal_tx[0].output[0].value,
      20_000 - fee - (20_000 - commit_tx.output[0].value),
    );
  }

  #[test]
  fn inscribe_over_max_standard_tx_weight() {
    let utxos = vec![(outpoint(1), Amount::from_sat(50 * COIN_VALUE))];

    let inscription = inscription("text/plain", [0; MAX_STANDARD_TX_WEIGHT as usize]);
    let satpoint = None;
    let commit_address = change(0);
    let reveal_address = vec![recipient()];

    let error = Inscribe::create_inscription_transactions(
      satpoint,
      vec![inscription],
      BTreeMap::new(),
      Network::Bitcoin,
      utxos.into_iter().collect(),
      [commit_address, change(1)],
      reveal_address,
      None,
      FeeRate::try_from(1.0).unwrap(),
      FeeRate::try_from(1.0).unwrap(),
      None,
      false,
      TransactionBuilder::DEFAULT_TARGET_POSTAGE,
    )
    .unwrap_err()
    .to_string();

    assert!(
      error.contains(&format!("reveal transaction weight greater than {MAX_STANDARD_TX_WEIGHT} (MAX_STANDARD_TX_WEIGHT): 402799")),
      "{}",
      error
    );
  }

  #[test]
  fn inscribe_with_no_max_standard_tx_weight() {
    let utxos = vec![(outpoint(1), Amount::from_sat(50 * COIN_VALUE))];

    let inscription = inscription("text/plain", [0; MAX_STANDARD_TX_WEIGHT as usize]);
    let satpoint = None;
    let commit_address = change(0);
    let reveal_address = vec![recipient()];

    let (_satpoint, _commit_tx, reveal_tx, _private_key) =
      Inscribe::create_inscription_transactions(
        satpoint,
        vec![inscription],
        BTreeMap::new(),
        Network::Bitcoin,
        utxos.into_iter().collect(),
        [commit_address, change(1)],
        reveal_address,
        None,
        FeeRate::try_from(1.0).unwrap(),
        FeeRate::try_from(1.0).unwrap(),
        None,
        true,
        TransactionBuilder::DEFAULT_TARGET_POSTAGE,
      )
      .unwrap();

    assert!(reveal_tx[0].size() >= MAX_STANDARD_TX_WEIGHT as usize);
  }
}<|MERGE_RESOLUTION|>--- conflicted
+++ resolved
@@ -17,13 +17,10 @@
   bitcoincore_rpc::Client,
   bitcoincore_rpc::RawTx,
   std::collections::BTreeSet,
+  std::fs::File,
   std::io::Write,
-<<<<<<< HEAD
-  std::fs::File,
-  std::io::{BufReader, BufRead},
-=======
+  std::io::{BufRead, BufReader},
   std::{thread, time},
->>>>>>> 2eee300a
 };
 
 #[derive(Deserialize)]
