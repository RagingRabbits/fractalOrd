use {
  super::*,
  crate::wallet::Wallet,
  bitcoin::{
    blockdata::{opcodes, script},
    policy::MAX_STANDARD_TX_WEIGHT,
    schnorr::{TapTweak, TweakedKeyPair, TweakedPublicKey, UntweakedKeyPair},
    secp256k1::{
      self, constants::SCHNORR_SIGNATURE_SIZE, rand, schnorr::Signature, Secp256k1, XOnlyPublicKey,
    },
    util::key::PrivateKey,
    util::sighash::{Prevouts, SighashCache},
    util::taproot::{ControlBlock, LeafVersion, TapLeafHash, TaprootBuilder},
    PackedLockTime, SchnorrSighashType, Witness,
  },
  bitcoincore_rpc::bitcoincore_rpc_json::{ImportDescriptors, Timestamp},
  bitcoincore_rpc::Client,
  bitcoincore_rpc::RawTx,
  std::collections::BTreeSet,
};

#[derive(Serialize)]
<<<<<<< HEAD
struct Output {
  satpoint: SatPoint,
  commit: Txid,
=======
struct OutputDump {
>>>>>>> 88d6d461
  inscriptions: Vec<InscriptionId>,
  commit: String,
  reveals: Vec<String>,
  recovery_descriptors: Vec<String>,
  fees: u64,
}

#[derive(Serialize)]
<<<<<<< HEAD
struct OutputDump {
  satpoint: SatPoint,
=======
struct Output {
>>>>>>> 88d6d461
  inscriptions: Vec<InscriptionId>,
  commit: Txid,
  reveals: Vec<Txid>,
  fees: u64,
}

#[derive(Debug, Parser)]
pub(crate) struct Inscribe {
  #[clap(long, help = "Inscribe <SATPOINT>")]
  pub(crate) satpoint: Option<SatPoint>,
  #[clap(long, help = "Consider spending unconfirmed outpoint <UTXO>")]
  pub(crate) utxo: Vec<OutPoint>,
  #[clap(long, help = "Use fee rate of <FEE_RATE> sats/vB")]
  pub(crate) fee_rate: FeeRate,
  #[clap(
    long,
    help = "Use <COMMIT_FEE_RATE> sats/vbyte for commit transaction.\nDefaults to <FEE_RATE> if unset."
  )]
  pub(crate) commit_fee_rate: Option<FeeRate>,
  #[clap(help = "Inscribe sat with contents of <FILE>")]
  pub(crate) files: Vec<PathBuf>,
  #[clap(long, help = "Do not back up recovery key.")]
  pub(crate) no_backup: bool,
  #[clap(
    long,
    help = "Do not check that transactions are equal to or below the MAX_STANDARD_TX_WEIGHT of 400,000 weight units. Transactions over this limit are currently nonstandard and will not be relayed by bitcoind in its default configuration. Do not use this flag unless you understand the implications."
  )]
  pub(crate) no_limit: bool,
  #[clap(long, help = "Don't sign or broadcast transactions.")]
  pub(crate) dry_run: bool,
  #[clap(long, help = "Dump raw hex transactions instead of sending them.")]
  pub(crate) dump: bool,
  #[clap(long, help = "Send inscription to <DESTINATION>.")]
  pub(crate) destination: Option<Address>,
  #[clap(long, help = "Send any alignment output to <ALIGNMENT>.")]
  pub(crate) alignment: Option<Address>,
  #[clap(
    long,
    help = "Amount of postage to include in the inscription. Default `10000 sats`"
  )]
  pub(crate) postage: Option<Amount>,
}

impl Inscribe {
  pub(crate) fn run(self, options: Options) -> Result {
    let mut inscription = Vec::new();
    for file in self.files {
      inscription.push(Inscription::from_file(options.chain(), file)?);
    }

    let index = Index::open(&options)?;
    index.update()?;

    let client = options.bitcoin_rpc_client_for_wallet_command(false)?;

    let mut utxos = index.get_unspent_outputs(Wallet::load(&options)?)?;

    for outpoint in &self.utxo {
      utxos.insert(
        *outpoint,
        Amount::from_sat(
          client.get_raw_transaction(&outpoint.txid, None)?.output[outpoint.vout as usize].value,
        ),
      );
    }

    let inscriptions = index.get_inscriptions(None)?;

    let commit_tx_change = [get_change_address(&client)?, get_change_address(&client)?];

    let reveal_tx_destination = self
      .destination
      .map(Ok)
      .unwrap_or_else(|| get_change_address(&client))?;

    let (satpoint, unsigned_commit_tx, reveal_txs, recovery_key_pairs) =
      Inscribe::create_inscription_transactions(
        self.satpoint,
        inscription,
        inscriptions,
        options.chain().network(),
        utxos.clone(),
        commit_tx_change,
        reveal_tx_destination,
        self.alignment,
        self.commit_fee_rate.unwrap_or(self.fee_rate),
        self.fee_rate,
        self.no_limit,
        match self.postage {
          Some(postage) => postage,
          _ => TransactionBuilder::DEFAULT_TARGET_POSTAGE,
        },
      )?;

    for reveal_tx in reveal_txs.clone() {
      utxos.insert(
        reveal_tx.input[0].previous_output,
        Amount::from_sat(
          unsigned_commit_tx.output[reveal_tx.input[0].previous_output.vout as usize].value,
        ),
      );
    }

    let fees = Self::calculate_fee(&unsigned_commit_tx, &utxos)
      + reveal_txs
        .iter()
        .map(|reveal_tx| Self::calculate_fee(&reveal_tx, &utxos))
        .sum::<u64>();

    if self.dry_run {
      print_json(Output {
        satpoint,
        commit: unsigned_commit_tx.txid(),
        reveals: reveal_txs
          .iter()
          .map(|reveal_tx| reveal_tx.txid())
          .collect(),
        inscriptions: reveal_txs
          .iter()
          .map(|reveal_tx| reveal_tx.txid().into())
          .collect(),
        fees,
      })?;
    } else {
      let signed_raw_commit_tx = client
        .sign_raw_transaction_with_wallet(&unsigned_commit_tx, None, None)?
        .hex;

      if self.dump {
        let commit = signed_raw_commit_tx.raw_hex();

        let mut reveals = Vec::new();
        let mut inscriptions = Vec::new();
        for reveal_tx in reveal_txs {
          reveals.push(reveal_tx.raw_hex());
          inscriptions.push(reveal_tx.txid().into());
        }

        let recovery_descriptors = recovery_key_pairs.iter().map(|recovery_key_pair| Inscribe::get_recovery_key(&client, *recovery_key_pair, options.chain().network()).unwrap()).collect();

        print_json(OutputDump {
<<<<<<< HEAD
          satpoint,
          commit,
=======
>>>>>>> 88d6d461
          inscriptions,
          commit,
          reveals,
          recovery_descriptors,
          fees,
        })?;
      } else {
        if !self.no_backup {
          for recovery_key_pair in recovery_key_pairs {
            Inscribe::backup_recovery_key(&client, recovery_key_pair, options.chain().network())?;
          }
        }

        let commit = client
          .send_raw_transaction(&signed_raw_commit_tx)
          .context("Failed to send commit transaction")?;

        let mut reveals = Vec::new();
        for reveal_tx in reveal_txs {
          reveals.push(
            client
              .send_raw_transaction(&reveal_tx)
              .context("Failed to send reveal transaction")?,
          );
        }

        print_json(Output {
<<<<<<< HEAD
          satpoint,
=======
          inscriptions: reveals.iter().map(|reveal| (*reveal).into()).collect(),
>>>>>>> 88d6d461
          commit,
          reveals: reveals.iter().map(|reveal| *reveal).collect(),
          fees,
        })?;
      }
    }

    Ok(())
  }

  fn calculate_fee(tx: &Transaction, utxos: &BTreeMap<OutPoint, Amount>) -> u64 {
    tprintln!("calculate_fee on a tx");
    tprintln!("  with {} inputs", tx.input.len());
    let mut sum_in = 0;
    for i in &tx.input {
      tprintln!(
        "    value {} {}",
        utxos.get(&i.previous_output).unwrap().to_sat(),
        i.previous_output
      );
      sum_in += utxos.get(&i.previous_output).unwrap().to_sat()
    }
    tprintln!("      total: {}", sum_in);
    tprintln!("  and {} outputs:", tx.output.len());

    let mut sum_out = 0;
    for o in &tx.output {
      tprintln!("    value {}", o.value);
      sum_out += o.value;
    }
    tprintln!("      total: {}", sum_out);
    tprintln!("  fee: {} - {} = {}", sum_in, sum_out, sum_in - sum_out);
    tprintln!("");

    tx.input
      .iter()
      .map(|txin| utxos.get(&txin.previous_output).unwrap().to_sat())
      .sum::<u64>()
      .checked_sub(tx.output.iter().map(|txout| txout.value).sum::<u64>())
      .unwrap()
  }

  fn create_inscription_transactions(
    satpoint: Option<SatPoint>,
    inscription: Vec<Inscription>,
    inscriptions: BTreeMap<SatPoint, InscriptionId>,
    network: Network,
    utxos: BTreeMap<OutPoint, Amount>,
    change: [Address; 2],
    destination: Address,
    alignment: Option<Address>,
    commit_fee_rate: FeeRate,
    reveal_fee_rate: FeeRate,
    no_limit: bool,
    postage: Amount,
  ) -> Result<(SatPoint, Transaction, Vec<Transaction>, Vec<TweakedKeyPair>)> {
    let satpoint = if let Some(satpoint) = satpoint {
      satpoint
    } else {
      let inscribed_utxos = inscriptions
        .keys()
        .map(|satpoint| satpoint.outpoint)
        .collect::<BTreeSet<OutPoint>>();

      utxos
        .keys()
        .find(|outpoint| !inscribed_utxos.contains(outpoint))
        .map(|outpoint| SatPoint {
          outpoint: *outpoint,
          offset: 0,
        })
        .ok_or_else(|| anyhow!("wallet contains no cardinal utxos"))?
    };

    for (inscribed_satpoint, inscription_id) in &inscriptions {
      if inscribed_satpoint == &satpoint {
        return Err(anyhow!("sat at {} already inscribed", satpoint));
      }

      if inscribed_satpoint.outpoint == satpoint.outpoint {
        return Err(anyhow!(
          "utxo {} already inscribed with inscription {inscription_id} on sat {inscribed_satpoint}",
          satpoint.outpoint,
        ));
      }
    }

    let mut commit_tx_addresses = Vec::new();
    let mut reveal_fees = Vec::new();
    let mut control_blocks = Vec::new();
    let mut reveal_scripts = Vec::new();
    let mut key_pairs = Vec::new();
    let mut taproot_spend_infos = Vec::new();

    for inscription in inscription {
      let secp256k1 = Secp256k1::new();
      let key_pair = UntweakedKeyPair::new(&secp256k1, &mut rand::thread_rng());
      let (public_key, _parity) = XOnlyPublicKey::from_keypair(&key_pair);
      key_pairs.push(key_pair);

      let reveal_script = inscription.append_reveal_script(
        script::Builder::new()
          .push_slice(&public_key.serialize())
          .push_opcode(opcodes::all::OP_CHECKSIG),
      );

      let taproot_spend_info = TaprootBuilder::new()
        .add_leaf(0, reveal_script.clone())
        .expect("adding leaf should work")
        .finalize(&secp256k1, public_key)
        .expect("finalizing taproot builder should work");

      let control_block = taproot_spend_info
        .control_block(&(reveal_script.clone(), LeafVersion::TapScript))
        .expect("should compute control block");

      commit_tx_addresses.push(Address::p2tr_tweaked(
        taproot_spend_info.output_key(),
        network,
      ));
      taproot_spend_infos.push(taproot_spend_info);

      let (_, reveal_fee) = Self::build_reveal_transaction(
        &control_block,
        reveal_fee_rate,
        OutPoint::null(),
        TxOut {
          script_pubkey: destination.script_pubkey(),
          value: 0,
        },
        &reveal_script,
      );
      reveal_scripts.push(reveal_script);
      control_blocks.push(control_block);
      reveal_fees.push(reveal_fee + postage);
    }

    let unsigned_commit_tx = TransactionBuilder::build_transaction_with_values(
      satpoint,
      inscriptions,
      utxos,
      commit_tx_addresses.clone(),
      alignment,
      change,
      commit_fee_rate,
      reveal_fees,
    )?;

    let mut reveal_txs = Vec::new();
    let mut recovery_key_pairs = Vec::new();

    for ((((control_block, reveal_script), key_pair), taproot_spend_info), commit_tx_address) in
      control_blocks
        .iter()
        .zip(reveal_scripts)
        .zip(key_pairs)
        .zip(taproot_spend_infos)
        .zip(commit_tx_addresses)
    {
      let (vout, output) = unsigned_commit_tx
        .output
        .iter()
        .enumerate()
        .find(|(_vout, output)| output.script_pubkey == commit_tx_address.script_pubkey())
        .expect("should find sat commit/inscription output");

      let (mut reveal_tx, fee) = Self::build_reveal_transaction(
        &control_block,
        reveal_fee_rate,
        OutPoint {
          txid: unsigned_commit_tx.txid(),
          vout: vout.try_into().unwrap(),
        },
        TxOut {
          script_pubkey: destination.script_pubkey(),
          value: output.value,
        },
        &reveal_script,
      );

      reveal_tx.output[0].value = reveal_tx.output[0]
        .value
        .checked_sub(fee.to_sat())
        .context("commit transaction output value insufficient to pay transaction fee")?;

      if reveal_tx.output[0].value < reveal_tx.output[0].script_pubkey.dust_value().to_sat() {
        bail!("commit transaction output would be dust");
      }

      let mut sighash_cache = SighashCache::new(&mut reveal_tx);

      let signature_hash = sighash_cache
        .taproot_script_spend_signature_hash(
          0,
          &Prevouts::All(&[output]),
          TapLeafHash::from_script(&reveal_script, LeafVersion::TapScript),
          SchnorrSighashType::Default,
        )
        .expect("signature hash should compute");

      let secp256k1 = Secp256k1::new();
      let signature = secp256k1.sign_schnorr(
        &secp256k1::Message::from_slice(signature_hash.as_inner())
          .expect("should be cryptographically secure hash"),
        &key_pair,
      );

      let witness = sighash_cache
        .witness_mut(0)
        .expect("getting mutable witness reference should work");
      witness.push(signature.as_ref());
      witness.push(reveal_script);
      witness.push(&control_block.serialize());

      let recovery_key_pair = key_pair.tap_tweak(&secp256k1, taproot_spend_info.merkle_root());
      recovery_key_pairs.push(recovery_key_pair);

      let (x_only_pub_key, _parity) = recovery_key_pair.to_inner().x_only_public_key();
      assert_eq!(
        Address::p2tr_tweaked(
          TweakedPublicKey::dangerous_assume_tweaked(x_only_pub_key),
          network,
        ),
        commit_tx_address
      );

      let reveal_weight = reveal_tx.weight();
      reveal_txs.push(reveal_tx);

      if !no_limit && reveal_weight > MAX_STANDARD_TX_WEIGHT.try_into().unwrap() {
        bail!(
          "reveal transaction weight greater than {MAX_STANDARD_TX_WEIGHT} (MAX_STANDARD_TX_WEIGHT): {reveal_weight}"
        );
      }
    }

    Ok((satpoint, unsigned_commit_tx, reveal_txs, recovery_key_pairs))
  }

  fn get_recovery_key(
    client: &Client,
    recovery_key_pair: TweakedKeyPair,
    network: Network,
  ) -> Result<String> {
    let recovery_private_key = PrivateKey::new(recovery_key_pair.to_inner().secret_key(), network).to_wif();
    Ok(format!("rawtr({})#{}", recovery_private_key, client.get_descriptor_info(&format!("rawtr({})", recovery_private_key))?.checksum))
  }

  fn backup_recovery_key(
    client: &Client,
    recovery_key_pair: TweakedKeyPair,
    network: Network,
  ) -> Result {
    let descriptor = Self::get_recovery_key(client, recovery_key_pair, network)?;

    let response = client.import_descriptors(ImportDescriptors {
      descriptor,
      timestamp: Timestamp::Now,
      active: Some(false),
      range: None,
      next_index: None,
      internal: Some(false),
      label: Some("commit tx recovery key".to_string()),
    })?;

    for result in response {
      if !result.success {
        return Err(anyhow!("commit tx recovery key import failed"));
      }
    }

    Ok(())
  }

  fn build_reveal_transaction(
    control_block: &ControlBlock,
    fee_rate: FeeRate,
    input: OutPoint,
    output: TxOut,
    script: &Script,
  ) -> (Transaction, Amount) {
    let reveal_tx = Transaction {
      input: vec![TxIn {
        previous_output: input,
        script_sig: script::Builder::new().into_script(),
        witness: Witness::new(),
        sequence: Sequence::ENABLE_RBF_NO_LOCKTIME,
      }],
      output: vec![output],
      lock_time: PackedLockTime::ZERO,
      version: 1,
    };

    let fee = {
      let mut reveal_tx = reveal_tx.clone();

      reveal_tx.input[0].witness.push(
        Signature::from_slice(&[0; SCHNORR_SIGNATURE_SIZE])
          .unwrap()
          .as_ref(),
      );
      reveal_tx.input[0].witness.push(script);
      reveal_tx.input[0].witness.push(&control_block.serialize());

      fee_rate.fee(reveal_tx.weight() as f64 / 4.0)
    };

    (reveal_tx, fee)
  }
}

#[cfg(test)]
mod tests {
  use super::*;

  #[test]
  fn reveal_transaction_pays_fee() {
    let utxos = vec![(outpoint(1), Amount::from_sat(20000))];
    let inscription = inscription("text/plain", "ord");
    let commit_address = change(0);
    let reveal_address = recipient();

    let (_satpoint, commit_tx, reveal_tx, _private_key) =
      Inscribe::create_inscription_transactions(
        Some(satpoint(1, 0)),
        vec![inscription],
        BTreeMap::new(),
        Network::Bitcoin,
        utxos.into_iter().collect(),
        [commit_address, change(1)],
        reveal_address,
        None,
        FeeRate::try_from(1.0).unwrap(),
        FeeRate::try_from(1.0).unwrap(),
        false,
        TransactionBuilder::DEFAULT_TARGET_POSTAGE,
      )
      .unwrap();

    #[allow(clippy::cast_possible_truncation)]
    #[allow(clippy::cast_sign_loss)]
    let fee = Amount::from_sat((reveal_tx[0].weight() as f64 / 4.0).ceil() as u64);

    assert_eq!(
      reveal_tx[0].output[0].value,
      20000 - fee.to_sat() - (20000 - commit_tx.output[0].value),
    );
  }

  #[test]
  fn inscript_tansactions_opt_in_to_rbf() {
    let utxos = vec![(outpoint(1), Amount::from_sat(20000))];
    let inscription = inscription("text/plain", "ord");
    let commit_address = change(0);
    let reveal_address = recipient();

    let (_satpoint, commit_tx, reveal_tx, _) = Inscribe::create_inscription_transactions(
      Some(satpoint(1, 0)),
      vec![inscription],
      BTreeMap::new(),
      Network::Bitcoin,
      utxos.into_iter().collect(),
      [commit_address, change(1)],
      reveal_address,
      None,
      FeeRate::try_from(1.0).unwrap(),
      FeeRate::try_from(1.0).unwrap(),
      false,
      TransactionBuilder::DEFAULT_TARGET_POSTAGE,
    )
    .unwrap();

    assert!(commit_tx.is_explicitly_rbf());
    assert!(reveal_tx[0].is_explicitly_rbf());
  }

  #[test]
  fn inscribe_with_no_satpoint_and_no_cardinal_utxos() {
    let utxos = vec![(outpoint(1), Amount::from_sat(1000))];
    let mut inscriptions = BTreeMap::new();
    inscriptions.insert(
      SatPoint {
        outpoint: outpoint(1),
        offset: 0,
      },
      inscription_id(1),
    );

    let inscription = inscription("text/plain", "ord");
    let satpoint = None;
    let commit_address = change(0);
    let reveal_address = recipient();

    let error = Inscribe::create_inscription_transactions(
      satpoint,
      vec![inscription],
      inscriptions,
      Network::Bitcoin,
      utxos.into_iter().collect(),
      [commit_address, change(1)],
      reveal_address,
      None,
      FeeRate::try_from(1.0).unwrap(),
      FeeRate::try_from(1.0).unwrap(),
      false,
      TransactionBuilder::DEFAULT_TARGET_POSTAGE,
    )
    .unwrap_err()
    .to_string();

    assert!(
      error.contains("wallet contains no cardinal utxos"),
      "{}",
      error
    );
  }

  #[test]
  fn inscribe_with_no_satpoint_and_enough_cardinal_utxos() {
    let utxos = vec![
      (outpoint(1), Amount::from_sat(20_000)),
      (outpoint(2), Amount::from_sat(20_000)),
    ];
    let mut inscriptions = BTreeMap::new();
    inscriptions.insert(
      SatPoint {
        outpoint: outpoint(1),
        offset: 0,
      },
      inscription_id(1),
    );

    let inscription = inscription("text/plain", "ord");
    let satpoint = None;
    let commit_address = change(0);
    let reveal_address = recipient();

    assert!(Inscribe::create_inscription_transactions(
      satpoint,
      vec![inscription],
      inscriptions,
      Network::Bitcoin,
      utxos.into_iter().collect(),
      [commit_address, change(1)],
      reveal_address,
      None,
      FeeRate::try_from(1.0).unwrap(),
      FeeRate::try_from(1.0).unwrap(),
      false,
      TransactionBuilder::DEFAULT_TARGET_POSTAGE,
    )
    .is_ok())
  }

  #[test]
  fn inscribe_with_custom_fee_rate() {
    let utxos = vec![
      (outpoint(1), Amount::from_sat(10_000)),
      (outpoint(2), Amount::from_sat(20_000)),
    ];
    let mut inscriptions = BTreeMap::new();
    inscriptions.insert(
      SatPoint {
        outpoint: outpoint(1),
        offset: 0,
      },
      inscription_id(1),
    );

    let inscription = inscription("text/plain", "ord");
    let satpoint = None;
    let commit_address = change(0);
    let reveal_address = recipient();
    let fee_rate = 3.3;

    let (_satpoint, commit_tx, reveal_tx, _private_key) =
      Inscribe::create_inscription_transactions(
        satpoint,
        vec![inscription],
        inscriptions,
        bitcoin::Network::Signet,
        utxos.into_iter().collect(),
        [commit_address, change(1)],
        reveal_address,
        None,
        FeeRate::try_from(fee_rate).unwrap(),
        FeeRate::try_from(fee_rate).unwrap(),
        false,
        TransactionBuilder::DEFAULT_TARGET_POSTAGE,
      )
      .unwrap();

    let sig_vbytes = 17.0;
    let fee = FeeRate::try_from(fee_rate)
      .unwrap()
      .fee(commit_tx.weight() as f64 / 4.0 + sig_vbytes)
      .to_sat();

    let reveal_value = commit_tx
      .output
      .iter()
      .map(|o| o.value)
      .reduce(|acc, i| acc + i)
      .unwrap();

    assert_eq!(reveal_value, 20_000 - fee);

    let fee = FeeRate::try_from(fee_rate)
      .unwrap()
      .fee(reveal_tx[0].weight() as f64 / 4.0)
      .to_sat();

    assert_eq!(
      reveal_tx[0].output[0].value,
      20_000 - fee - (20_000 - commit_tx.output[0].value),
    );
  }

  #[test]
  fn inscribe_with_commit_fee_rate() {
    let utxos = vec![
      (outpoint(1), Amount::from_sat(10_000)),
      (outpoint(2), Amount::from_sat(20_000)),
    ];
    let mut inscriptions = BTreeMap::new();
    inscriptions.insert(
      SatPoint {
        outpoint: outpoint(1),
        offset: 0,
      },
      inscription_id(1),
    );

    let inscription = inscription("text/plain", "ord");
    let satpoint = None;
    let commit_address = change(0);
    let reveal_address = recipient();
    let commit_fee_rate = 3.3;
    let fee_rate = 1.0;

    let (_satpoint, commit_tx, reveal_tx, _private_key) =
      Inscribe::create_inscription_transactions(
        satpoint,
        vec![inscription],
        inscriptions,
        bitcoin::Network::Signet,
        utxos.into_iter().collect(),
        [commit_address, change(1)],
        reveal_address,
        None,
        FeeRate::try_from(commit_fee_rate).unwrap(),
        FeeRate::try_from(fee_rate).unwrap(),
        false,
        TransactionBuilder::DEFAULT_TARGET_POSTAGE,
      )
      .unwrap();

    let sig_vbytes = 17.0;
    let fee = FeeRate::try_from(commit_fee_rate)
      .unwrap()
      .fee(commit_tx.weight() as f64 / 4.0 + sig_vbytes)
      .to_sat();

    let reveal_value = commit_tx
      .output
      .iter()
      .map(|o| o.value)
      .reduce(|acc, i| acc + i)
      .unwrap();

    assert_eq!(reveal_value, 20_000 - fee);

    let fee = FeeRate::try_from(fee_rate)
      .unwrap()
      .fee(reveal_tx[0].weight() as f64 / 4.0)
      .to_sat();

    assert_eq!(
      reveal_tx[0].output[0].value,
      20_000 - fee - (20_000 - commit_tx.output[0].value),
    );
  }

  #[test]
  fn inscribe_over_max_standard_tx_weight() {
    let utxos = vec![(outpoint(1), Amount::from_sat(50 * COIN_VALUE))];

    let inscription = inscription("text/plain", [0; MAX_STANDARD_TX_WEIGHT as usize]);
    let satpoint = None;
    let commit_address = change(0);
    let reveal_address = recipient();

    let error = Inscribe::create_inscription_transactions(
      satpoint,
      vec![inscription],
      BTreeMap::new(),
      Network::Bitcoin,
      utxos.into_iter().collect(),
      [commit_address, change(1)],
      reveal_address,
      None,
      FeeRate::try_from(1.0).unwrap(),
      FeeRate::try_from(1.0).unwrap(),
      false,
      TransactionBuilder::DEFAULT_TARGET_POSTAGE,
    )
    .unwrap_err()
    .to_string();

    assert!(
      error.contains(&format!("reveal transaction weight greater than {MAX_STANDARD_TX_WEIGHT} (MAX_STANDARD_TX_WEIGHT): 402799")),
      "{}",
      error
    );
  }

  #[test]
  fn inscribe_with_no_max_standard_tx_weight() {
    let utxos = vec![(outpoint(1), Amount::from_sat(50 * COIN_VALUE))];

    let inscription = inscription("text/plain", [0; MAX_STANDARD_TX_WEIGHT as usize]);
    let satpoint = None;
    let commit_address = change(0);
    let reveal_address = recipient();

    let (_satpoint, _commit_tx, reveal_tx, _private_key) =
      Inscribe::create_inscription_transactions(
        satpoint,
        vec![inscription],
        BTreeMap::new(),
        Network::Bitcoin,
        utxos.into_iter().collect(),
        [commit_address, change(1)],
        reveal_address,
        None,
        FeeRate::try_from(1.0).unwrap(),
        FeeRate::try_from(1.0).unwrap(),
        true,
        TransactionBuilder::DEFAULT_TARGET_POSTAGE,
      )
      .unwrap();

    assert!(reveal_tx[0].size() >= MAX_STANDARD_TX_WEIGHT as usize);
  }
}<|MERGE_RESOLUTION|>--- conflicted
+++ resolved
@@ -20,13 +20,8 @@
 };
 
 #[derive(Serialize)]
-<<<<<<< HEAD
-struct Output {
+struct OutputDump {
   satpoint: SatPoint,
-  commit: Txid,
-=======
-struct OutputDump {
->>>>>>> 88d6d461
   inscriptions: Vec<InscriptionId>,
   commit: String,
   reveals: Vec<String>,
@@ -35,12 +30,8 @@
 }
 
 #[derive(Serialize)]
-<<<<<<< HEAD
-struct OutputDump {
+struct Output {
   satpoint: SatPoint,
-=======
-struct Output {
->>>>>>> 88d6d461
   inscriptions: Vec<InscriptionId>,
   commit: Txid,
   reveals: Vec<Txid>,
@@ -153,14 +144,14 @@
     if self.dry_run {
       print_json(Output {
         satpoint,
+        inscriptions: reveal_txs
+          .iter()
+          .map(|reveal_tx| reveal_tx.txid().into())
+          .collect(),
         commit: unsigned_commit_tx.txid(),
         reveals: reveal_txs
           .iter()
           .map(|reveal_tx| reveal_tx.txid())
-          .collect(),
-        inscriptions: reveal_txs
-          .iter()
-          .map(|reveal_tx| reveal_tx.txid().into())
           .collect(),
         fees,
       })?;
@@ -182,11 +173,7 @@
         let recovery_descriptors = recovery_key_pairs.iter().map(|recovery_key_pair| Inscribe::get_recovery_key(&client, *recovery_key_pair, options.chain().network()).unwrap()).collect();
 
         print_json(OutputDump {
-<<<<<<< HEAD
           satpoint,
-          commit,
-=======
->>>>>>> 88d6d461
           inscriptions,
           commit,
           reveals,
@@ -214,11 +201,8 @@
         }
 
         print_json(Output {
-<<<<<<< HEAD
           satpoint,
-=======
           inscriptions: reveals.iter().map(|reveal| (*reveal).into()).collect(),
->>>>>>> 88d6d461
           commit,
           reveals: reveals.iter().map(|reveal| *reveal).collect(),
           fees,
