use {super::*, crate::subcommand::wallet::transaction_builder::Target, crate::wallet::Wallet};

#[derive(Debug, Parser, Clone)]
pub(crate) struct Send {
  address: Address<NetworkUnchecked>,
  outgoing: Outgoing,
  #[arg(
    long,
    help = "Consider spending outpoint <UTXO>, even if it is unconfirmed or contains inscriptions"
  )]
  utxo: Vec<OutPoint>,
  #[clap(
    long,
    help = "Only spend outpoints given with --utxo when sending inscriptions or satpoints"
  )]
  pub(crate) coin_control: bool,
  #[arg(long, help = "Use fee rate of <FEE_RATE> sats/vB")]
  fee_rate: FeeRate,
  #[arg(
    long,
    help = "Target amount of postage to include with sent inscriptions. Default `10000sat`"
  )]
  pub(crate) postage: Option<Amount>,
  #[clap(long, help = "Require this utxo to be spent. Useful for forcing CPFP.")]
  pub(crate) force_input: Vec<OutPoint>,
}

#[derive(Serialize, Deserialize)]
pub struct Output {
  pub transaction: Txid,
}

impl Send {
  pub(crate) fn run(self, options: Options) -> SubcommandResult {
    let address = self
      .address
      .clone()
      .require_network(options.chain().network())?;

    let index = Index::open(&options)?;
    index.update()?;

    let chain = options.chain();

    let client = options.bitcoin_rpc_client_for_wallet_command(false)?;

    let mut unspent_outputs = if self.coin_control {
      BTreeMap::new()
    } else if options.ignore_outdated_index {
      return Err(anyhow!(
        "--ignore-outdated-index only works in conjunction with --coin-control when sending"
      ));
    } else {
      index.get_unspent_outputs(Wallet::load(&options)?)?
    };

    for outpoint in &self.utxo {
      unspent_outputs.insert(
        *outpoint,
        Amount::from_sat(
          client.get_raw_transaction(&outpoint.txid, None)?.output[outpoint.vout as usize].value,
        ),
      );
    }

    let wallet = Wallet::load(&options)?;

    let unspent_outputs = index.get_unspent_outputs(wallet)?;

    let locked_outputs = index.get_locked_outputs(wallet)?;

    let inscriptions = index.get_inscriptions(&unspent_outputs)?;

    let runic_outputs =
      index.get_runic_outputs(&unspent_outputs.keys().cloned().collect::<Vec<OutPoint>>())?;

    let satpoint = match self.outgoing {
      Outgoing::Amount(amount) => {
        Self::lock_non_cardinal_outputs(&client, &inscriptions, &runic_outputs, unspent_outputs)?;
        let transaction = Self::send_amount(&client, amount, address, self.fee_rate)?;
        return Ok(Box::new(Output { transaction }));
      }
      Outgoing::InscriptionId(id) => index
        .get_inscription_satpoint_by_id(id)?
        .ok_or_else(|| anyhow!("inscription {id} not found"))?,
      Outgoing::Rune { decimal, rune } => {
        let transaction = Self::send_runes(
          address,
          chain,
          &client,
          decimal,
          self.fee_rate,
          &index,
          inscriptions,
          rune,
          runic_outputs,
          unspent_outputs,
        )?;
        return Ok(Box::new(Output { transaction }));
      }
      Outgoing::SatPoint(satpoint) => {
        for inscription_satpoint in inscriptions.keys() {
          if satpoint == *inscription_satpoint {
            bail!("inscriptions must be sent by inscription ID");
          }
        }

        ensure!(
          !runic_outputs.contains(&satpoint.outpoint),
          "runic outpoints may not be sent by satpoint"
        );

        satpoint
      }
<<<<<<< HEAD
=======
      Outgoing::InscriptionId(id) => index
        .get_inscription_satpoint_by_id(id)?
        .ok_or_else(|| anyhow!("Inscription {id} not found"))?,
      Outgoing::Amount(amount) => {
        if self.coin_control || !self.utxo.is_empty() {
          bail!("--coin_control and --utxo don't work when sending cardinals");
        }
        Self::lock_inscriptions(&client, inscriptions, runic_outputs, unspent_outputs)?;
        let txid = Self::send_amount(&client, amount, address, self.fee_rate.n())?;
        return Ok(Box::new(Output { transaction: txid }));
      }
>>>>>>> 904999fd
    };

    let change = [
      get_change_address(&client, chain)?,
      get_change_address(&client, chain)?,
    ];

    let postage = if let Some(postage) = self.postage {
      Target::ExactPostage(postage)
    } else {
      Target::Postage
    };

    let unsigned_transaction = TransactionBuilder::new(
      satpoint,
      inscriptions,
      unspent_outputs,
      locked_outputs,
      runic_outputs,
      address.clone(),
      change,
      self.fee_rate,
      postage,
      self.force_input,
    )
    .build_transaction()?;

    let signed_tx = client
      .sign_raw_transaction_with_wallet(&unsigned_transaction, None, None)?
      .hex;

    let txid = client.send_raw_transaction(&signed_tx)?;

    Ok(Box::new(Output { transaction: txid }))
  }

  fn lock_non_cardinal_outputs(
    client: &Client,
    inscriptions: &BTreeMap<SatPoint, InscriptionId>,
    runic_outputs: &BTreeSet<OutPoint>,
    unspent_outputs: BTreeMap<OutPoint, bitcoin::Amount>,
  ) -> Result {
    let all_inscription_outputs = inscriptions
      .keys()
      .map(|satpoint| satpoint.outpoint)
      .collect::<HashSet<OutPoint>>();

    let locked_outputs = unspent_outputs
      .keys()
      .filter(|utxo| all_inscription_outputs.contains(utxo))
      .chain(runic_outputs.iter())
      .cloned()
      .collect::<Vec<OutPoint>>();

    if !client.lock_unspent(&locked_outputs)? {
      bail!("failed to lock UTXOs");
    }

    Ok(())
  }

  fn send_amount(
    client: &Client,
    amount: Amount,
    address: Address,
    fee_rate: FeeRate,
  ) -> Result<Txid> {
    Ok(client.call(
      "sendtoaddress",
      &[
        address.to_string().into(), //  1. address
        amount.to_btc().into(),     //  2. amount
        serde_json::Value::Null,    //  3. comment
        serde_json::Value::Null,    //  4. comment_to
        serde_json::Value::Null,    //  5. subtractfeefromamount
        serde_json::Value::Null,    //  6. replaceable
        serde_json::Value::Null,    //  7. conf_target
        serde_json::Value::Null,    //  8. estimate_mode
        serde_json::Value::Null,    //  9. avoid_reuse
        fee_rate.n().into(),        // 10. fee_rate
      ],
    )?)
  }

  fn send_runes(
    address: Address,
    chain: Chain,
    client: &Client,
    decimal: Decimal,
    fee_rate: FeeRate,
    index: &Index,
    inscriptions: BTreeMap<SatPoint, InscriptionId>,
    spaced_rune: SpacedRune,
    runic_outputs: BTreeSet<OutPoint>,
    unspent_outputs: BTreeMap<OutPoint, Amount>,
  ) -> Result<Txid> {
    ensure!(
      index.has_rune_index(),
      "sending runes with `ord send` requires index created with `--index-runes` flag",
    );

    Self::lock_non_cardinal_outputs(client, &inscriptions, &runic_outputs, unspent_outputs)?;

    let (id, entry) = index
      .rune(spaced_rune.rune)?
      .with_context(|| format!("rune `{}` has not been etched", spaced_rune.rune))?;

    let amount = decimal.to_amount(entry.divisibility)?;

    let inscribed_outputs = inscriptions
      .keys()
      .map(|satpoint| satpoint.outpoint)
      .collect::<HashSet<OutPoint>>();

    let mut input_runes = 0;
    let mut input = Vec::new();

    for output in runic_outputs {
      if inscribed_outputs.contains(&output) {
        continue;
      }

      let balance = index.get_rune_balance(output, id)?;

      if balance > 0 {
        input_runes += balance;
        input.push(output);
      }

      if input_runes >= amount {
        break;
      }
    }

    ensure! {
      input_runes >= amount,
      "insufficient `{}` balance, only {} in wallet",
      spaced_rune,
      Pile {
        amount: input_runes,
        divisibility: entry.divisibility,
        symbol: entry.symbol
      },
    }

    let runestone = Runestone {
      edicts: vec![Edict {
        amount,
        id: id.into(),
        output: 2,
      }],
      ..Default::default()
    };

    let unfunded_transaction = Transaction {
      version: 1,
      lock_time: LockTime::ZERO,
      input: input
        .into_iter()
        .map(|previous_output| TxIn {
          previous_output,
          script_sig: ScriptBuf::new(),
          sequence: Sequence::MAX,
          witness: Witness::new(),
        })
        .collect(),
      output: vec![
        TxOut {
          script_pubkey: runestone.encipher(),
          value: 0,
        },
        TxOut {
          script_pubkey: get_change_address(client, chain)?.script_pubkey(),
          value: TARGET_POSTAGE.to_sat(),
        },
        TxOut {
          script_pubkey: address.script_pubkey(),
          value: TARGET_POSTAGE.to_sat(),
        },
      ],
    };

    let unsigned_transaction = fund_raw_transaction(client, fee_rate, &unfunded_transaction)?;

    let signed_transaction = client
      .sign_raw_transaction_with_wallet(&unsigned_transaction, None, None)?
      .hex;

    Ok(client.send_raw_transaction(&signed_transaction)?)
  }
}<|MERGE_RESOLUTION|>--- conflicted
+++ resolved
@@ -76,6 +76,9 @@
 
     let satpoint = match self.outgoing {
       Outgoing::Amount(amount) => {
+        if self.coin_control || !self.utxo.is_empty() {
+          bail!("--coin_control and --utxo don't work when sending cardinals");
+        }
         Self::lock_non_cardinal_outputs(&client, &inscriptions, &runic_outputs, unspent_outputs)?;
         let transaction = Self::send_amount(&client, amount, address, self.fee_rate)?;
         return Ok(Box::new(Output { transaction }));
@@ -112,20 +115,6 @@
 
         satpoint
       }
-<<<<<<< HEAD
-=======
-      Outgoing::InscriptionId(id) => index
-        .get_inscription_satpoint_by_id(id)?
-        .ok_or_else(|| anyhow!("Inscription {id} not found"))?,
-      Outgoing::Amount(amount) => {
-        if self.coin_control || !self.utxo.is_empty() {
-          bail!("--coin_control and --utxo don't work when sending cardinals");
-        }
-        Self::lock_inscriptions(&client, inscriptions, runic_outputs, unspent_outputs)?;
-        let txid = Self::send_amount(&client, amount, address, self.fee_rate.n())?;
-        return Ok(Box::new(Output { transaction: txid }));
-      }
->>>>>>> 904999fd
     };
 
     let change = [
