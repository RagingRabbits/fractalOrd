use {super::*, crate::subcommand::wallet::transaction_builder::Target, crate::wallet::Wallet};

#[derive(Debug, Parser, Clone)]
pub(crate) struct Send {
  address: Address<NetworkUnchecked>,
  outgoing: Outgoing,
  #[arg(
    long,
    help = "Consider spending outpoint <UTXO>, even if it is unconfirmed or contains inscriptions"
  )]
  utxo: Vec<OutPoint>,
  #[clap(
    long,
    help = "Only spend outpoints given with --utxo when sending inscriptions or satpoints"
  )]
  pub(crate) coin_control: bool,
  #[arg(long, help = "Use fee rate of <FEE_RATE> sats/vB")]
  fee_rate: FeeRate,
  #[arg(
    long,
    help = "Target amount of postage to include with sent inscriptions. Default `10000sat`"
  )]
  pub(crate) postage: Option<Amount>,
  #[clap(long, help = "Require this utxo to be spent. Useful for forcing CPFP.")]
  pub(crate) force_input: Vec<OutPoint>,
}

#[derive(Serialize, Deserialize)]
pub struct Output {
  pub transaction: Txid,
}

impl Send {
  pub(crate) fn run(self, options: Options) -> SubcommandResult {
    let address = self
      .address
      .clone()
      .require_network(options.chain().network())?;

    let index = Index::open(&options)?;
    index.update()?;

    let chain = options.chain();

    let client = options.bitcoin_rpc_client_for_wallet_command(false)?;

<<<<<<< HEAD
    let mut unspent_outputs = if self.coin_control {
      BTreeMap::new()
    } else if options.ignore_outdated_index {
      return Err(anyhow!(
        "--ignore-outdated-index only works in conjunction with --coin-control when sending"
      ));
    } else {
      index.get_unspent_outputs(Wallet::load(&options)?)?
    };

    for outpoint in &self.utxo {
      unspent_outputs.insert(
        *outpoint,
        Amount::from_sat(
          client.get_raw_transaction(&outpoint.txid, None)?.output[outpoint.vout as usize].value,
        ),
      );
    }
=======
    let wallet = Wallet::load(&options)?;
>>>>>>> 3cbbdce5

    let unspent_outputs = index.get_unspent_outputs(wallet)?;

    let locked_outputs = index.get_locked_outputs(wallet)?;

    let inscriptions = index.get_inscriptions(&unspent_outputs)?;

    let runic_outputs =
      index.get_runic_outputs(&unspent_outputs.keys().cloned().collect::<Vec<OutPoint>>())?;

    let satpoint = match self.outgoing {
      Outgoing::SatPoint(satpoint) => {
        for inscription_satpoint in inscriptions.keys() {
          if satpoint == *inscription_satpoint {
            bail!("inscriptions must be sent by inscription ID");
          }
        }

        ensure!(
          !runic_outputs.contains(&satpoint.outpoint),
          "runic outpoints may not be sent by satpoint"
        );

        satpoint
      }
      Outgoing::InscriptionId(id) => index
        .get_inscription_satpoint_by_id(id)?
        .ok_or_else(|| anyhow!("Inscription {id} not found"))?,
      Outgoing::Amount(amount) => {
<<<<<<< HEAD
        if self.coin_control || !self.utxo.is_empty() {
          bail!("--coin_control and --utxo don't work when sending cardinals");
        }
        Self::lock_inscriptions(&client, inscriptions, unspent_outputs)?;
=======
        Self::lock_inscriptions(&client, inscriptions, runic_outputs, unspent_outputs)?;
>>>>>>> 3cbbdce5
        let txid = Self::send_amount(&client, amount, address, self.fee_rate.n())?;
        return Ok(Box::new(Output { transaction: txid }));
      }
    };

    let change = [
      get_change_address(&client, chain)?,
      get_change_address(&client, chain)?,
    ];

    let postage = if let Some(postage) = self.postage {
      Target::ExactPostage(postage)
    } else {
      Target::Postage
    };

    let unsigned_transaction = TransactionBuilder::new(
      satpoint,
      inscriptions,
      unspent_outputs,
      locked_outputs,
      runic_outputs,
      address.clone(),
      change,
      self.fee_rate,
      postage,
      self.force_input,
    )
    .build_transaction()?;

    let signed_tx = client
      .sign_raw_transaction_with_wallet(&unsigned_transaction, None, None)?
      .hex;

    let txid = client.send_raw_transaction(&signed_tx)?;

    Ok(Box::new(Output { transaction: txid }))
  }

  fn lock_inscriptions(
    client: &Client,
    inscriptions: BTreeMap<SatPoint, InscriptionId>,
    runic_outputs: BTreeSet<OutPoint>,
    unspent_outputs: BTreeMap<OutPoint, bitcoin::Amount>,
  ) -> Result {
    let all_inscription_outputs = inscriptions
      .keys()
      .map(|satpoint| satpoint.outpoint)
      .collect::<HashSet<OutPoint>>();

    let locked_outputs = unspent_outputs
      .keys()
      .filter(|utxo| all_inscription_outputs.contains(utxo))
      .chain(runic_outputs.iter())
      .cloned()
      .collect::<Vec<OutPoint>>();

    if !client.lock_unspent(&locked_outputs)? {
      bail!("failed to lock UTXOs");
    }

    Ok(())
  }

  fn send_amount(client: &Client, amount: Amount, address: Address, fee_rate: f64) -> Result<Txid> {
    Ok(client.call(
      "sendtoaddress",
      &[
        address.to_string().into(), //  1. address
        amount.to_btc().into(),     //  2. amount
        serde_json::Value::Null,    //  3. comment
        serde_json::Value::Null,    //  4. comment_to
        serde_json::Value::Null,    //  5. subtractfeefromamount
        serde_json::Value::Null,    //  6. replaceable
        serde_json::Value::Null,    //  7. conf_target
        serde_json::Value::Null,    //  8. estimate_mode
        serde_json::Value::Null,    //  9. avoid_reuse
        fee_rate.into(),            // 10. fee_rate
      ],
    )?)
  }
}<|MERGE_RESOLUTION|>--- conflicted
+++ resolved
@@ -44,7 +44,6 @@
 
     let client = options.bitcoin_rpc_client_for_wallet_command(false)?;
 
-<<<<<<< HEAD
     let mut unspent_outputs = if self.coin_control {
       BTreeMap::new()
     } else if options.ignore_outdated_index {
@@ -63,9 +62,8 @@
         ),
       );
     }
-=======
+
     let wallet = Wallet::load(&options)?;
->>>>>>> 3cbbdce5
 
     let unspent_outputs = index.get_unspent_outputs(wallet)?;
 
@@ -95,14 +93,10 @@
         .get_inscription_satpoint_by_id(id)?
         .ok_or_else(|| anyhow!("Inscription {id} not found"))?,
       Outgoing::Amount(amount) => {
-<<<<<<< HEAD
         if self.coin_control || !self.utxo.is_empty() {
           bail!("--coin_control and --utxo don't work when sending cardinals");
         }
-        Self::lock_inscriptions(&client, inscriptions, unspent_outputs)?;
-=======
         Self::lock_inscriptions(&client, inscriptions, runic_outputs, unspent_outputs)?;
->>>>>>> 3cbbdce5
         let txid = Self::send_amount(&client, amount, address, self.fee_rate.n())?;
         return Ok(Box::new(Output { transaction: txid }));
       }
