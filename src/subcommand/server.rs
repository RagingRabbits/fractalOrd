use {
  self::{
    accept_encoding::AcceptEncoding,
    accept_json::AcceptJson,
    deserialize_from_str::DeserializeFromStr,
    error::{OptionExt, ServerError, ServerResult},
  },
  super::*,
  crate::{
    page_config::PageConfig,
    runes::Rune,
    templates::{
      BlockHtml, BlockJson, BlocksHtml, ChildrenHtml, ChildrenJson, ClockSvg, CollectionsHtml,
      HomeHtml, InputHtml, InscriptionHtml, InscriptionJson, InscriptionsBlockHtml,
      InscriptionsHtml, InscriptionsJson, OutputHtml, OutputJson, PageContent, PageHtml,
      PreviewAudioHtml, PreviewCodeHtml, PreviewFontHtml, PreviewImageHtml, PreviewMarkdownHtml,
      PreviewModelHtml, PreviewPdfHtml, PreviewTextHtml, PreviewUnknownHtml, PreviewVideoHtml,
      RangeHtml, RareTxt, RuneHtml, RunesHtml, SatHtml, SatInscriptionJson, SatInscriptionsJson,
      SatJson, StatusHtml, TransactionHtml,
    },
  },
  axum::{
    body,
    extract::{Extension, Json, Path, Query},
    headers::UserAgent,
    http::{header, HeaderMap, HeaderValue, StatusCode, Uri},
    response::{IntoResponse, Redirect, Response},
    routing::{get, post},
    Router, TypedHeader,
  },
  axum_server::Handle,
  rust_embed::RustEmbed,
  rustls_acme::{
    acme::{LETS_ENCRYPT_PRODUCTION_DIRECTORY, LETS_ENCRYPT_STAGING_DIRECTORY},
    axum::AxumAcceptor,
    caches::DirCache,
    AcmeConfig,
  },
  std::{cmp::Ordering, collections::HashMap, str, sync::Arc},
  tokio::time::sleep,
  tokio_stream::StreamExt,
  tower_http::{
    compression::CompressionLayer,
    cors::{Any, CorsLayer},
    set_header::SetResponseHeaderLayer,
  },
};

mod accept_encoding;
mod accept_json;
mod error;

#[derive(Clone)]
pub struct ServerConfig {
  pub is_json_api_enabled: bool,
}

#[derive(Serialize)]
pub struct Outputs {
  pub output: OutPoint,
  pub details: OutputJson,
}

#[derive(Serialize)]
pub struct Ranges {
  pub output: OutPoint,
  pub ranges: Vec<(u64, u64)>,
}

enum InscriptionQuery {
  Id(InscriptionId),
  Number(i32),
}

impl FromStr for InscriptionQuery {
  type Err = Error;

  fn from_str(s: &str) -> Result<Self, Self::Err> {
    Ok(if s.contains('i') {
      InscriptionQuery::Id(s.parse()?)
    } else {
      InscriptionQuery::Number(s.parse()?)
    })
  }
}

enum BlockQuery {
  Height(u32),
  Hash(BlockHash),
}

impl FromStr for BlockQuery {
  type Err = Error;

  fn from_str(s: &str) -> Result<Self, Self::Err> {
    Ok(if s.len() == 64 {
      BlockQuery::Hash(s.parse()?)
    } else {
      BlockQuery::Height(s.parse()?)
    })
  }
}

enum SpawnConfig {
  Https(AxumAcceptor),
  Http,
  Redirect(String),
}

#[derive(Deserialize)]
struct Search {
  query: String,
}

#[derive(Serialize)]
struct MyInscriptionJson {
  number: i32,
  sequence_number: u32,
  id: InscriptionId,
  parent: Option<InscriptionId>,
  address: Option<String>,
  output_value: Option<u64>,
  sat: Option<SatoshiJson>,
  content_length: Option<usize>,
  content_type: String,
  timestamp: u32,
  genesis_height: u32,
  genesis_fee: u64,
  genesis_transaction: Txid,
  location: String,
  output: String,
  offset: u64,
  children: Vec<InscriptionId>,
}

#[derive(Serialize)]
struct SatoshiJson {
  number: u64,
  decimal: String,
  degree: String,
  percentile: String,
  name: String,
  cycle: u32,
  epoch: u32,
  period: u32,
  block: u32,
  offset: u64,
  rarity: Rarity,
  // timestamp: i64,
}

#[derive(Serialize)]
struct StatsJson {
  version: String,
  highest_block_indexed: Option<u32>,
  lowest_inscription_number: Option<i32>,
  highest_inscription_number: Option<i32>,
}

#[derive(RustEmbed)]
#[folder = "static"]
struct StaticAssets;

struct StaticHtml {
  title: &'static str,
  html: &'static str,
}

impl PageContent for StaticHtml {
  fn title(&self) -> String {
    self.title.into()
  }
}

impl Display for StaticHtml {
  fn fmt(&self, f: &mut Formatter) -> fmt::Result {
    f.write_str(self.html)
  }
}

#[derive(Debug, Parser)]
pub(crate) struct Server {
  #[arg(
    long,
    default_value = "0.0.0.0",
    help = "Listen on <ADDRESS> for incoming requests."
  )]
  address: String,
  #[arg(
    long,
    help = "Request ACME TLS certificate for <ACME_DOMAIN>. This ord instance must be reachable at <ACME_DOMAIN>:443 to respond to Let's Encrypt ACME challenges."
  )]
  acme_domain: Vec<String>,
  #[arg(
    long,
    help = "Use <CSP_ORIGIN> in Content-Security-Policy header. Set this to the public-facing URL of your ord instance."
  )]
  csp_origin: Option<String>,
  #[arg(
    long,
    help = "Listen on <HTTP_PORT> for incoming HTTP requests. [default: 80]."
  )]
  http_port: Option<u16>,
  #[arg(
    long,
    group = "port",
    help = "Listen on <HTTPS_PORT> for incoming HTTPS requests. [default: 443]."
  )]
  https_port: Option<u16>,
  #[arg(long, help = "Store ACME TLS certificates in <ACME_CACHE>.")]
  acme_cache: Option<PathBuf>,
  #[arg(long, help = "Provide ACME contact <ACME_CONTACT>.")]
  acme_contact: Vec<String>,
  #[arg(long, help = "Serve HTTP traffic on <HTTP_PORT>.")]
  http: bool,
  #[arg(long, help = "Serve HTTPS traffic on <HTTPS_PORT>.")]
  https: bool,
  #[arg(long, help = "Redirect HTTP traffic to HTTPS.")]
  redirect_http_to_https: bool,
  #[arg(long, short = 'j', help = "Enable JSON API.")]
  pub(crate) enable_json_api: bool,
}

impl Server {
  pub(crate) fn run(self, options: Options, index: Arc<Index>, handle: Handle) -> SubcommandResult {
    Runtime::new()?.block_on(async {
      let index_clone = index.clone();

      let index_thread = thread::spawn(move || loop {
        if SHUTTING_DOWN.load(atomic::Ordering::Relaxed) {
          break;
        }
        if let Err(error) = index_clone.update() {
          log::warn!("Updating index: {error}");
        }
        thread::sleep(Duration::from_millis(5000));
      });
      INDEXER.lock().unwrap().replace(index_thread);

      let server_config = Arc::new(ServerConfig {
        is_json_api_enabled: self.enable_json_api,
      });

      let config = options.load_config()?;
      let acme_domains = self.acme_domains()?;

      let page_config = Arc::new(PageConfig {
        chain: options.chain(),
        csp_origin: self.csp_origin.clone(),
        domain: acme_domains.first().cloned(),
        index_sats: index.has_sat_index(),
      });

      let router = Router::new()
        .route("/", get(Self::home))
        .route("/block/:query", get(Self::block))
        .route("/blockcount", get(Self::block_count))
        .route("/blockhash", get(Self::block_hash))
        .route("/blockhash/:height", get(Self::block_hash_from_height))
        .route("/blockheight", get(Self::block_height))
        .route("/blocks", get(Self::blocks))
        .route("/blocktime", get(Self::block_time))
        .route("/bounties", get(Self::bounties))
        .route("/children", get(Self::children_all))
        .route("/children/:inscription_id", get(Self::children))
        .route(
          "/children/:inscription_id/:page",
          get(Self::children_paginated),
        )
        .route("/clock", get(Self::clock))
        .route("/collections", get(Self::collections))
        .route("/collections/:page", get(Self::collections_paginated))
        .route("/content/:inscription_id", get(Self::content))
        .route("/faq", get(Self::faq))
        .route("/favicon.ico", get(Self::favicon))
        .route("/feed.xml", get(Self::feed))
        .route("/input/:block/:transaction/:input", get(Self::input))
        .route("/inscription/:inscription_query", get(Self::inscription))
        .route("/inscriptions", get(Self::inscriptions))
        .route("/inscriptions/:page", get(Self::inscriptions_paginated))
        .route(
          "/inscriptions/block/:height",
          get(Self::inscriptions_in_block),
        )
        .route(
          "/inscriptions/block/:height/:page",
          get(Self::inscriptions_in_block_paginated),
        )
        .route(
          "/inscriptions_json/:start",
          get(Self::inscriptions_json_start),
        )
        .route(
          "/inscriptions_json/:start/:end",
          get(Self::inscriptions_json_start_end),
        )
        .route(
          "/inscriptions_sequence_numbers/:start/:end",
          get(Self::inscriptions_sequence_numbers),
        )
        .route("/install.sh", get(Self::install_script))
        .route("/ordinal/:sat", get(Self::ordinal))
        .route("/output/:output", get(Self::output))
        .route("/outputs", post(Self::outputs))
        .route("/preview/:inscription_id", get(Self::preview))
        .route("/r/blockhash", get(Self::block_hash_json))
        .route(
          "/r/blockhash/:height",
          get(Self::block_hash_from_height_json),
        )
        .route("/r/blockheight", get(Self::block_height))
        .route("/r/blocktime", get(Self::block_time))
        .route("/r/children/:inscription_id", get(Self::children_recursive))
        .route(
          "/r/children/:inscription_id/:page",
          get(Self::children_recursive_paginated),
        )
        .route("/r/metadata/:inscription_id", get(Self::metadata))
        .route("/r/sat/:sat_number", get(Self::sat_inscriptions))
        .route(
          "/r/sat/:sat_number/:page",
          get(Self::sat_inscriptions_paginated),
        )
        .route(
          "/r/sat/:sat_number/at/:index",
          get(Self::sat_inscription_at_index),
        )
        .route("/range/:start/:end", get(Self::range))
        .route("/ranges", post(Self::ranges))
        .route("/rare.txt", get(Self::rare_txt))
        .route("/rune/:rune", get(Self::rune))
        .route("/runes", get(Self::runes))
        .route("/sat/:sat", get(Self::sat))
        .route("/search", get(Self::search_by_query))
        .route("/search/*query", get(Self::search_by_path))
        .route("/static/*path", get(Self::static_asset))
        .route("/stats", get(Self::stats))
        .route("/status", get(Self::status))
        .route("/transfers/:height", get(Self::inscriptionids_from_height))
        .route("/transfers/:height/:start", get(Self::inscriptionids_from_height_start))
        .route("/transfers/:height/:start/:end", get(Self::inscriptionids_from_height_start_end))
        .route("/tx/:txid", get(Self::transaction))
        .layer(Extension(index))
        .layer(Extension(page_config))
        .layer(Extension(Arc::new(config)))
        .layer(SetResponseHeaderLayer::if_not_present(
          header::CONTENT_SECURITY_POLICY,
          HeaderValue::from_static("default-src 'self'"),
        ))
        .layer(SetResponseHeaderLayer::overriding(
          header::STRICT_TRANSPORT_SECURITY,
          HeaderValue::from_static("max-age=31536000; includeSubDomains; preload"),
        ))
        .layer(
          CorsLayer::new()
            .allow_methods([http::Method::GET])
            .allow_origin(Any),
        )
        .layer(CompressionLayer::new())
        .with_state(server_config);

      match (self.http_port(), self.https_port()) {
        (Some(http_port), None) => {
          self
            .spawn(router, handle, http_port, SpawnConfig::Http)?
            .await??
        }
        (None, Some(https_port)) => {
          self
            .spawn(
              router,
              handle,
              https_port,
              SpawnConfig::Https(self.acceptor(&options)?),
            )?
            .await??
        }
        (Some(http_port), Some(https_port)) => {
          let http_spawn_config = if self.redirect_http_to_https {
            SpawnConfig::Redirect(if https_port == 443 {
              format!("https://{}", acme_domains[0])
            } else {
              format!("https://{}:{https_port}", acme_domains[0])
            })
          } else {
            SpawnConfig::Http
          };

          let (http_result, https_result) = tokio::join!(
            self.spawn(router.clone(), handle.clone(), http_port, http_spawn_config)?,
            self.spawn(
              router,
              handle,
              https_port,
              SpawnConfig::Https(self.acceptor(&options)?),
            )?
          );
          http_result.and(https_result)??;
        }
        (None, None) => unreachable!(),
      }

      Ok(Box::new(Empty {}) as Box<dyn Output>)
    })
  }

  fn spawn(
    &self,
    router: Router,
    handle: Handle,
    port: u16,
    config: SpawnConfig,
  ) -> Result<task::JoinHandle<io::Result<()>>> {
    let addr = (self.address.as_str(), port)
      .to_socket_addrs()?
      .next()
      .ok_or_else(|| anyhow!("failed to get socket addrs"))?;

    if !integration_test() {
      eprintln!(
        "Listening on {}://{addr}",
        match config {
          SpawnConfig::Https(_) => "https",
          _ => "http",
        }
      );
    }

    Ok(tokio::spawn(async move {
      match config {
        SpawnConfig::Https(acceptor) => {
          axum_server::Server::bind(addr)
            .handle(handle)
            .acceptor(acceptor)
            .serve(router.into_make_service())
            .await
        }
        SpawnConfig::Redirect(destination) => {
          axum_server::Server::bind(addr)
            .handle(handle)
            .serve(
              Router::new()
                .fallback(Self::redirect_http_to_https)
                .layer(Extension(destination))
                .into_make_service(),
            )
            .await
        }
        SpawnConfig::Http => {
          axum_server::Server::bind(addr)
            .handle(handle)
            .serve(router.into_make_service())
            .await
        }
      }
    }))
  }

  fn acme_cache(acme_cache: Option<&PathBuf>, options: &Options) -> Result<PathBuf> {
    let acme_cache = if let Some(acme_cache) = acme_cache {
      acme_cache.clone()
    } else {
      options.data_dir()?.join("acme-cache")
    };

    Ok(acme_cache)
  }

  fn acme_domains(&self) -> Result<Vec<String>> {
    if !self.acme_domain.is_empty() {
      Ok(self.acme_domain.clone())
    } else {
      Ok(vec![System::new()
        .host_name()
        .ok_or(anyhow!("no hostname found"))?])
    }
  }

  fn http_port(&self) -> Option<u16> {
    if self.http || self.http_port.is_some() || (self.https_port.is_none() && !self.https) {
      Some(self.http_port.unwrap_or(80))
    } else {
      None
    }
  }

  fn https_port(&self) -> Option<u16> {
    if self.https || self.https_port.is_some() {
      Some(self.https_port.unwrap_or(443))
    } else {
      None
    }
  }

  fn acceptor(&self, options: &Options) -> Result<AxumAcceptor> {
    let config = AcmeConfig::new(self.acme_domains()?)
      .contact(&self.acme_contact)
      .cache_option(Some(DirCache::new(Self::acme_cache(
        self.acme_cache.as_ref(),
        options,
      )?)))
      .directory(if cfg!(test) {
        LETS_ENCRYPT_STAGING_DIRECTORY
      } else {
        LETS_ENCRYPT_PRODUCTION_DIRECTORY
      });

    let mut state = config.state();

    let acceptor = state.axum_acceptor(Arc::new(
      rustls::ServerConfig::builder()
        .with_safe_defaults()
        .with_no_client_auth()
        .with_cert_resolver(state.resolver()),
    ));

    tokio::spawn(async move {
      while let Some(result) = state.next().await {
        match result {
          Ok(ok) => log::info!("ACME event: {:?}", ok),
          Err(err) => log::error!("ACME error: {:?}", err),
        }
      }
    });

    Ok(acceptor)
  }

  fn index_height(index: &Index) -> ServerResult<Height> {
    index.block_height()?.ok_or_not_found(|| "genesis block")
  }

  async fn children_all(Extension(index): Extension<Arc<Index>>) -> ServerResult<String> {
    log::info!("GET /children");
    let mut result = "parent child\n".to_string();
    for (parent, child) in index.get_children()? {
      result += format!("{} {}\n", parent, child).as_str();
    }
    Ok(result)
  }

  async fn clock(Extension(index): Extension<Arc<Index>>) -> ServerResult<Response> {
    log::info!("GET /clock");
    Ok(
      (
        [(
          header::CONTENT_SECURITY_POLICY,
          HeaderValue::from_static("default-src 'unsafe-inline'"),
        )],
        ClockSvg::new(Self::index_height(&index)?),
      )
        .into_response(),
    )
  }

  async fn sat(
    Extension(page_config): Extension<Arc<PageConfig>>,
    Extension(index): Extension<Arc<Index>>,
    Path(DeserializeFromStr(sat)): Path<DeserializeFromStr<Sat>>,
    accept_json: AcceptJson,
  ) -> ServerResult<Response> {
    log::info!("GET /sat/{sat}");
    let inscriptions = index.get_inscription_ids_by_sat(sat)?;
    let satpoint = index.rare_sat_satpoint(sat)?.or_else(|| {
      inscriptions.first().and_then(|&first_inscription_id| {
        index
          .get_inscription_satpoint_by_id(first_inscription_id)
          .ok()
          .flatten()
      })
    });
    let blocktime = index.block_time(sat.height())?;
    Ok(if accept_json.0 {
      Json(SatJson {
        number: sat.0,
        decimal: sat.decimal().to_string(),
        degree: sat.degree().to_string(),
        name: sat.name(),
        block: sat.height().0,
        cycle: sat.cycle(),
        epoch: sat.epoch().0,
        period: sat.period(),
        offset: sat.third(),
        rarity: sat.rarity(),
        percentile: sat.percentile(),
        satpoint,
        timestamp: blocktime.timestamp().timestamp(),
        inscriptions,
      })
      .into_response()
    } else {
      SatHtml {
        sat,
        satpoint,
        blocktime,
        inscriptions,
      }
      .page(page_config)
      .into_response()
    })
  }

  async fn ordinal(Path(sat): Path<String>) -> Redirect {
    log::info!("GET /ordinal/{sat}");
    Redirect::to(&format!("/sat/{sat}"))
  }

  async fn output(
    Extension(page_config): Extension<Arc<PageConfig>>,
    Extension(index): Extension<Arc<Index>>,
    Path(outpoint): Path<OutPoint>,
    accept_json: AcceptJson,
  ) -> ServerResult<Response> {
    log::info!("GET /output/{outpoint}");
    let list = index.list(outpoint)?;

    let output = if outpoint == OutPoint::null() || outpoint == unbound_outpoint() {
      let mut value = 0;

      if let Some(List::Unspent(ranges)) = &list {
        for (start, end) in ranges {
          value += end - start;
        }
      }

      TxOut {
        value,
        script_pubkey: ScriptBuf::new(),
      }
    } else {
      index
        .get_transaction(outpoint.txid)?
        .ok_or_not_found(|| format!("output {outpoint}"))?
        .output
        .into_iter()
        .nth(outpoint.vout as usize)
        .ok_or_not_found(|| format!("output {outpoint}"))?
    };

    let inscriptions = index.get_inscriptions_on_output(outpoint)?;

    let runes = index.get_rune_balances_for_outpoint(outpoint)?;

    Ok(if accept_json.0 {
      Json(OutputJson::new(
        outpoint,
        list,
        page_config.chain,
        output,
        inscriptions,
        runes
          .into_iter()
          .map(|(rune, pile)| (rune, pile.amount))
          .collect(),
      ))
      .into_response()
    } else {
      OutputHtml {
        outpoint,
        inscriptions,
        list,
        chain: page_config.chain,
        output,
        runes,
      }
      .page(page_config)
      .into_response()
    })
  }

  async fn outputs(
    Extension(page_config): Extension<Arc<PageConfig>>,
    Extension(index): Extension<Arc<Index>>,
    Json(data): Json<serde_json::Value>
  ) -> ServerResult<Response> {
    log::info!("POST /outputs");

    if !data.is_array() {
      return Err(ServerError::BadRequest("expected array".to_string()));
    }

    let mut result = Vec::new();

    for outpoint in data.as_array().unwrap() {
      if !outpoint.is_string() {
        return Err(ServerError::BadRequest("expected array of strings".to_string()));
      }

      match OutPoint::from_str(outpoint.as_str().unwrap()) {
        Ok(outpoint) => {
          sleep(Duration::from_millis(0)).await;

          let list = index.list(outpoint)?;

          let output = if outpoint == OutPoint::null() || outpoint == unbound_outpoint() {
            let mut value = 0;

            if let Some(List::Unspent(ranges)) = &list {
              for (start, end) in ranges {
                value += end - start;
              }
            }

            TxOut {
              value,
              script_pubkey: ScriptBuf::new(),
            }
          } else {
            index
              .get_transaction(outpoint.txid)?
              .ok_or_not_found(|| format!("output {outpoint}"))?
              .output
              .into_iter()
              .nth(outpoint.vout as usize)
              .ok_or_not_found(|| format!("output {outpoint}"))?
          };

          let inscriptions = index.get_inscriptions_on_output(outpoint)?;

          let runes = index.get_rune_balances_for_outpoint(outpoint)?;

          result.push(
            Outputs {output: outpoint, details: 
            OutputJson::new(
              outpoint,
              list,
              page_config.chain,
              output,
              inscriptions,
              runes
                .into_iter()
                .map(|(rune, pile)| (rune, pile.amount))
                .collect(),
            )
            }
          )
        }
        _ => return Err(ServerError::BadRequest(format!("expected array of OutPoint strings ({} is bad)", outpoint))),
      }
    }

    Ok(Json(result).into_response())
  }

  async fn range(
    Extension(page_config): Extension<Arc<PageConfig>>,
    Path((DeserializeFromStr(start), DeserializeFromStr(end))): Path<(
      DeserializeFromStr<Sat>,
      DeserializeFromStr<Sat>,
    )>,
  ) -> ServerResult<PageHtml<RangeHtml>> {
    log::info!("GET /range/{start}/{end}");
    match start.cmp(&end) {
      Ordering::Equal => Err(ServerError::BadRequest("empty range".to_string())),
      Ordering::Greater => Err(ServerError::BadRequest(
        "range start greater than range end".to_string(),
      )),
      Ordering::Less => Ok(RangeHtml { start, end }.page(page_config)),
    }
  }

  async fn ranges(
    Extension(index): Extension<Arc<Index>>,
    Json(data): Json<serde_json::Value>
  ) -> ServerResult<Response> {
    log::info!("POST /ranges");

    if !index.has_sat_index() {
      return Err(ServerError::BadRequest("the /ranges endpoint needs the server to have a sat index".to_string()));
    }

    if !data.is_array() {
      return Err(ServerError::BadRequest("expected array".to_string()));
    }

    let mut result = Vec::new();
    let mut range_count = 0;
    let mut outpoint_count = 0;
    let start_time = Instant::now();

    for outpoint in data.as_array().unwrap() {
      if start_time.elapsed() > Duration::from_secs(5) {
        return Err(ServerError::BadRequest("request timed out".to_string()));
      }

      if !outpoint.is_string() {
        return Err(ServerError::BadRequest("expected array of strings".to_string()));
      }

      match OutPoint::from_str(outpoint.as_str().unwrap()) {
        Ok(outpoint) => {
          sleep(Duration::from_millis(0)).await;
          match index.ranges(outpoint) {
            Ok(ranges) => {
              range_count += ranges.len();
              outpoint_count += 1;
              result.push(Ranges {output: outpoint, ranges});
            }
            _ => println!("no ranges for {}", outpoint),
          }
        }
        _ => return Err(ServerError::BadRequest(format!("expected array of OutPoint strings ({} is bad)", outpoint))),
      }
    }

    println!("  {} ranges from {} outputs in {:?}", range_count, outpoint_count, start_time.elapsed());

    Ok(Json(result).into_response())
  }

  async fn rare_txt(Extension(index): Extension<Arc<Index>>) -> ServerResult<RareTxt> {
    log::info!("GET /rare.txt");
    Ok(RareTxt(index.rare_sat_satpoints()?))
  }

  async fn rune(
    Extension(page_config): Extension<Arc<PageConfig>>,
    Extension(index): Extension<Arc<Index>>,
    Path(DeserializeFromStr(rune)): Path<DeserializeFromStr<Rune>>,
  ) -> ServerResult<PageHtml<RuneHtml>> {
    log::info!("GET /rune/{rune}");
    let (id, entry) = index.rune(rune)?.ok_or_else(|| {
      ServerError::NotFound(
        "tracking runes requires index created with `--index-runes-pre-alpha-i-agree-to-get-rekt` flag".into(),
      )
    })?;

    let parent = InscriptionId {
      txid: entry.etching,
      index: 0,
    };

    let parent = index.inscription_exists(parent)?.then_some(parent);

    Ok(RuneHtml { id, entry, parent }.page(page_config))
  }

  async fn runes(
    Extension(page_config): Extension<Arc<PageConfig>>,
    Extension(index): Extension<Arc<Index>>,
  ) -> ServerResult<PageHtml<RunesHtml>> {
    log::info!("GET /runes");
    Ok(
      RunesHtml {
        entries: index.runes()?,
      }
      .page(page_config),
    )
  }

  async fn home(
    Extension(page_config): Extension<Arc<PageConfig>>,
    Extension(index): Extension<Arc<Index>>,
  ) -> ServerResult<PageHtml<HomeHtml>> {
    log::info!("GET /");
    Ok(
      HomeHtml {
        inscriptions: index.get_home_inscriptions()?,
      }
      .page(page_config),
    )
  }

  async fn blocks(
    Extension(page_config): Extension<Arc<PageConfig>>,
    Extension(index): Extension<Arc<Index>>,
  ) -> ServerResult<PageHtml<BlocksHtml>> {
    let blocks = index.blocks(100)?;
    let mut featured_blocks = BTreeMap::new();
    for (height, hash) in blocks.iter().take(5) {
      let (inscriptions, _total_num) =
        index.get_highest_paying_inscriptions_in_block(*height, 8)?;

      featured_blocks.insert(*hash, inscriptions);
    }

    Ok(BlocksHtml::new(blocks, featured_blocks).page(page_config))
  }

  async fn install_script() -> Redirect {
    log::info!("GET /install.sh");
    Redirect::to("https://raw.githubusercontent.com/ordinals/ord/master/install.sh")
  }

  async fn block(
    Extension(page_config): Extension<Arc<PageConfig>>,
    Extension(index): Extension<Arc<Index>>,
    Path(DeserializeFromStr(query)): Path<DeserializeFromStr<BlockQuery>>,
    accept_json: AcceptJson,
  ) -> ServerResult<Response> {
    let (block, height) = match query {
      BlockQuery::Height(height) => {
        log::info!("GET /block/{height}/");
        let block = index
          .get_block_by_height(height)?
          .ok_or_not_found(|| format!("block {height}"))?;

        (block, height)
      }
      BlockQuery::Hash(hash) => {
        log::info!("GET /block/{hash}/");
        let info = index
          .block_header_info(hash)?
          .ok_or_not_found(|| format!("block {hash}"))?;

        let block = index
          .get_block_by_hash(hash)?
          .ok_or_not_found(|| format!("block {hash}"))?;

        (block, u32::try_from(info.height).unwrap())
      }
    };

    Ok(if accept_json.0 {
      let inscriptions = index.get_inscriptions_in_block(height)?;
      Json(BlockJson::new(
        block,
        Height(height),
        Self::index_height(&index)?,
        inscriptions,
      ))
      .into_response()
    } else {
      let (featured_inscriptions, total_num) =
        index.get_highest_paying_inscriptions_in_block(height, 8)?;
      BlockHtml::new(
        block,
        Height(height),
        Self::index_height(&index)?,
        total_num,
        featured_inscriptions,
      )
      .page(page_config)
      .into_response()
    })
  }

  async fn inscriptionids_from_height(
    Extension(page_config): Extension<Arc<PageConfig>>,
    Extension(index): Extension<Arc<Index>>,
    Path(height): Path<u32>,
  ) -> ServerResult<String> {
    log::info!("GET /transfers/{height}");
    Self::inscriptionids_from_height_inner(page_config, index.clone(), index.get_inscription_ids_by_height(height)?).await
  }

  async fn inscriptionids_from_height_start(
    Extension(page_config): Extension<Arc<PageConfig>>,
    Extension(index): Extension<Arc<Index>>,
    Path(path): Path<(u32, usize)>,
  ) -> ServerResult<String> {
    let height = path.0;
    let start = path.1;
    log::info!("GET /transfers/{height}/{start}");

    let inscription_ids = index.get_inscription_ids_by_height(height)?;
    let end = inscription_ids.len();

    match start.cmp(&end) {
      Ordering::Equal => Err(ServerError::BadRequest("range length == 0".to_string())),
      Ordering::Greater => Err(ServerError::BadRequest("range length < 0".to_string())),
      Ordering::Less => {
        Self::inscriptionids_from_height_inner(page_config, index.clone(), inscription_ids[start..end].to_vec()).await
      }
    }
  }

  async fn inscriptionids_from_height_start_end(
    Extension(page_config): Extension<Arc<PageConfig>>,
    Extension(index): Extension<Arc<Index>>,
    Path(path): Path<(u32, usize, usize)>,
  ) -> ServerResult<String> {
    let height = path.0;
    let start = path.1;
    let mut end = path.2;
    log::info!("GET /transfers/{height}/{start}/{end}");

    let inscription_ids = index.get_inscription_ids_by_height(height)?;
    end = usize::min(end, inscription_ids.len());

    match start.cmp(&end) {
      Ordering::Equal => Err(ServerError::BadRequest("range length == 0".to_string())),
      Ordering::Greater => Err(ServerError::BadRequest("range length < 0".to_string())),
      Ordering::Less => {
        Self::inscriptionids_from_height_inner(page_config, index.clone(), inscription_ids[start..end].to_vec()).await
      }
    }
  }

  async fn inscriptionids_from_height_inner(
    page_config: Arc<PageConfig>,
    index: Arc<Index>,
    inscription_ids: Vec<InscriptionId>,
  ) -> ServerResult<String> {
    let mut ret = String::from("");
    let mut tx_cache = HashMap::new();
    for inscription_id in inscription_ids {
      sleep(Duration::from_millis(0)).await;
      let satpoint = index
        .get_inscription_satpoint_by_id(inscription_id)?
        .ok_or_not_found(|| format!("inscription {inscription_id}"))?;
      let address = if satpoint.outpoint == unbound_outpoint() {
        String::from("unbound")
      } else {
        if !tx_cache.contains_key(&satpoint.outpoint.txid) {
          tx_cache.insert(satpoint.outpoint.txid,
                          index
                          .get_transaction(satpoint.outpoint.txid)?
                          .ok_or_not_found(|| format!("inscription {inscription_id} current transaction"))?);
        }
        
        let output = tx_cache.get(&satpoint.outpoint.txid).unwrap().clone()
          .output
          .into_iter()
          .nth(satpoint.outpoint.vout.try_into().unwrap())
          .ok_or_not_found(|| format!("inscription {inscription_id} current transaction output"))?;
        if let Ok(address) = page_config.chain.address_from_script(&output.script_pubkey) {
          address.to_string()
        } else {
          String::from("error")
        }
      };

      ret += &format!("{} {}\n", inscription_id, address);
    }

    Ok(ret)
  }

  async fn transaction(
    Extension(page_config): Extension<Arc<PageConfig>>,
    Extension(index): Extension<Arc<Index>>,
    Path(txid): Path<Txid>,
  ) -> ServerResult<PageHtml<TransactionHtml>> {
    log::info!("GET /tx/{txid}");
    let inscription = index.get_inscription_by_id(InscriptionId { txid, index: 0 })?;

    let blockhash = index.get_transaction_blockhash(txid)?;

    Ok(
      TransactionHtml::new(
        index
          .get_transaction(txid)?
          .ok_or_not_found(|| format!("transaction {txid}"))?,
        blockhash,
        inscription.map(|_| InscriptionId { txid, index: 0 }),
        page_config.chain,
        index.get_etching(txid)?,
      )
      .page(page_config),
    )
  }

  async fn metadata(
    Extension(index): Extension<Arc<Index>>,
    Path(inscription_id): Path<InscriptionId>,
  ) -> ServerResult<Json<String>> {
    log::info!("GET /r/metadata/{inscription_id}");
    let metadata = index
      .get_inscription_by_id(inscription_id)?
      .ok_or_not_found(|| format!("inscription {inscription_id}"))?
      .metadata
      .ok_or_not_found(|| format!("inscription {inscription_id} metadata"))?;

    Ok(Json(hex::encode(metadata)))
  }

<<<<<<< HEAD
  async fn stats(Extension(index): Extension<Arc<Index>>) -> ServerResult<String> {
    log::info!("GET /stats");
    let stats = index.get_stats()?;
    Ok(
      serde_json::to_string_pretty(&StatsJson {
        version: env!("CARGO_PKG_VERSION").to_string(),
        highest_block_indexed: stats.0,
        lowest_inscription_number: stats.1,
        highest_inscription_number: stats.2,
      })
      .ok()
      .unwrap(),
    )
  }

  async fn status(Extension(index): Extension<Arc<Index>>) -> (StatusCode, &'static str) {
    log::info!("GET /status");
    if index.is_unrecoverably_reorged() {
      (
        StatusCode::OK,
        "unrecoverable reorg detected, please rebuild the database.",
      )
    } else {
      (
        StatusCode::OK,
        StatusCode::OK.canonical_reason().unwrap_or_default(),
      )
    }
=======
  async fn status(
    Extension(page_config): Extension<Arc<PageConfig>>,
    Extension(index): Extension<Arc<Index>>,
  ) -> ServerResult<PageHtml<StatusHtml>> {
    Ok(index.status()?.page(page_config))
>>>>>>> 9c5598f5
  }

  async fn search_by_query(
    Extension(index): Extension<Arc<Index>>,
    Query(search): Query<Search>,
  ) -> ServerResult<Redirect> {
    log::info!("GET /search");
    Self::search(&index, &search.query).await
  }

  async fn search_by_path(
    Extension(index): Extension<Arc<Index>>,
    Path(search): Path<Search>,
  ) -> ServerResult<Redirect> {
    log::info!("GET /search/{}", search.query);
    Self::search(&index, &search.query).await
  }

  async fn search(index: &Index, query: &str) -> ServerResult<Redirect> {
    Self::search_inner(index, query)
  }

  fn search_inner(index: &Index, query: &str) -> ServerResult<Redirect> {
    lazy_static! {
      static ref HASH: Regex = Regex::new(r"^[[:xdigit:]]{64}$").unwrap();
      static ref INSCRIPTION_ID: Regex = Regex::new(r"^[[:xdigit:]]{64}i\d+$").unwrap();
      static ref OUTPOINT: Regex = Regex::new(r"^[[:xdigit:]]{64}:\d+$").unwrap();
      static ref RUNE: Regex = Regex::new(r"^[A-Z]+$").unwrap();
      static ref RUNE_ID: Regex = Regex::new(r"^[0-9]+/[0-9]+$").unwrap();
    }

    let query = query.trim();

    if HASH.is_match(query) {
      if index.block_header(query.parse().unwrap())?.is_some() {
        Ok(Redirect::to(&format!("/block/{query}")))
      } else {
        Ok(Redirect::to(&format!("/tx/{query}")))
      }
    } else if OUTPOINT.is_match(query) {
      Ok(Redirect::to(&format!("/output/{query}")))
    } else if INSCRIPTION_ID.is_match(query) {
      Ok(Redirect::to(&format!("/inscription/{query}")))
    } else if RUNE.is_match(query) {
      Ok(Redirect::to(&format!("/rune/{query}")))
    } else if RUNE_ID.is_match(query) {
      let id = query
        .parse::<RuneId>()
        .map_err(|err| ServerError::BadRequest(err.to_string()))?;

      let rune = index.get_rune_by_id(id)?.ok_or_not_found(|| "rune ID")?;

      Ok(Redirect::to(&format!("/rune/{rune}")))
    } else {
      Ok(Redirect::to(&format!("/sat/{query}")))
    }
  }

  async fn favicon(user_agent: Option<TypedHeader<UserAgent>>) -> ServerResult<Response> {
    log::info!("GET /favicon.ico");
    if user_agent
      .map(|user_agent| {
        user_agent.as_str().contains("Safari/")
          && !user_agent.as_str().contains("Chrome/")
          && !user_agent.as_str().contains("Chromium/")
      })
      .unwrap_or_default()
    {
      Ok(
        Self::static_asset(Path("/favicon.png".to_string()))
          .await
          .into_response(),
      )
    } else {
      Ok(
        (
          [(
            header::CONTENT_SECURITY_POLICY,
            HeaderValue::from_static("default-src 'unsafe-inline'"),
          )],
          Self::static_asset(Path("/favicon.svg".to_string())).await?,
        )
          .into_response(),
      )
    }
  }

  async fn feed(
    Extension(page_config): Extension<Arc<PageConfig>>,
    Extension(index): Extension<Arc<Index>>,
  ) -> ServerResult<Response> {
    log::info!("GET /feed.xml");
    let mut builder = rss::ChannelBuilder::default();

    let chain = page_config.chain;
    match chain {
      Chain::Mainnet => builder.title("Inscriptions".to_string()),
      _ => builder.title(format!("Inscriptions – {chain:?}")),
    };

    builder.generator(Some("ord".to_string()));

    for (number, id) in index.get_feed_inscriptions(300)? {
      builder.item(
        rss::ItemBuilder::default()
          .title(Some(format!("Inscription {number}")))
          .link(Some(format!("/inscription/{id}")))
          .guid(Some(rss::Guid {
            value: format!("/inscription/{id}"),
            permalink: true,
          }))
          .build(),
      );
    }

    Ok(
      (
        [
          (header::CONTENT_TYPE, "application/rss+xml"),
          (
            header::CONTENT_SECURITY_POLICY,
            "default-src 'unsafe-inline'",
          ),
        ],
        builder.build().to_string(),
      )
        .into_response(),
    )
  }

  async fn static_asset(Path(path): Path<String>) -> ServerResult<Response> {
    let content = StaticAssets::get(if let Some(stripped) = path.strip_prefix('/') {
      log::info!("GET /static/{stripped}");
      stripped
    } else {
      log::info!("GET /static/{path}");
      &path
    })
    .ok_or_not_found(|| format!("asset {path}"))?;
    let body = body::boxed(body::Full::from(content.data));
    let mime = mime_guess::from_path(path).first_or_octet_stream();
    Ok(
      Response::builder()
        .header(header::CONTENT_TYPE, mime.as_ref())
        .body(body)
        .unwrap(),
    )
  }

  async fn block_count(Extension(index): Extension<Arc<Index>>) -> ServerResult<String> {
    log::info!("GET /blockcount");
    Ok(index.block_count()?.to_string())
  }

  async fn block_height(Extension(index): Extension<Arc<Index>>) -> ServerResult<String> {
    log::info!("GET /blockheight");
    Ok(
      index
        .block_height()?
        .ok_or_not_found(|| "blockheight")?
        .to_string(),
    )
  }

  async fn block_hash(Extension(index): Extension<Arc<Index>>) -> ServerResult<String> {
    log::info!("GET /blockhash");
    Ok(
      index
        .block_hash(None)?
        .ok_or_not_found(|| "blockhash")?
        .to_string(),
    )
  }

  async fn block_hash_json(Extension(index): Extension<Arc<Index>>) -> ServerResult<Json<String>> {
    log::info!("GET /r/blockhash");
    Ok(Json(
      index
        .block_hash(None)?
        .ok_or_not_found(|| "blockhash")?
        .to_string(),
    ))
  }

  async fn block_hash_from_height(
    Extension(index): Extension<Arc<Index>>,
    Path(height): Path<u32>,
  ) -> ServerResult<String> {
    log::info!("GET /blockhash/{height}");
    Ok(
      index
        .block_hash(Some(height))?
        .ok_or_not_found(|| "blockhash")?
        .to_string(),
    )
  }

  async fn block_hash_from_height_json(
    Extension(index): Extension<Arc<Index>>,
    Path(height): Path<u32>,
  ) -> ServerResult<Json<String>> {
    log::info!("GET /r/blockhash/{height}");
    Ok(Json(
      index
        .block_hash(Some(height))?
        .ok_or_not_found(|| "blockhash")?
        .to_string(),
    ))
  }

  async fn block_time(Extension(index): Extension<Arc<Index>>) -> ServerResult<String> {
    log::info!("GET /blocktime");
    Ok(
      index
        .block_time(index.block_height()?.ok_or_not_found(|| "blocktime")?)?
        .unix_timestamp()
        .to_string(),
    )
  }

  async fn input(
    Extension(page_config): Extension<Arc<PageConfig>>,
    Extension(index): Extension<Arc<Index>>,
    Path(path): Path<(u32, usize, usize)>,
<<<<<<< HEAD
  ) -> Result<PageHtml<InputHtml>, ServerError> {
    log::info!("GET /input/{}/{}/{}", path.0, path.1, path.2);
=======
  ) -> ServerResult<PageHtml<InputHtml>> {
>>>>>>> 9c5598f5
    let not_found = || format!("input /{}/{}/{}", path.0, path.1, path.2);

    let block = index
      .get_block_by_height(path.0)?
      .ok_or_not_found(not_found)?;

    let transaction = block
      .txdata
      .into_iter()
      .nth(path.1)
      .ok_or_not_found(not_found)?;

    let input = transaction
      .input
      .into_iter()
      .nth(path.2)
      .ok_or_not_found(not_found)?;

    Ok(InputHtml { path, input }.page(page_config))
  }

  async fn faq() -> Redirect {
    log::info!("GET /faq");
    Redirect::to("https://docs.ordinals.com/faq/")
  }

  async fn bounties() -> Redirect {
    log::info!("GET /bounties");
    Redirect::to("https://docs.ordinals.com/bounty/")
  }

  async fn content(
    Extension(index): Extension<Arc<Index>>,
    Extension(config): Extension<Arc<Config>>,
    Extension(page_config): Extension<Arc<PageConfig>>,
    Path(inscription_id): Path<InscriptionId>,
    accept_encoding: AcceptEncoding,
  ) -> ServerResult<Response> {
    log::info!("GET /content/{inscription_id}");
    if config.is_hidden(inscription_id) {
      return Ok(PreviewUnknownHtml.into_response());
    }

    let inscription = index
      .get_inscription_by_id(inscription_id)?
      .ok_or_not_found(|| format!("inscription {inscription_id}"))?;

    Ok(
      Self::content_response(inscription, accept_encoding, &page_config)?
        .ok_or_not_found(|| format!("inscription {inscription_id} content"))?
        .into_response(),
    )
  }

  fn content_response(
    inscription: Inscription,
    accept_encoding: AcceptEncoding,
    page_config: &PageConfig,
  ) -> ServerResult<Option<(HeaderMap, Vec<u8>)>> {
    let mut headers = HeaderMap::new();

    headers.insert(
      header::CONTENT_TYPE,
      inscription
        .content_type()
        .and_then(|content_type| content_type.parse().ok())
        .unwrap_or(HeaderValue::from_static("application/octet-stream")),
    );

    if let Some(content_encoding) = inscription.content_encoding() {
      if accept_encoding.is_acceptable(&content_encoding) {
        headers.insert(header::CONTENT_ENCODING, content_encoding);
      } else {
        return Err(ServerError::NotAcceptable {
          accept_encoding,
          content_encoding,
        });
      }
    }

    match &page_config.csp_origin {
      None => {
        headers.insert(
          header::CONTENT_SECURITY_POLICY,
          HeaderValue::from_static("default-src 'self' 'unsafe-eval' 'unsafe-inline' data: blob:"),
        );
        headers.append(
          header::CONTENT_SECURITY_POLICY,
          HeaderValue::from_static("default-src *:*/content/ *:*/blockheight *:*/blockhash *:*/blockhash/ *:*/blocktime *:*/r/ 'unsafe-eval' 'unsafe-inline' data: blob:"),
        );
      }
      Some(origin) => {
        let csp = format!("default-src {origin}/content/ {origin}/blockheight {origin}/blockhash {origin}/blockhash/ {origin}/blocktime {origin}/r/ 'unsafe-eval' 'unsafe-inline' data: blob:");
        headers.insert(
          header::CONTENT_SECURITY_POLICY,
          HeaderValue::from_str(&csp).map_err(|err| ServerError::Internal(Error::from(err)))?,
        );
      }
    }

    headers.insert(
      header::CACHE_CONTROL,
      HeaderValue::from_static("public, max-age=31536000, immutable"),
    );

    let Some(body) = inscription.into_body() else {
      return Ok(None);
    };

    Ok(Some((headers, body)))
  }

  async fn preview(
    Extension(index): Extension<Arc<Index>>,
    Extension(config): Extension<Arc<Config>>,
    Extension(page_config): Extension<Arc<PageConfig>>,
    Path(inscription_id): Path<InscriptionId>,
    accept_encoding: AcceptEncoding,
  ) -> ServerResult<Response> {
    log::info!("GET /preview/{inscription_id}");
    if config.is_hidden(inscription_id) {
      return Ok(PreviewUnknownHtml.into_response());
    }

    let inscription = index
      .get_inscription_by_id(inscription_id)?
      .ok_or_not_found(|| format!("inscription {inscription_id}"))?;

    match inscription.media() {
      Media::Audio => Ok(PreviewAudioHtml { inscription_id }.into_response()),
      Media::Code(language) => Ok(
        (
          [(
            header::CONTENT_SECURITY_POLICY,
            "script-src-elem 'self' https://cdn.jsdelivr.net",
          )],
          PreviewCodeHtml {
            inscription_id,
            language,
          },
        )
          .into_response(),
      ),
      Media::Font => Ok(
        (
          [(
            header::CONTENT_SECURITY_POLICY,
            "script-src-elem 'self'; style-src 'self' 'unsafe-inline';",
          )],
          PreviewFontHtml { inscription_id },
        )
          .into_response(),
      ),
      Media::Iframe => Ok(
        Self::content_response(inscription, accept_encoding, &page_config)?
          .ok_or_not_found(|| format!("inscription {inscription_id} content"))?
          .into_response(),
      ),
      Media::Image => Ok(
        (
          [(
            header::CONTENT_SECURITY_POLICY,
            "default-src 'self' 'unsafe-inline'",
          )],
          PreviewImageHtml { inscription_id },
        )
          .into_response(),
      ),
      Media::Markdown => Ok(
        (
          [(
            header::CONTENT_SECURITY_POLICY,
            "script-src-elem 'self' https://cdn.jsdelivr.net",
          )],
          PreviewMarkdownHtml { inscription_id },
        )
          .into_response(),
      ),
      Media::Model => Ok(
        (
          [(
            header::CONTENT_SECURITY_POLICY,
            "script-src-elem 'self' https://ajax.googleapis.com",
          )],
          PreviewModelHtml { inscription_id },
        )
          .into_response(),
      ),
      Media::Pdf => Ok(
        (
          [(
            header::CONTENT_SECURITY_POLICY,
            "script-src-elem 'self' https://cdn.jsdelivr.net",
          )],
          PreviewPdfHtml { inscription_id },
        )
          .into_response(),
      ),
      Media::Text => Ok(PreviewTextHtml { inscription_id }.into_response()),
      Media::Unknown => Ok(PreviewUnknownHtml.into_response()),
      Media::Video => Ok(PreviewVideoHtml { inscription_id }.into_response()),
    }
  }

  async fn inscription(
    Extension(page_config): Extension<Arc<PageConfig>>,
    Extension(index): Extension<Arc<Index>>,
    Path(DeserializeFromStr(query)): Path<DeserializeFromStr<InscriptionQuery>>,
    accept_json: AcceptJson,
  ) -> ServerResult<Response> {
    let inscription_id = match query {
      InscriptionQuery::Id(id) => {
	log::info!("GET /inscription/{id}");
	id
      },
      InscriptionQuery::Number(inscription_number) => {
	log::info!("GET /inscription/{inscription_number}");
	index
          .get_inscription_id_by_inscription_number(inscription_number)?
          .ok_or_not_found(|| format!("{inscription_number}"))?
      },
    };

    let entry = index
      .get_inscription_entry(inscription_id)?
      .ok_or_not_found(|| format!("inscription {inscription_id}"))?;

    let inscription = index
      .get_inscription_by_id(inscription_id)?
      .ok_or_not_found(|| format!("inscription {inscription_id}"))?;

    let satpoint = index
      .get_inscription_satpoint_by_id(inscription_id)?
      .ok_or_not_found(|| format!("inscription {inscription_id}"))?;

    let output = if satpoint.outpoint == unbound_outpoint() || satpoint.outpoint == OutPoint::null()
    {
      None
    } else {
      Some(
        index
          .get_transaction(satpoint.outpoint.txid)?
          .ok_or_not_found(|| format!("inscription {inscription_id} current transaction"))?
          .output
          .into_iter()
          .nth(satpoint.outpoint.vout.try_into().unwrap())
          .ok_or_not_found(|| format!("inscription {inscription_id} current transaction output"))?,
      )
    };

    let previous = if let Some(n) = entry.sequence_number.checked_sub(1) {
      index.get_inscription_id_by_sequence_number(n)?
    } else {
      None
    };

    let next = index.get_inscription_id_by_sequence_number(entry.sequence_number + 1)?;

    let (children, _more_children) =
      index.get_children_by_sequence_number_paginated(entry.sequence_number, 4, 0)?;

    let rune = index.get_rune_by_sequence_number(entry.sequence_number)?;

    let parent = match entry.parent {
      Some(parent) => index.get_inscription_id_by_sequence_number(parent)?,
      None => None,
    };

    let mut charms = entry.charms;

    if satpoint.outpoint == OutPoint::null() {
      Charm::Lost.set(&mut charms);
    }

    Ok(if accept_json.0 {
      Json(InscriptionJson {
        inscription_id,
        children,
        inscription_number: entry.inscription_number,
        genesis_height: entry.height,
        parent,
        genesis_fee: entry.fee,
        output_value: output.as_ref().map(|o| o.value),
        address: output
          .as_ref()
          .and_then(|o| page_config.chain.address_from_script(&o.script_pubkey).ok())
          .map(|address| address.to_string()),
        sat: entry.sat,
        satpoint,
        content_type: inscription.content_type().map(|s| s.to_string()),
        content_length: inscription.content_length(),
        timestamp: timestamp(entry.timestamp).timestamp(),
        previous,
        next,
        rune,
      })
      .into_response()
    } else {
      InscriptionHtml {
        chain: page_config.chain,
        charms,
        children,
        genesis_fee: entry.fee,
        genesis_height: entry.height,
        inscription,
        inscription_id,
        inscription_number: entry.inscription_number,
        next,
        output,
        parent,
        previous,
        rune,
        sat: entry.sat,
        satpoint,
        timestamp: timestamp(entry.timestamp),
      }
      .page(page_config)
      .into_response()
    })
  }

  async fn collections(
    Extension(page_config): Extension<Arc<PageConfig>>,
    Extension(index): Extension<Arc<Index>>,
  ) -> ServerResult<Response> {
    Self::collections_paginated(Extension(page_config), Extension(index), Path(0)).await
  }

  async fn collections_paginated(
    Extension(page_config): Extension<Arc<PageConfig>>,
    Extension(index): Extension<Arc<Index>>,
    Path(page_index): Path<usize>,
  ) -> ServerResult<Response> {
    let (collections, more_collections) = index.get_collections_paginated(100, page_index)?;

    let prev = page_index.checked_sub(1);

    let next = more_collections.then_some(page_index + 1);

    Ok(
      CollectionsHtml {
        inscriptions: collections,
        prev,
        next,
      }
      .page(page_config)
      .into_response(),
    )
  }

  async fn children(
    Extension(page_config): Extension<Arc<PageConfig>>,
    Extension(index): Extension<Arc<Index>>,
    Path(inscription_id): Path<InscriptionId>,
  ) -> ServerResult<Response> {
    Self::children_paginated(
      Extension(page_config),
      Extension(index),
      Path((inscription_id, 0)),
    )
    .await
  }

  async fn children_paginated(
    Extension(page_config): Extension<Arc<PageConfig>>,
    Extension(index): Extension<Arc<Index>>,
    Path((parent, page)): Path<(InscriptionId, usize)>,
  ) -> ServerResult<Response> {
    log::info!("GET /children/{parent}/{page}");
    let entry = index
      .get_inscription_entry(parent)?
      .ok_or_not_found(|| format!("inscription {parent}"))?;

    let parent_number = entry.inscription_number;

    let (children, more_children) =
      index.get_children_by_sequence_number_paginated(entry.sequence_number, 100, page)?;

    let prev_page = page.checked_sub(1);

    let next_page = more_children.then_some(page + 1);

    Ok(
      ChildrenHtml {
        parent,
        parent_number,
        children,
        prev_page,
        next_page,
      }
      .page(page_config)
      .into_response(),
    )
  }

  async fn children_recursive(
    Extension(index): Extension<Arc<Index>>,
    Path(inscription_id): Path<InscriptionId>,
  ) -> ServerResult<Response> {
    Self::children_recursive_paginated(Extension(index), Path((inscription_id, 0))).await
  }

  async fn children_recursive_paginated(
    Extension(index): Extension<Arc<Index>>,
    Path((parent, page)): Path<(InscriptionId, usize)>,
  ) -> ServerResult<Response> {
    let parent_sequence_number = index
      .get_inscription_entry(parent)?
      .ok_or_not_found(|| format!("inscription {parent}"))?
      .sequence_number;

    let (ids, more) =
      index.get_children_by_sequence_number_paginated(parent_sequence_number, 100, page)?;

    Ok(Json(ChildrenJson { ids, more, page }).into_response())
  }

  async fn inscriptions(
    Extension(page_config): Extension<Arc<PageConfig>>,
    Extension(index): Extension<Arc<Index>>,
    accept_json: AcceptJson,
  ) -> ServerResult<Response> {
    log::info!("GET /inscriptions");
    Self::inscriptions_paginated(
      Extension(page_config),
      Extension(index),
      Path(0),
      accept_json,
    )
    .await
  }

  async fn inscriptions_paginated(
    Extension(page_config): Extension<Arc<PageConfig>>,
    Extension(index): Extension<Arc<Index>>,
    Path(page_index): Path<usize>,
    accept_json: AcceptJson,
  ) -> ServerResult<Response> {
    log::info!("GET /inscriptions/{page_index}");
    let (inscriptions, more_inscriptions) = index.get_inscriptions_paginated(100, page_index)?;

    let prev = page_index.checked_sub(1);

    let next = more_inscriptions.then_some(page_index + 1);

    Ok(if accept_json.0 {
      Json(InscriptionsJson {
        inscriptions,
        page_index,
        more: more_inscriptions,
      })
      .into_response()
    } else {
      InscriptionsHtml {
        inscriptions,
        next,
        prev,
      }
      .page(page_config)
      .into_response()
    })
  }

  async fn inscriptions_in_block(
    Extension(page_config): Extension<Arc<PageConfig>>,
    Extension(index): Extension<Arc<Index>>,
    Path(block_height): Path<u32>,
    accept_json: AcceptJson,
  ) -> ServerResult<Response> {
    log::info!("GET /inscriptions/block/{block_height}");
    Self::inscriptions_in_block_paginated(
      Extension(page_config),
      Extension(index),
      Path((block_height, 0)),
      accept_json,
    )
    .await
  }

  async fn inscriptions_in_block_paginated(
    Extension(page_config): Extension<Arc<PageConfig>>,
    Extension(index): Extension<Arc<Index>>,
    Path((block_height, page_index)): Path<(u32, usize)>,
    accept_json: AcceptJson,
  ) -> ServerResult<Response> {
    log::info!("GET /inscriptions/block/{block_height}/{page_index}");
    let page_size = 100;

    let mut inscriptions = index
      .get_inscriptions_in_block(block_height)?
      .into_iter()
      .skip(page_index.saturating_mul(page_size))
      .take(page_size.saturating_add(1))
      .collect::<Vec<InscriptionId>>();

    Ok(if accept_json.0 {
      let more = inscriptions.len() > page_size;

      if more {
        inscriptions.pop();
      }

      Json(InscriptionsJson {
        inscriptions,
        page_index,
        more,
      })
      .into_response()
    } else {
      InscriptionsBlockHtml::new(
        block_height,
        index.block_height()?.unwrap_or(Height(0)).n(),
        inscriptions,
        more,
        page_index,
      )?
      .page(page_config)
      .into_response()
    })
  }

  async fn inscriptions_json_start(
    Extension(page_config): Extension<Arc<PageConfig>>,
    Extension(index): Extension<Arc<Index>>,
    Path(start): Path<i32>,
  ) -> ServerResult<String> {
    log::info!("GET /inscriptions_json/{start}");
    Self::inscriptions_json(page_config, index, start, start + 1).await
  }

  async fn inscriptions_json_start_end(
    Extension(page_config): Extension<Arc<PageConfig>>,
    Extension(index): Extension<Arc<Index>>,
    Path(path): Path<(i32, i32)>,
  ) -> ServerResult<String> {
    log::info!("GET /inscriptions_json/{}/{}", path.0, path.1);
    Self::inscriptions_json(page_config, index, path.0, path.1).await
  }

  async fn inscriptions_json(
    page_config: Arc<PageConfig>,
    index: Arc<Index>,
    start: i32,
    end: i32,
  ) -> ServerResult<String> {
    const MAX_JSON_INSCRIPTIONS: i32 = 1000;

    match start.cmp(&end) {
      Ordering::Equal => Err(ServerError::BadRequest("range length == 0".to_string())),
      Ordering::Greater => Err(ServerError::BadRequest("range length < 0".to_string())),
      Ordering::Less => {
        if end - start > MAX_JSON_INSCRIPTIONS {
          return Err(ServerError::BadRequest(format!(
            "range length > {MAX_JSON_INSCRIPTIONS}"
          )));
        }

        let mut ret = Vec::new();

        for i in start..end {
          sleep(Duration::from_millis(0)).await;
          match index.get_inscription_id_by_inscription_number(i) {
            Err(_) => return Err(ServerError::BadRequest(format!("no inscription {i}"))),
            Ok(inscription_id) => match inscription_id {
              Some(inscription_id) => {
                let entry = index
                  .get_inscription_entry(inscription_id)?
                  .ok_or_not_found(|| format!("inscription {inscription_id}"))?;

                let tx = index.get_transaction(inscription_id.txid)?.unwrap();
                let inscription = index
                  .get_inscription_by_id(inscription_id)?
                  .ok_or_not_found(|| format!("inscription {inscription_id}"))?;

                let satpoint = index
                  .get_inscription_satpoint_by_id(inscription_id)?
                  .ok_or_not_found(|| format!("inscription {inscription_id}"))?;

                let output = if satpoint.outpoint == unbound_outpoint() {
                  None
                } else {
                  Some(
                    if satpoint.outpoint.txid == inscription_id.txid {
                      tx
                    } else {
                      index
                        .get_transaction(satpoint.outpoint.txid)?
                        .ok_or_not_found(|| {
                          format!("inscription {inscription_id} current transaction")
                        })?
                    }
                    .output
                    .into_iter()
                    .nth(satpoint.outpoint.vout.try_into().unwrap())
                    .ok_or_not_found(|| {
                      format!("inscription {inscription_id} current transaction output")
                    })?,
                  )
                };

                let mut address = None;
                if let Some(output) = &output {
                  if let Ok(a) = page_config.chain.address_from_script(&output.script_pubkey) {
                    address = Some(a.to_string());
                  }
                }

                let sequence_number = entry.sequence_number;

                let sat = entry.sat.map(|s| SatoshiJson {
                  number: s.n(),
                  decimal: s.decimal().to_string(),
                  degree: s.degree().to_string(),
                  percentile: s.percentile().to_string(),
                  name: s.name(),
                  cycle: s.cycle(),
                  epoch: s.epoch().0,
                  period: s.period(),
                  block: s.height().0,
                  offset: s.third(),
                  rarity: s.rarity(),
                  // timestamp: index.block_time(s.height())?.unix_timestamp(),
                });

                let content_type = inscription.content_type();
                let unbound_suffix = if satpoint.outpoint == unbound_outpoint() {
                  " (unbound)"
                } else {
                  ""
                };

                let parent = match entry.parent {
                  Some(parent) => index.get_inscription_id_by_sequence_number(parent)?,
                  None => None,
                };

                ret.push(MyInscriptionJson {
                  number: i,
                  sequence_number,
                  id: inscription_id,
                  parent,
                  address,
                  output_value: if output.is_some() {
                    Some(output.unwrap().value)
                  } else {
                    None
                  },
                  sat,
                  content_length: inscription.content_length(),
                  content_type: if content_type.is_some() {
                    content_type.unwrap().to_string()
                  } else {
                    "".to_string()
                  },
                  timestamp: entry.timestamp,
                  genesis_height: entry.height,
                  genesis_fee: entry.fee,
                  genesis_transaction: inscription_id.txid,
                  location: satpoint.to_string() + unbound_suffix,
                  output: satpoint.outpoint.to_string() + unbound_suffix,
                  offset: satpoint.offset,
                  children: index.get_children_by_sequence_number(sequence_number)?,
                });
              }
              None => return Err(ServerError::BadRequest(format!("no inscription {i}"))),
            },
          }
        }

        Ok(serde_json::to_string_pretty(&ret).ok().unwrap())
      }
    }
  }

  async fn inscriptions_sequence_numbers(
    Extension(index): Extension<Arc<Index>>,
    Path(path): Path<(i32, i32)>,
  ) -> ServerResult<String> {
    log::info!("GET /inscriptions_sequence_numbers/{}/{}", path.0, path.1);

    let start = path.0;
    let end = path.1;

    match start.cmp(&end) {
      Ordering::Equal => Err(ServerError::BadRequest("range length == 0".to_string())),
      Ordering::Greater => Err(ServerError::BadRequest("range length < 0".to_string())),
      Ordering::Less => {
        let mut ret = String::new();

        for i in start..end {
          sleep(Duration::from_millis(0)).await;
          match index.get_sequence_number_by_inscription_number(i) {
            Err(_) => return Err(ServerError::BadRequest(format!("no inscription {i}"))),
            Ok(sequence_number) => ret += format!("{i},{sequence_number}\n").as_str(),
          }
        }

        Ok(ret)
      }
    }
  }

  async fn sat_inscriptions(
    Extension(index): Extension<Arc<Index>>,
    Path(sat): Path<u64>,
  ) -> ServerResult<Json<SatInscriptionsJson>> {
    Self::sat_inscriptions_paginated(Extension(index), Path((sat, 0))).await
  }

  async fn sat_inscriptions_paginated(
    Extension(index): Extension<Arc<Index>>,
    Path((sat, page)): Path<(u64, u64)>,
  ) -> ServerResult<Json<SatInscriptionsJson>> {
    if !index.has_sat_index() {
      return Err(ServerError::NotFound(
        "this server has no sat index".to_string(),
      ));
    }

    let (ids, more) = index.get_inscription_ids_by_sat_paginated(Sat(sat), 100, page)?;

    Ok(Json(SatInscriptionsJson { ids, more, page }))
  }

  async fn sat_inscription_at_index(
    Extension(index): Extension<Arc<Index>>,
    Path((DeserializeFromStr(sat), inscription_index)): Path<(DeserializeFromStr<Sat>, isize)>,
  ) -> ServerResult<Json<SatInscriptionJson>> {
    if !index.has_sat_index() {
      return Err(ServerError::NotFound(
        "this server has no sat index".to_string(),
      ));
    }

    let id = index.get_inscription_id_by_sat_indexed(sat, inscription_index)?;

    Ok(Json(SatInscriptionJson { id }))
  }

  async fn redirect_http_to_https(
    Extension(mut destination): Extension<String>,
    uri: Uri,
  ) -> Redirect {
    if let Some(path_and_query) = uri.path_and_query() {
      destination.push_str(path_and_query.as_str());
    }

    Redirect::to(&destination)
  }
}

#[cfg(test)]
mod tests {
  use {
    super::*,
    crate::runes::{Edict, Etching, Rune, Runestone},
    reqwest::Url,
    serde::de::DeserializeOwned,
    std::net::TcpListener,
  };

  const RUNE: u128 = 99246114928149462;

  struct TestServer {
    bitcoin_rpc_server: test_bitcoincore_rpc::Handle,
    index: Arc<Index>,
    ord_server_handle: Handle,
    url: Url,
    #[allow(unused)]
    tempdir: TempDir,
  }

  impl TestServer {
    fn new() -> Self {
      Self::new_with_args(&[], &[])
    }

    fn new_with_sat_index() -> Self {
      Self::new_with_args(&["--index-sats"], &[])
    }

    fn new_with_args(ord_args: &[&str], server_args: &[&str]) -> Self {
      Self::new_server(test_bitcoincore_rpc::spawn(), None, ord_args, server_args)
    }

    fn new_with_regtest() -> Self {
      Self::new_server(
        test_bitcoincore_rpc::builder()
          .network(bitcoin::network::constants::Network::Regtest)
          .build(),
        None,
        &["--chain", "regtest"],
        &[],
      )
    }

    fn new_with_regtest_with_json_api() -> Self {
      Self::new_server(
        test_bitcoincore_rpc::builder()
          .network(bitcoin::network::constants::Network::Regtest)
          .build(),
        None,
        &["--chain", "regtest"],
        &["--enable-json-api"],
      )
    }

    fn new_with_regtest_with_index_sats() -> Self {
      Self::new_server(
        test_bitcoincore_rpc::builder()
          .network(bitcoin::Network::Regtest)
          .build(),
        None,
        &["--chain", "regtest", "--index-sats"],
        &[],
      )
    }

    fn new_with_regtest_with_index_runes() -> Self {
      Self::new_server(
        test_bitcoincore_rpc::builder()
          .network(bitcoin::Network::Regtest)
          .build(),
        None,
        &[
          "--chain",
          "regtest",
          "--index-runes-pre-alpha-i-agree-to-get-rekt",
        ],
        &["--enable-json-api"],
      )
    }

    fn new_with_bitcoin_rpc_server_and_config(
      bitcoin_rpc_server: test_bitcoincore_rpc::Handle,
      config: String,
    ) -> Self {
      Self::new_server(bitcoin_rpc_server, Some(config), &[], &[])
    }

    fn new_server(
      bitcoin_rpc_server: test_bitcoincore_rpc::Handle,
      config: Option<String>,
      ord_args: &[&str],
      server_args: &[&str],
    ) -> Self {
      let tempdir = TempDir::new().unwrap();

      let cookiefile = tempdir.path().join("cookie");

      fs::write(&cookiefile, "username:password").unwrap();

      let port = TcpListener::bind("127.0.0.1:0")
        .unwrap()
        .local_addr()
        .unwrap()
        .port();

      let url = Url::parse(&format!("http://127.0.0.1:{port}")).unwrap();

      let config_args = match config {
        Some(config) => {
          let config_path = tempdir.path().join("ord.yaml");
          fs::write(&config_path, config).unwrap();
          format!("--config {}", config_path.display())
        }
        None => "".to_string(),
      };

      let (options, server) = parse_server_args(&format!(
        "ord --rpc-url {} --cookie-file {} --data-dir {} {config_args} {} server --http-port {} --address 127.0.0.1 {}",
        bitcoin_rpc_server.url(),
        cookiefile.to_str().unwrap(),
        tempdir.path().to_str().unwrap(),
        ord_args.join(" "),
        port,
        server_args.join(" "),
      ));

      let index = Arc::new(Index::open(&options).unwrap());
      let ord_server_handle = Handle::new();

      {
        let index = index.clone();
        let ord_server_handle = ord_server_handle.clone();
        thread::spawn(|| server.run(options, index, ord_server_handle).unwrap());
      }

      while index.statistic(crate::index::Statistic::Commits) == 0 {
        thread::sleep(Duration::from_millis(25));
      }

      let client = reqwest::blocking::Client::builder()
        .redirect(reqwest::redirect::Policy::none())
        .build()
        .unwrap();

      for i in 0.. {
        match client.get(format!("http://127.0.0.1:{port}/status")).send() {
          Ok(_) => break,
          Err(err) => {
            if i == 400 {
              panic!("server failed to start: {err}");
            }
          }
        }

        thread::sleep(Duration::from_millis(25));
      }

      Self {
        bitcoin_rpc_server,
        index,
        ord_server_handle,
        tempdir,
        url,
      }
    }

    fn get(&self, path: impl AsRef<str>) -> reqwest::blocking::Response {
      if let Err(error) = self.index.update() {
        log::error!("{error}");
      }
      reqwest::blocking::get(self.join_url(path.as_ref())).unwrap()
    }

    pub(crate) fn get_json<T: DeserializeOwned>(&self, path: impl AsRef<str>) -> T {
      if let Err(error) = self.index.update() {
        log::error!("{error}");
      }

      let client = reqwest::blocking::Client::new();

      let response = client
        .get(self.join_url(path.as_ref()))
        .header(reqwest::header::ACCEPT, "application/json")
        .send()
        .unwrap();

      assert_eq!(response.status(), StatusCode::OK);

      response.json().unwrap()
    }

    fn join_url(&self, url: &str) -> Url {
      self.url.join(url).unwrap()
    }

    fn assert_response(&self, path: impl AsRef<str>, status: StatusCode, expected_response: &str) {
      let response = self.get(path);
      assert_eq!(response.status(), status, "{}", response.text().unwrap());
      pretty_assert_eq!(response.text().unwrap(), expected_response);
    }

    fn assert_response_regex(
      &self,
      path: impl AsRef<str>,
      status: StatusCode,
      regex: impl AsRef<str>,
    ) {
      let response = self.get(path);
      assert_eq!(response.status(), status);
      assert_regex_match!(response.text().unwrap(), regex.as_ref());
    }

    fn assert_response_csp(
      &self,
      path: impl AsRef<str>,
      status: StatusCode,
      content_security_policy: &str,
      regex: impl AsRef<str>,
    ) {
      let response = self.get(path);
      assert_eq!(response.status(), status);
      assert_eq!(
        response
          .headers()
          .get(header::CONTENT_SECURITY_POLICY,)
          .unwrap(),
        content_security_policy
      );
      assert_regex_match!(response.text().unwrap(), regex.as_ref());
    }

    fn assert_redirect(&self, path: &str, location: &str) {
      let response = reqwest::blocking::Client::builder()
        .redirect(reqwest::redirect::Policy::none())
        .build()
        .unwrap()
        .get(self.join_url(path))
        .send()
        .unwrap();

      assert_eq!(response.status(), StatusCode::SEE_OTHER);
      assert_eq!(response.headers().get(header::LOCATION).unwrap(), location);
    }

    fn mine_blocks(&self, n: u64) -> Vec<bitcoin::Block> {
      let blocks = self.bitcoin_rpc_server.mine_blocks(n);
      self.index.update().unwrap();
      blocks
    }

    fn mine_blocks_with_subsidy(&self, n: u64, subsidy: u64) -> Vec<Block> {
      let blocks = self.bitcoin_rpc_server.mine_blocks_with_subsidy(n, subsidy);
      self.index.update().unwrap();
      blocks
    }
  }

  impl Drop for TestServer {
    fn drop(&mut self) {
      self.ord_server_handle.shutdown();
    }
  }

  fn parse_server_args(args: &str) -> (Options, Server) {
    match Arguments::try_parse_from(args.split_whitespace()) {
      Ok(arguments) => match arguments.subcommand {
        Subcommand::Server(server) => (arguments.options, server),
        subcommand => panic!("unexpected subcommand: {subcommand:?}"),
      },
      Err(err) => panic!("error parsing arguments: {err}"),
    }
  }

  #[test]
  fn http_and_https_port_dont_conflict() {
    parse_server_args(
      "ord server --http-port 0 --https-port 0 --acme-cache foo --acme-contact bar --acme-domain baz",
    );
  }

  #[test]
  fn http_port_defaults_to_80() {
    assert_eq!(parse_server_args("ord server").1.http_port(), Some(80));
  }

  #[test]
  fn https_port_defaults_to_none() {
    assert_eq!(parse_server_args("ord server").1.https_port(), None);
  }

  #[test]
  fn https_sets_https_port_to_443() {
    assert_eq!(
      parse_server_args("ord server --https --acme-cache foo --acme-contact bar --acme-domain baz")
        .1
        .https_port(),
      Some(443)
    );
  }

  #[test]
  fn https_disables_http() {
    assert_eq!(
      parse_server_args("ord server --https --acme-cache foo --acme-contact bar --acme-domain baz")
        .1
        .http_port(),
      None
    );
  }

  #[test]
  fn https_port_disables_http() {
    assert_eq!(
      parse_server_args(
        "ord server --https-port 433 --acme-cache foo --acme-contact bar --acme-domain baz"
      )
      .1
      .http_port(),
      None
    );
  }

  #[test]
  fn https_port_sets_https_port() {
    assert_eq!(
      parse_server_args(
        "ord server --https-port 1000 --acme-cache foo --acme-contact bar --acme-domain baz"
      )
      .1
      .https_port(),
      Some(1000)
    );
  }

  #[test]
  fn http_with_https_leaves_http_enabled() {
    assert_eq!(
      parse_server_args(
        "ord server --https --http --acme-cache foo --acme-contact bar --acme-domain baz"
      )
      .1
      .http_port(),
      Some(80)
    );
  }

  #[test]
  fn http_with_https_leaves_https_enabled() {
    assert_eq!(
      parse_server_args(
        "ord server --https --http --acme-cache foo --acme-contact bar --acme-domain baz"
      )
      .1
      .https_port(),
      Some(443)
    );
  }

  #[test]
  fn acme_contact_accepts_multiple_values() {
    assert!(Arguments::try_parse_from([
      "ord",
      "server",
      "--address",
      "127.0.0.1",
      "--http-port",
      "0",
      "--acme-contact",
      "foo",
      "--acme-contact",
      "bar"
    ])
    .is_ok());
  }

  #[test]
  fn acme_domain_accepts_multiple_values() {
    assert!(Arguments::try_parse_from([
      "ord",
      "server",
      "--address",
      "127.0.0.1",
      "--http-port",
      "0",
      "--acme-domain",
      "foo",
      "--acme-domain",
      "bar"
    ])
    .is_ok());
  }

  #[test]
  fn acme_cache_defaults_to_data_dir() {
    let arguments = Arguments::try_parse_from(["ord", "--data-dir", "foo", "server"]).unwrap();
    let acme_cache = Server::acme_cache(None, &arguments.options)
      .unwrap()
      .display()
      .to_string();
    assert!(
      acme_cache.contains(if cfg!(windows) {
        r"foo\acme-cache"
      } else {
        "foo/acme-cache"
      }),
      "{acme_cache}"
    )
  }

  #[test]
  fn acme_cache_flag_is_respected() {
    let arguments =
      Arguments::try_parse_from(["ord", "--data-dir", "foo", "server", "--acme-cache", "bar"])
        .unwrap();
    let acme_cache = Server::acme_cache(Some(&"bar".into()), &arguments.options)
      .unwrap()
      .display()
      .to_string();
    assert_eq!(acme_cache, "bar")
  }

  #[test]
  fn acme_domain_defaults_to_hostname() {
    let (_, server) = parse_server_args("ord server");
    assert_eq!(
      server.acme_domains().unwrap(),
      &[System::new().host_name().unwrap()]
    );
  }

  #[test]
  fn acme_domain_flag_is_respected() {
    let (_, server) = parse_server_args("ord server --acme-domain example.com");
    assert_eq!(server.acme_domains().unwrap(), &["example.com"]);
  }

  #[test]
  fn install_sh_redirects_to_github() {
    TestServer::new().assert_redirect(
      "/install.sh",
      "https://raw.githubusercontent.com/ordinals/ord/master/install.sh",
    );
  }

  #[test]
  fn ordinal_redirects_to_sat() {
    TestServer::new().assert_redirect("/ordinal/0", "/sat/0");
  }

  #[test]
  fn bounties_redirects_to_docs_site() {
    TestServer::new().assert_redirect("/bounties", "https://docs.ordinals.com/bounty/");
  }

  #[test]
  fn faq_redirects_to_docs_site() {
    TestServer::new().assert_redirect("/faq", "https://docs.ordinals.com/faq/");
  }

  #[test]
  fn search_by_query_returns_sat() {
    TestServer::new().assert_redirect("/search?query=0", "/sat/0");
  }

  #[test]
  fn search_by_query_returns_rune() {
    TestServer::new().assert_redirect("/search?query=ABCD", "/rune/ABCD");
  }

  #[test]
  fn search_by_query_returns_inscription() {
    TestServer::new().assert_redirect(
      "/search?query=0000000000000000000000000000000000000000000000000000000000000000i0",
      "/inscription/0000000000000000000000000000000000000000000000000000000000000000i0",
    );
  }

  #[test]
  fn search_is_whitespace_insensitive() {
    TestServer::new().assert_redirect("/search/ 0 ", "/sat/0");
  }

  #[test]
  fn search_by_path_returns_sat() {
    TestServer::new().assert_redirect("/search/0", "/sat/0");
  }

  #[test]
  fn search_for_blockhash_returns_block() {
    TestServer::new().assert_redirect(
      "/search/000000000019d6689c085ae165831e934ff763ae46a2a6c172b3f1b60a8ce26f",
      "/block/000000000019d6689c085ae165831e934ff763ae46a2a6c172b3f1b60a8ce26f",
    );
  }

  #[test]
  fn search_for_txid_returns_transaction() {
    TestServer::new().assert_redirect(
      "/search/0000000000000000000000000000000000000000000000000000000000000000",
      "/tx/0000000000000000000000000000000000000000000000000000000000000000",
    );
  }

  #[test]
  fn search_for_outpoint_returns_output() {
    TestServer::new().assert_redirect(
      "/search/0000000000000000000000000000000000000000000000000000000000000000:0",
      "/output/0000000000000000000000000000000000000000000000000000000000000000:0",
    );
  }

  #[test]
  fn search_for_inscription_id_returns_inscription() {
    TestServer::new().assert_redirect(
      "/search/0000000000000000000000000000000000000000000000000000000000000000i0",
      "/inscription/0000000000000000000000000000000000000000000000000000000000000000i0",
    );
  }

  #[test]
  fn search_by_path_returns_rune() {
    TestServer::new().assert_redirect("/search/ABCD", "/rune/ABCD");
  }

  #[test]
  fn search_by_rune_id_returns_rune() {
    let server = TestServer::new_with_regtest_with_index_runes();

    server.mine_blocks(1);

    let rune = Rune(RUNE);

    server.assert_response_regex(format!("/rune/{rune}"), StatusCode::NOT_FOUND, ".*");

    server.bitcoin_rpc_server.broadcast_tx(TransactionTemplate {
      inputs: &[(1, 0, 0, inscription("text/plain", "hello").to_witness())],
      op_return: Some(
        Runestone {
          edicts: vec![Edict {
            id: 0,
            amount: u128::max_value(),
            output: 0,
          }],
          etching: Some(Etching {
            rune,
            ..Default::default()
          }),
          ..Default::default()
        }
        .encipher(),
      ),
      ..Default::default()
    });

    server.mine_blocks(1);

    server.assert_redirect("/search/2/1", "/rune/AAAAAAAAAAAAA");
    server.assert_redirect("/search?query=2/1", "/rune/AAAAAAAAAAAAA");

    server.assert_response_regex("/rune/100/200", StatusCode::NOT_FOUND, ".*");

    server.assert_response_regex(
      "/search/100000000000000000000/200000000000000000",
      StatusCode::BAD_REQUEST,
      ".*",
    );
  }

  #[test]
  fn runes_are_displayed_on_runes_page() {
    let server = TestServer::new_with_regtest_with_index_runes();

    server.mine_blocks(1);

    server.assert_response_regex(
      "/runes",
      StatusCode::OK,
      ".*<title>Runes</title>.*<h1>Runes</h1>\n<ul>\n</ul>.*",
    );

    let txid = server.bitcoin_rpc_server.broadcast_tx(TransactionTemplate {
      inputs: &[(1, 0, 0, Witness::new())],
      op_return: Some(
        Runestone {
          edicts: vec![Edict {
            id: 0,
            amount: u128::max_value(),
            output: 0,
          }],
          etching: Some(Etching {
            rune: Rune(RUNE),
            ..Default::default()
          }),
          ..Default::default()
        }
        .encipher(),
      ),
      ..Default::default()
    });

    server.mine_blocks(1);

    let id = RuneId {
      height: 2,
      index: 1,
    };

    assert_eq!(
      server.index.runes().unwrap(),
      [(
        id,
        RuneEntry {
          etching: txid,
          rune: Rune(RUNE),
          supply: u128::max_value(),
          timestamp: 2,
          ..Default::default()
        }
      )]
    );

    assert_eq!(
      server.index.get_rune_balances().unwrap(),
      [(OutPoint { txid, vout: 0 }, vec![(id, u128::max_value())])]
    );

    server.assert_response_regex(
      "/runes",
      StatusCode::OK,
      ".*<title>Runes</title>.*
<h1>Runes</h1>
<ul>
  <li><a href=/rune/AAAAAAAAAAAAA>AAAAAAAAAAAAA</a></li>
</ul>.*",
    );
  }

  #[test]
  fn runes_are_displayed_on_rune_page() {
    let server = TestServer::new_with_regtest_with_index_runes();

    server.mine_blocks(1);

    let rune = Rune(RUNE);

    server.assert_response_regex(format!("/rune/{rune}"), StatusCode::NOT_FOUND, ".*");

    let txid = server.bitcoin_rpc_server.broadcast_tx(TransactionTemplate {
      inputs: &[(1, 0, 0, inscription("text/plain", "hello").to_witness())],
      op_return: Some(
        Runestone {
          edicts: vec![Edict {
            id: 0,
            amount: u128::max_value(),
            output: 0,
          }],
          etching: Some(Etching {
            rune,
            symbol: Some('$'),
            ..Default::default()
          }),
          ..Default::default()
        }
        .encipher(),
      ),
      ..Default::default()
    });

    server.mine_blocks(1);

    let id = RuneId {
      height: 2,
      index: 1,
    };

    assert_eq!(
      server.index.runes().unwrap(),
      [(
        id,
        RuneEntry {
          etching: txid,
          rune,
          supply: u128::max_value(),
          symbol: Some('$'),
          timestamp: 2,
          ..Default::default()
        }
      )]
    );

    assert_eq!(
      server.index.get_rune_balances().unwrap(),
      [(OutPoint { txid, vout: 0 }, vec![(id, u128::max_value())])]
    );

    server.assert_response_regex(
      format!("/rune/{rune}"),
      StatusCode::OK,
      format!(
        r".*<title>Rune AAAAAAAAAAAAA</title>.*
<h1>AAAAAAAAAAAAA</h1>
<iframe .* src=/preview/{txid}i0></iframe>
<dl>
  <dt>id</dt>
  <dd>2/1</dd>
  <dt>number</dt>
  <dd>0</dd>
  <dt>timestamp</dt>
  <dd><time>1970-01-01 00:00:02 UTC</time></dd>
  <dt>etching block height</dt>
  <dd><a href=/block/2>2</a></dd>
  <dt>etching transaction index</dt>
  <dd>1</dd>
  <dt>supply</dt>
  <dd>\$340282366920938463463374607431768211455</dd>
  <dt>burned</dt>
  <dd>\$0</dd>
  <dt>divisibility</dt>
  <dd>0</dd>
  <dt>symbol</dt>
  <dd>\$</dd>
  <dt>etching</dt>
  <dd><a class=monospace href=/tx/{txid}>{txid}</a></dd>
  <dt>parent</dt>
  <dd><a class=monospace href=/inscription/{txid}i0>{txid}i0</a></dd>
</dl>
.*"
      ),
    );

    server.assert_response_regex(
      format!("/inscription/{txid}i0"),
      StatusCode::OK,
      ".*
<dl>
  .*
  <dt>rune</dt>
  <dd><a href=/rune/AAAAAAAAAAAAA>AAAAAAAAAAAAA</a></dd>
</dl>
.*",
    );
  }

  #[test]
  fn transactions_link_to_etching() {
    let server = TestServer::new_with_regtest_with_index_runes();

    server.mine_blocks(1);

    server.assert_response_regex(
      "/runes",
      StatusCode::OK,
      ".*<title>Runes</title>.*<h1>Runes</h1>\n<ul>\n</ul>.*",
    );

    let txid = server.bitcoin_rpc_server.broadcast_tx(TransactionTemplate {
      inputs: &[(1, 0, 0, Witness::new())],
      op_return: Some(
        Runestone {
          edicts: vec![Edict {
            id: 0,
            amount: u128::max_value(),
            output: 0,
          }],
          etching: Some(Etching {
            rune: Rune(RUNE),
            ..Default::default()
          }),
          ..Default::default()
        }
        .encipher(),
      ),
      ..Default::default()
    });

    server.mine_blocks(1);

    let id = RuneId {
      height: 2,
      index: 1,
    };

    assert_eq!(
      server.index.runes().unwrap(),
      [(
        id,
        RuneEntry {
          etching: txid,
          rune: Rune(RUNE),
          supply: u128::max_value(),
          timestamp: 2,
          ..Default::default()
        }
      )]
    );

    assert_eq!(
      server.index.get_rune_balances().unwrap(),
      [(OutPoint { txid, vout: 0 }, vec![(id, u128::max_value())])]
    );

    server.assert_response_regex(
      format!("/tx/{txid}"),
      StatusCode::OK,
      ".*
  <dt>etching</dt>
  <dd><a href=/rune/AAAAAAAAAAAAA>AAAAAAAAAAAAA</a></dd>
.*",
    );
  }

  #[test]
  fn runes_are_displayed_on_output_page() {
    let server = TestServer::new_with_regtest_with_index_runes();

    server.mine_blocks(1);

    let rune = Rune(RUNE);

    server.assert_response_regex(format!("/rune/{rune}"), StatusCode::NOT_FOUND, ".*");

    let txid = server.bitcoin_rpc_server.broadcast_tx(TransactionTemplate {
      inputs: &[(1, 0, 0, Default::default())],
      op_return: Some(
        Runestone {
          edicts: vec![Edict {
            id: 0,
            amount: u128::max_value(),
            output: 0,
          }],
          etching: Some(Etching {
            divisibility: 1,
            rune,
            ..Default::default()
          }),
          ..Default::default()
        }
        .encipher(),
      ),
      ..Default::default()
    });

    server.mine_blocks(1);

    let id = RuneId {
      height: 2,
      index: 1,
    };

    assert_eq!(
      server.index.runes().unwrap(),
      [(
        id,
        RuneEntry {
          divisibility: 1,
          etching: txid,
          rune,
          supply: u128::max_value(),
          timestamp: 2,
          ..Default::default()
        }
      )]
    );

    let output = OutPoint { txid, vout: 0 };

    assert_eq!(
      server.index.get_rune_balances().unwrap(),
      [(output, vec![(id, u128::max_value())])]
    );

    server.assert_response_regex(
      format!("/output/{output}"),
      StatusCode::OK,
      format!(
        ".*<title>Output {output}</title>.*<h1>Output <span class=monospace>{output}</span></h1>.*
  <dt>runes</dt>
  <dd>
    <table>
      <tr>
        <th>rune</th>
        <th>balance</th>
      </tr>
      <tr>
        <td><a href=/rune/AAAAAAAAAAAAA>AAAAAAAAAAAAA</a></td>
        <td>34028236692093846346337460743176821145.5</td>
      </tr>
    </table>
  </dd>
.*"
      ),
    );

    assert_eq!(
      server.get_json::<OutputJson>(format!("/output/{output}")),
      OutputJson {
        value: 5000000000,
        script_pubkey: String::new(),
        address: None,
        transaction: txid.to_string(),
        sat_ranges: None,
        inscriptions: Vec::new(),
        runes: vec![(Rune(RUNE), 340282366920938463463374607431768211455)]
          .into_iter()
          .collect(),
      }
    );
  }

  #[test]
  fn http_to_https_redirect_with_path() {
    TestServer::new_with_args(&[], &["--redirect-http-to-https", "--https"]).assert_redirect(
      "/sat/0",
      &format!("https://{}/sat/0", System::new().host_name().unwrap()),
    );
  }

  #[test]
  fn http_to_https_redirect_with_empty() {
    TestServer::new_with_args(&[], &["--redirect-http-to-https", "--https"]).assert_redirect(
      "/",
      &format!("https://{}/", System::new().host_name().unwrap()),
    );
  }

  #[test]
  fn status() {
    let test_server = TestServer::new();

    test_server.assert_response_regex(
      "/status",
      StatusCode::OK,
      ".*<h1>Status</h1>
<dl>
  <dt>height</dt>
  <dd>0</dd>
  <dt>inscriptions</dt>
  <dd>0</dd>
  <dt>blessed inscriptions</dt>
  <dd>0</dd>
  <dt>cursed inscriptions</dt>
  <dd>0</dd>
  <dt>runes</dt>
  <dd>0</dd>
  <dt>lost sats</dt>
  <dd>.*</dd>
  <dt>started</dt>
  <dd>.*</dd>
  <dt>uptime</dt>
  <dd>.*</dd>
  <dt>minimum rune for next block</dt>
  <dd>AAAAAAAAAAAAA</dd>
  <dt>version</dt>
  <dd>.*</dd>
  <dt>unrecoverably reorged</dt>
  <dd>false</dd>
  <dt>sat index</dt>
  <dd>false</dd>
  <dt>rune index</dt>
  <dd>false</dd>
  <dt>git branch</dt>
  <dd>.*</dd>
  <dt>git commit</dt>
  <dd>
    <a href=https://github.com/ordinals/ord/commit/[[:xdigit:]]{40}>
      [[:xdigit:]]{40}
    </a>
  </dd>
</dl>
.*",
    );
  }

  #[test]
  fn block_count_endpoint() {
    let test_server = TestServer::new();

    let response = test_server.get("/blockcount");

    assert_eq!(response.status(), StatusCode::OK);
    assert_eq!(response.text().unwrap(), "1");

    test_server.mine_blocks(1);

    let response = test_server.get("/blockcount");

    assert_eq!(response.status(), StatusCode::OK);
    assert_eq!(response.text().unwrap(), "2");
  }

  #[test]
  fn block_height_endpoint() {
    let test_server = TestServer::new();

    let response = test_server.get("/blockheight");

    assert_eq!(response.status(), StatusCode::OK);
    assert_eq!(response.text().unwrap(), "0");

    test_server.mine_blocks(2);

    let response = test_server.get("/blockheight");

    assert_eq!(response.status(), StatusCode::OK);
    assert_eq!(response.text().unwrap(), "2");
  }

  #[test]
  fn block_hash_endpoint() {
    let test_server = TestServer::new();

    let response = test_server.get("/blockhash");

    assert_eq!(response.status(), StatusCode::OK);
    assert_eq!(
      response.text().unwrap(),
      "000000000019d6689c085ae165831e934ff763ae46a2a6c172b3f1b60a8ce26f"
    );
  }

  #[test]
  fn block_hash_from_height_endpoint() {
    let test_server = TestServer::new();

    let response = test_server.get("/blockhash/0");

    assert_eq!(response.status(), StatusCode::OK);
    assert_eq!(
      response.text().unwrap(),
      "000000000019d6689c085ae165831e934ff763ae46a2a6c172b3f1b60a8ce26f"
    );
  }

  #[test]
  fn block_time_endpoint() {
    let test_server = TestServer::new();

    let response = test_server.get("/blocktime");

    assert_eq!(response.status(), StatusCode::OK);
    assert_eq!(response.text().unwrap(), "1231006505");
  }

  #[test]
  fn range_end_before_range_start_returns_400() {
    TestServer::new().assert_response(
      "/range/1/0",
      StatusCode::BAD_REQUEST,
      "range start greater than range end",
    );
  }

  #[test]
  fn invalid_range_start_returns_400() {
    TestServer::new().assert_response(
      "/range/=/0",
      StatusCode::BAD_REQUEST,
      "Invalid URL: invalid digit found in string",
    );
  }

  #[test]
  fn invalid_range_end_returns_400() {
    TestServer::new().assert_response(
      "/range/0/=",
      StatusCode::BAD_REQUEST,
      "Invalid URL: invalid digit found in string",
    );
  }

  #[test]
  fn empty_range_returns_400() {
    TestServer::new().assert_response("/range/0/0", StatusCode::BAD_REQUEST, "empty range");
  }

  #[test]
  fn range() {
    TestServer::new().assert_response_regex(
      "/range/0/1",
      StatusCode::OK,
      r".*<title>Sat range 0–1</title>.*<h1>Sat range 0–1</h1>
<dl>
  <dt>value</dt><dd>1</dd>
  <dt>first</dt><dd><a href=/sat/0 class=mythic>0</a></dd>
</dl>.*",
    );
  }
  #[test]
  fn sat_number() {
    TestServer::new().assert_response_regex("/sat/0", StatusCode::OK, ".*<h1>Sat 0</h1>.*");
  }

  #[test]
  fn sat_decimal() {
    TestServer::new().assert_response_regex("/sat/0.0", StatusCode::OK, ".*<h1>Sat 0</h1>.*");
  }

  #[test]
  fn sat_degree() {
    TestServer::new().assert_response_regex("/sat/0°0′0″0‴", StatusCode::OK, ".*<h1>Sat 0</h1>.*");
  }

  #[test]
  fn sat_name() {
    TestServer::new().assert_response_regex(
      "/sat/nvtdijuwxlp",
      StatusCode::OK,
      ".*<h1>Sat 0</h1>.*",
    );
  }

  #[test]
  fn sat() {
    TestServer::new().assert_response_regex(
      "/sat/0",
      StatusCode::OK,
      ".*<title>Sat 0</title>.*<h1>Sat 0</h1>.*",
    );
  }

  #[test]
  fn block() {
    TestServer::new().assert_response_regex(
      "/block/0",
      StatusCode::OK,
      ".*<title>Block 0</title>.*<h1>Block 0</h1>.*",
    );
  }

  #[test]
  fn sat_out_of_range() {
    TestServer::new().assert_response(
      "/sat/2099999997690000",
      StatusCode::BAD_REQUEST,
      "Invalid URL: invalid sat",
    );
  }

  #[test]
  fn invalid_outpoint_hash_returns_400() {
    TestServer::new().assert_response(
      "/output/foo:0",
      StatusCode::BAD_REQUEST,
      "Invalid URL: error parsing TXID",
    );
  }

  #[test]
  fn output_with_sat_index() {
    let txid = "4a5e1e4baab89f3a32518a88c31bc87f618f76673e2cc77ab2127b7afdeda33b";
    TestServer::new_with_sat_index().assert_response_regex(
      format!("/output/{txid}:0"),
      StatusCode::OK,
      format!(
        ".*<title>Output {txid}:0</title>.*<h1>Output <span class=monospace>{txid}:0</span></h1>
<dl>
  <dt>value</dt><dd>5000000000</dd>
  <dt>script pubkey</dt><dd class=monospace>OP_PUSHBYTES_65 [[:xdigit:]]{{130}} OP_CHECKSIG</dd>
  <dt>transaction</dt><dd><a class=monospace href=/tx/{txid}>{txid}</a></dd>
</dl>
<h2>1 Sat Range</h2>
<ul class=monospace>
  <li><a href=/range/0/5000000000 class=mythic>0–5000000000</a></li>
</ul>.*"
      ),
    );
  }

  #[test]
  fn output_without_sat_index() {
    let txid = "4a5e1e4baab89f3a32518a88c31bc87f618f76673e2cc77ab2127b7afdeda33b";
    TestServer::new().assert_response_regex(
      format!("/output/{txid}:0"),
      StatusCode::OK,
      format!(
        ".*<title>Output {txid}:0</title>.*<h1>Output <span class=monospace>{txid}:0</span></h1>
<dl>
  <dt>value</dt><dd>5000000000</dd>
  <dt>script pubkey</dt><dd class=monospace>OP_PUSHBYTES_65 [[:xdigit:]]{{130}} OP_CHECKSIG</dd>
  <dt>transaction</dt><dd><a class=monospace href=/tx/{txid}>{txid}</a></dd>
</dl>.*"
      ),
    );
  }

  #[test]
  fn null_output_is_initially_empty() {
    let txid = "0000000000000000000000000000000000000000000000000000000000000000";
    TestServer::new_with_sat_index().assert_response_regex(
      format!("/output/{txid}:4294967295"),
      StatusCode::OK,
      format!(
        ".*<title>Output {txid}:4294967295</title>.*<h1>Output <span class=monospace>{txid}:4294967295</span></h1>
<dl>
  <dt>value</dt><dd>0</dd>
  <dt>script pubkey</dt><dd class=monospace></dd>
  <dt>transaction</dt><dd><a class=monospace href=/tx/{txid}>{txid}</a></dd>
</dl>
<h2>0 Sat Ranges</h2>
<ul class=monospace>
</ul>.*"
      ),
    );
  }

  #[test]
  fn null_output_receives_lost_sats() {
    let server = TestServer::new_with_sat_index();

    server.mine_blocks_with_subsidy(1, 0);

    let txid = "0000000000000000000000000000000000000000000000000000000000000000";

    server.assert_response_regex(
      format!("/output/{txid}:4294967295"),
      StatusCode::OK,
      format!(
        ".*<title>Output {txid}:4294967295</title>.*<h1>Output <span class=monospace>{txid}:4294967295</span></h1>
<dl>
  <dt>value</dt><dd>5000000000</dd>
  <dt>script pubkey</dt><dd class=monospace></dd>
  <dt>transaction</dt><dd><a class=monospace href=/tx/{txid}>{txid}</a></dd>
</dl>
<h2>1 Sat Range</h2>
<ul class=monospace>
  <li><a href=/range/5000000000/10000000000 class=uncommon>5000000000–10000000000</a></li>
</ul>.*"
      ),
    );
  }

  #[test]
  fn unbound_output_receives_unbound_inscriptions() {
    let server = TestServer::new_with_regtest_with_index_sats();

    server.mine_blocks(1);

    server.bitcoin_rpc_server.broadcast_tx(TransactionTemplate {
      inputs: &[(1, 0, 0, Default::default())],
      fee: 50 * 100_000_000,
      ..Default::default()
    });

    server.mine_blocks(1);

    let txid = server.bitcoin_rpc_server.broadcast_tx(TransactionTemplate {
      inputs: &[(
        2,
        1,
        0,
        inscription("text/plain;charset=utf-8", "hello").to_witness(),
      )],
      ..Default::default()
    });

    server.mine_blocks(1);

    let inscription_id = InscriptionId { txid, index: 0 };

    server.assert_response_regex(
      format!("/inscription/{}", inscription_id),
      StatusCode::OK,
      format!(
        ".*<dl>
  <dt>id</dt>
  <dd class=monospace>{inscription_id}</dd>.*<dt>output</dt>
  <dd><a class=monospace href=/output/0000000000000000000000000000000000000000000000000000000000000000:0>0000000000000000000000000000000000000000000000000000000000000000:0</a></dd>.*"
      ),
    );

    server.assert_response_regex(
      "/output/0000000000000000000000000000000000000000000000000000000000000000:0",
      StatusCode::OK,
      ".*<h1>Output <span class=monospace>0000000000000000000000000000000000000000000000000000000000000000:0</span></h1>
<dl>
  <dt>inscriptions</dt>
  <dd class=thumbnails>
    <a href=/inscription/.*><iframe sandbox=allow-scripts scrolling=no loading=lazy src=/preview/.*></iframe></a>
  </dd>.*",
    );
  }

  #[test]
  fn unbound_output_returns_200() {
    TestServer::new().assert_response_regex(
      "/output/0000000000000000000000000000000000000000000000000000000000000000:0",
      StatusCode::OK,
      ".*",
    );
  }

  #[test]
  fn invalid_output_returns_400() {
    TestServer::new().assert_response(
      "/output/foo:0",
      StatusCode::BAD_REQUEST,
      "Invalid URL: error parsing TXID",
    );
  }

  #[test]
  fn home() {
    let server = TestServer::new_with_regtest();

    server.mine_blocks(1);

    let mut ids = Vec::new();

    for i in 0..101 {
      let txid = server.bitcoin_rpc_server.broadcast_tx(TransactionTemplate {
        inputs: &[(i + 1, 0, 0, inscription("foo", "hello").to_witness())],
        ..Default::default()
      });
      ids.push(InscriptionId { txid, index: 0 });
      server.mine_blocks(1);
    }

    server.bitcoin_rpc_server.broadcast_tx(TransactionTemplate {
      inputs: &[(1, 0, 0, inscription("text/plain", "{}").to_witness())],
      ..Default::default()
    });

    server.mine_blocks(1);

    server.assert_response_regex(
      "/",
      StatusCode::OK,
      format!(
        r".*<title>Ordinals</title>.*
<h1>Latest Inscriptions</h1>
<div class=thumbnails>
  <a href=/inscription/{}>.*</a>
  (<a href=/inscription/[[:xdigit:]]{{64}}i0>.*</a>\s*){{99}}
</div>
.*
",
        ids[100]
      ),
    );
  }

  #[test]
  fn blocks() {
    let test_server = TestServer::new();

    test_server.mine_blocks(1);

    test_server.assert_response_regex(
      "/blocks",
      StatusCode::OK,
      ".*<title>Blocks</title>.*
<h1>Blocks</h1>
<div class=block>
  <h2><a href=/block/1>Block 1</a></h2>
  <div class=thumbnails>
  </div>
</div>
<div class=block>
  <h2><a href=/block/0>Block 0</a></h2>
  <div class=thumbnails>
  </div>
</div>
</ol>.*",
    );
  }

  #[test]
  fn nav_displays_chain() {
    TestServer::new_with_regtest().assert_response_regex(
      "/",
      StatusCode::OK,
      ".*<a href=/ title=home>Ordinals<sup>regtest</sup></a>.*",
    );
  }

  #[test]
  fn blocks_block_limit() {
    let test_server = TestServer::new();

    test_server.mine_blocks(101);

    test_server.assert_response_regex(
      "/blocks",
      StatusCode::OK,
      ".*<ol start=96 reversed class=block-list>\n(  <li><a href=/block/[[:xdigit:]]{64}>[[:xdigit:]]{64}</a></li>\n){95}</ol>.*"
    );
  }

  #[test]
  fn block_not_found() {
    TestServer::new().assert_response(
      "/block/467a86f0642b1d284376d13a98ef58310caa49502b0f9a560ee222e0a122fe16",
      StatusCode::NOT_FOUND,
      "block 467a86f0642b1d284376d13a98ef58310caa49502b0f9a560ee222e0a122fe16 not found",
    );
  }

  #[test]
  fn unmined_sat() {
    TestServer::new().assert_response_regex(
      "/sat/0",
      StatusCode::OK,
      ".*<dt>timestamp</dt><dd><time>2009-01-03 18:15:05 UTC</time></dd>.*",
    );
  }

  #[test]
  fn mined_sat() {
    TestServer::new().assert_response_regex(
      "/sat/5000000000",
      StatusCode::OK,
      ".*<dt>timestamp</dt><dd><time>.*</time> \\(expected\\)</dd>.*",
    );
  }

  #[test]
  fn static_asset() {
    TestServer::new().assert_response_regex(
      "/static/index.css",
      StatusCode::OK,
      r".*\.rare \{
  background-color: var\(--rare\);
}.*",
    );
  }

  #[test]
  fn favicon() {
    TestServer::new().assert_response_regex("/favicon.ico", StatusCode::OK, r".*");
  }

  #[test]
  fn clock_updates() {
    let test_server = TestServer::new();
    test_server.assert_response_regex("/clock", StatusCode::OK, ".*<text.*>0</text>.*");
    test_server.mine_blocks(1);
    test_server.assert_response_regex("/clock", StatusCode::OK, ".*<text.*>1</text>.*");
  }

  #[test]
  fn block_by_hash() {
    let test_server = TestServer::new();

    test_server.mine_blocks(1);
    let transaction = TransactionTemplate {
      inputs: &[(1, 0, 0, Default::default())],
      fee: 0,
      ..Default::default()
    };
    test_server.bitcoin_rpc_server.broadcast_tx(transaction);
    let block_hash = test_server.mine_blocks(1)[0].block_hash();

    test_server.assert_response_regex(
      format!("/block/{block_hash}"),
      StatusCode::OK,
      ".*<h1>Block 2</h1>.*",
    );
  }

  #[test]
  fn block_by_height() {
    let test_server = TestServer::new();

    test_server.assert_response_regex("/block/0", StatusCode::OK, ".*<h1>Block 0</h1>.*");
  }

  #[test]
  fn transaction() {
    let test_server = TestServer::new();

    let coinbase_tx = test_server.mine_blocks(1)[0].txdata[0].clone();
    let txid = coinbase_tx.txid();

    test_server.assert_response_regex(
      format!("/tx/{txid}"),
      StatusCode::OK,
      format!(
        ".*<title>Transaction {txid}</title>.*<h1>Transaction <span class=monospace>{txid}</span></h1>
<dl>
</dl>
<h2>1 Input</h2>
<ul>
  <li><a class=monospace href=/output/0000000000000000000000000000000000000000000000000000000000000000:4294967295>0000000000000000000000000000000000000000000000000000000000000000:4294967295</a></li>
</ul>
<h2>1 Output</h2>
<ul class=monospace>
  <li>
    <a href=/output/30f2f037629c6a21c1f40ed39b9bd6278df39762d68d07f49582b23bcb23386a:0 class=monospace>
      30f2f037629c6a21c1f40ed39b9bd6278df39762d68d07f49582b23bcb23386a:0
    </a>
    <dl>
      <dt>value</dt><dd>5000000000</dd>
      <dt>script pubkey</dt><dd class=monospace></dd>
    </dl>
  </li>
</ul>.*"
      ),
    );
  }

  #[test]
  fn detect_unrecoverable_reorg() {
    let test_server = TestServer::new();

    test_server.mine_blocks(21);

    test_server.assert_response_regex(
      "/status",
      StatusCode::OK,
      ".*<dt>unrecoverably reorged</dt>\n  <dd>false</dd>.*",
    );

    for _ in 0..15 {
      test_server.bitcoin_rpc_server.invalidate_tip();
    }

    test_server.bitcoin_rpc_server.mine_blocks(21);

    test_server.assert_response_regex(
      "/status",
      StatusCode::OK,
      ".*<dt>unrecoverably reorged</dt>\n  <dd>true</dd>.*",
    );
  }

  #[test]
  fn rare_with_sat_index() {
    TestServer::new_with_sat_index().assert_response(
      "/rare.txt",
      StatusCode::OK,
      "sat\tsatpoint
0\t4a5e1e4baab89f3a32518a88c31bc87f618f76673e2cc77ab2127b7afdeda33b:0:0
",
    );
  }

  #[test]
  fn rare_without_sat_index() {
    TestServer::new().assert_response(
      "/rare.txt",
      StatusCode::OK,
      "sat\tsatpoint
",
    );
  }

  #[test]
  fn show_rare_txt_in_header_with_sat_index() {
    TestServer::new_with_sat_index().assert_response_regex(
      "/",
      StatusCode::OK,
      ".*
      <a href=/clock title=clock>.*</a>
      <a href=/rare.txt title=rare>.*</a>.*",
    );
  }

  #[test]
  fn rare_sat_location() {
    TestServer::new_with_sat_index().assert_response_regex(
      "/sat/0",
      StatusCode::OK,
      ".*>4a5e1e4baab89f3a32518a88c31bc87f618f76673e2cc77ab2127b7afdeda33b:0:0<.*",
    );
  }

  #[test]
  fn dont_show_rare_txt_in_header_without_sat_index() {
    TestServer::new().assert_response_regex(
      "/",
      StatusCode::OK,
      ".*
      <a href=/clock title=clock>.*</a>
      <a href=https://docs.ordinals.com/.*",
    );
  }

  #[test]
  fn input() {
    TestServer::new().assert_response_regex(
      "/input/0/0/0",
      StatusCode::OK,
      ".*<title>Input /0/0/0</title>.*<h1>Input /0/0/0</h1>.*<dt>text</dt><dd>.*The Times 03/Jan/2009 Chancellor on brink of second bailout for banks</dd>.*",
    );
  }

  #[test]
  fn input_missing() {
    TestServer::new().assert_response(
      "/input/1/1/1",
      StatusCode::NOT_FOUND,
      "input /1/1/1 not found",
    );
  }

  #[test]
  fn commits_are_tracked() {
    let server = TestServer::new();

    thread::sleep(Duration::from_millis(100));
    assert_eq!(server.index.statistic(crate::index::Statistic::Commits), 1);

    let info = server.index.info().unwrap();
    assert_eq!(info.transactions.len(), 1);
    assert_eq!(info.transactions[0].starting_block_count, 0);

    server.index.update().unwrap();

    assert_eq!(server.index.statistic(crate::index::Statistic::Commits), 1);

    let info = server.index.info().unwrap();
    assert_eq!(info.transactions.len(), 1);
    assert_eq!(info.transactions[0].starting_block_count, 0);

    server.mine_blocks(1);

    thread::sleep(Duration::from_millis(10));
    server.index.update().unwrap();

    assert_eq!(server.index.statistic(crate::index::Statistic::Commits), 2);

    let info = server.index.info().unwrap();
    assert_eq!(info.transactions.len(), 2);
    assert_eq!(info.transactions[0].starting_block_count, 0);
    assert_eq!(info.transactions[1].starting_block_count, 1);
    assert!(
      info.transactions[1].starting_timestamp - info.transactions[0].starting_timestamp >= 10
    );
  }

  #[test]
  fn outputs_traversed_are_tracked() {
    let server = TestServer::new_with_sat_index();

    assert_eq!(
      server
        .index
        .statistic(crate::index::Statistic::OutputsTraversed),
      1
    );

    server.index.update().unwrap();

    assert_eq!(
      server
        .index
        .statistic(crate::index::Statistic::OutputsTraversed),
      1
    );

    server.mine_blocks(2);

    server.index.update().unwrap();

    assert_eq!(
      server
        .index
        .statistic(crate::index::Statistic::OutputsTraversed),
      3
    );
  }

  #[test]
  fn coinbase_sat_ranges_are_tracked() {
    let server = TestServer::new_with_sat_index();

    assert_eq!(
      server.index.statistic(crate::index::Statistic::SatRanges),
      1
    );

    server.mine_blocks(1);

    assert_eq!(
      server.index.statistic(crate::index::Statistic::SatRanges),
      2
    );

    server.mine_blocks(1);

    assert_eq!(
      server.index.statistic(crate::index::Statistic::SatRanges),
      3
    );
  }

  #[test]
  fn split_sat_ranges_are_tracked() {
    let server = TestServer::new_with_sat_index();

    assert_eq!(
      server.index.statistic(crate::index::Statistic::SatRanges),
      1
    );

    server.mine_blocks(1);
    server.bitcoin_rpc_server.broadcast_tx(TransactionTemplate {
      inputs: &[(1, 0, 0, Default::default())],
      outputs: 2,
      fee: 0,
      ..Default::default()
    });
    server.mine_blocks(1);

    assert_eq!(
      server.index.statistic(crate::index::Statistic::SatRanges),
      4,
    );
  }

  #[test]
  fn fee_sat_ranges_are_tracked() {
    let server = TestServer::new_with_sat_index();

    assert_eq!(
      server.index.statistic(crate::index::Statistic::SatRanges),
      1
    );

    server.mine_blocks(1);
    server.bitcoin_rpc_server.broadcast_tx(TransactionTemplate {
      inputs: &[(1, 0, 0, Default::default())],
      outputs: 2,
      fee: 2,
      ..Default::default()
    });
    server.mine_blocks(1);

    assert_eq!(
      server.index.statistic(crate::index::Statistic::SatRanges),
      5,
    );
  }

  #[test]
  fn content_response_no_content() {
    assert_eq!(
      Server::content_response(
        Inscription::new(Some("text/plain".as_bytes().to_vec()), None),
        AcceptEncoding::default(),
        &PageConfig::default(),
      )
      .unwrap(),
      None
    );
  }

  #[test]
  fn content_response_with_content() {
    let (headers, body) = Server::content_response(
      Inscription::new(Some("text/plain".as_bytes().to_vec()), Some(vec![1, 2, 3])),
      AcceptEncoding::default(),
      &PageConfig::default(),
    )
    .unwrap()
    .unwrap();

    assert_eq!(headers["content-type"], "text/plain");
    assert_eq!(body, vec![1, 2, 3]);
  }

  #[test]
  fn content_security_policy_no_origin() {
    let (headers, _) = Server::content_response(
      Inscription::new(Some("text/plain".as_bytes().to_vec()), Some(vec![1, 2, 3])),
      AcceptEncoding::default(),
      &PageConfig::default(),
    )
    .unwrap()
    .unwrap();

    assert_eq!(
      headers["content-security-policy"],
      HeaderValue::from_static("default-src 'self' 'unsafe-eval' 'unsafe-inline' data: blob:")
    );
  }

  #[test]
  fn content_security_policy_with_origin() {
    let (headers, _) = Server::content_response(
      Inscription::new(Some("text/plain".as_bytes().to_vec()), Some(vec![1, 2, 3])),
      AcceptEncoding::default(),
      &PageConfig {
        csp_origin: Some("https://ordinals.com".into()),
        ..Default::default()
      },
    )
    .unwrap()
    .unwrap();

    assert_eq!(headers["content-security-policy"], HeaderValue::from_static("default-src https://ordinals.com/content/ https://ordinals.com/blockheight https://ordinals.com/blockhash https://ordinals.com/blockhash/ https://ordinals.com/blocktime https://ordinals.com/r/ 'unsafe-eval' 'unsafe-inline' data: blob:"));
  }

  #[test]
  fn code_preview() {
    let server = TestServer::new_with_regtest();
    server.mine_blocks(1);

    let txid = server.bitcoin_rpc_server.broadcast_tx(TransactionTemplate {
      inputs: &[(
        1,
        0,
        0,
        inscription("text/javascript", "hello").to_witness(),
      )],
      ..Default::default()
    });
    let inscription_id = InscriptionId { txid, index: 0 };

    server.mine_blocks(1);

    server.assert_response_regex(
      format!("/preview/{inscription_id}"),
      StatusCode::OK,
      format!(r".*<html lang=en data-inscription={inscription_id} data-language=javascript>.*"),
    );
  }

  #[test]
  fn content_response_no_content_type() {
    let (headers, body) = Server::content_response(
      Inscription::new(None, Some(Vec::new())),
      AcceptEncoding::default(),
      &PageConfig::default(),
    )
    .unwrap()
    .unwrap();

    assert_eq!(headers["content-type"], "application/octet-stream");
    assert!(body.is_empty());
  }

  #[test]
  fn content_response_bad_content_type() {
    let (headers, body) = Server::content_response(
      Inscription::new(Some("\n".as_bytes().to_vec()), Some(Vec::new())),
      AcceptEncoding::default(),
      &PageConfig::default(),
    )
    .unwrap()
    .unwrap();

    assert_eq!(headers["content-type"], "application/octet-stream");
    assert!(body.is_empty());
  }

  #[test]
  fn text_preview() {
    let server = TestServer::new_with_regtest();
    server.mine_blocks(1);

    let txid = server.bitcoin_rpc_server.broadcast_tx(TransactionTemplate {
      inputs: &[(
        1,
        0,
        0,
        inscription("text/plain;charset=utf-8", "hello").to_witness(),
      )],
      ..Default::default()
    });

    let inscription_id = InscriptionId { txid, index: 0 };

    server.mine_blocks(1);

    server.assert_response_csp(
      format!("/preview/{}", inscription_id),
      StatusCode::OK,
      "default-src 'self'",
      format!(".*<html lang=en data-inscription={}>.*", inscription_id),
    );
  }

  #[test]
  fn audio_preview() {
    let server = TestServer::new_with_regtest();
    server.mine_blocks(1);

    let txid = server.bitcoin_rpc_server.broadcast_tx(TransactionTemplate {
      inputs: &[(1, 0, 0, inscription("audio/flac", "hello").to_witness())],
      ..Default::default()
    });
    let inscription_id = InscriptionId { txid, index: 0 };

    server.mine_blocks(1);

    server.assert_response_regex(
      format!("/preview/{inscription_id}"),
      StatusCode::OK,
      format!(r".*<audio .*>\s*<source src=/content/{inscription_id}>.*"),
    );
  }

  #[test]
  fn font_preview() {
    let server = TestServer::new_with_regtest();
    server.mine_blocks(1);

    let txid = server.bitcoin_rpc_server.broadcast_tx(TransactionTemplate {
      inputs: &[(1, 0, 0, inscription("font/ttf", "hello").to_witness())],
      ..Default::default()
    });
    let inscription_id = InscriptionId { txid, index: 0 };

    server.mine_blocks(1);

    server.assert_response_regex(
      format!("/preview/{inscription_id}"),
      StatusCode::OK,
      format!(r".*src: url\(/content/{inscription_id}\).*"),
    );
  }

  #[test]
  fn pdf_preview() {
    let server = TestServer::new_with_regtest();
    server.mine_blocks(1);

    let txid = server.bitcoin_rpc_server.broadcast_tx(TransactionTemplate {
      inputs: &[(
        1,
        0,
        0,
        inscription("application/pdf", "hello").to_witness(),
      )],
      ..Default::default()
    });
    let inscription_id = InscriptionId { txid, index: 0 };

    server.mine_blocks(1);

    server.assert_response_regex(
      format!("/preview/{inscription_id}"),
      StatusCode::OK,
      format!(r".*<canvas data-inscription={inscription_id}></canvas>.*"),
    );
  }

  #[test]
  fn markdown_preview() {
    let server = TestServer::new_with_regtest();
    server.mine_blocks(1);

    let txid = server.bitcoin_rpc_server.broadcast_tx(TransactionTemplate {
      inputs: &[(1, 0, 0, inscription("text/markdown", "hello").to_witness())],
      ..Default::default()
    });
    let inscription_id = InscriptionId { txid, index: 0 };

    server.mine_blocks(1);

    server.assert_response_regex(
      format!("/preview/{inscription_id}"),
      StatusCode::OK,
      format!(r".*<html lang=en data-inscription={inscription_id}>.*"),
    );
  }

  #[test]
  fn image_preview() {
    let server = TestServer::new_with_regtest();
    server.mine_blocks(1);

    let txid = server.bitcoin_rpc_server.broadcast_tx(TransactionTemplate {
      inputs: &[(1, 0, 0, inscription("image/png", "hello").to_witness())],
      ..Default::default()
    });
    let inscription_id = InscriptionId { txid, index: 0 };

    server.mine_blocks(1);

    server.assert_response_csp(
      format!("/preview/{inscription_id}"),
      StatusCode::OK,
      "default-src 'self' 'unsafe-inline'",
      format!(r".*background-image: url\(/content/{inscription_id}\);.*"),
    );
  }

  #[test]
  fn iframe_preview() {
    let server = TestServer::new_with_regtest();
    server.mine_blocks(1);

    let txid = server.bitcoin_rpc_server.broadcast_tx(TransactionTemplate {
      inputs: &[(
        1,
        0,
        0,
        inscription("text/html;charset=utf-8", "hello").to_witness(),
      )],
      ..Default::default()
    });

    server.mine_blocks(1);

    server.assert_response_csp(
      format!("/preview/{}", InscriptionId { txid, index: 0 }),
      StatusCode::OK,
      "default-src 'self' 'unsafe-eval' 'unsafe-inline' data: blob:",
      "hello",
    );
  }

  #[test]
  fn unknown_preview() {
    let server = TestServer::new_with_regtest();
    server.mine_blocks(1);

    let txid = server.bitcoin_rpc_server.broadcast_tx(TransactionTemplate {
      inputs: &[(1, 0, 0, inscription("text/foo", "hello").to_witness())],
      ..Default::default()
    });

    server.mine_blocks(1);

    server.assert_response_csp(
      format!("/preview/{}", InscriptionId { txid, index: 0 }),
      StatusCode::OK,
      "default-src 'self'",
      fs::read_to_string("templates/preview-unknown.html").unwrap(),
    );
  }

  #[test]
  fn video_preview() {
    let server = TestServer::new_with_regtest();
    server.mine_blocks(1);

    let txid = server.bitcoin_rpc_server.broadcast_tx(TransactionTemplate {
      inputs: &[(1, 0, 0, inscription("video/webm", "hello").to_witness())],
      ..Default::default()
    });
    let inscription_id = InscriptionId { txid, index: 0 };

    server.mine_blocks(1);

    server.assert_response_regex(
      format!("/preview/{inscription_id}"),
      StatusCode::OK,
      format!(r".*<video .*>\s*<source src=/content/{inscription_id}>.*"),
    );
  }

  #[test]
  fn inscription_page_title() {
    let server = TestServer::new_with_regtest_with_index_sats();
    server.mine_blocks(1);

    let txid = server.bitcoin_rpc_server.broadcast_tx(TransactionTemplate {
      inputs: &[(1, 0, 0, inscription("text/foo", "hello").to_witness())],
      ..Default::default()
    });

    server.mine_blocks(1);

    server.assert_response_regex(
      format!("/inscription/{}", InscriptionId { txid, index: 0 }),
      StatusCode::OK,
      ".*<title>Inscription 0</title>.*",
    );
  }

  #[test]
  fn inscription_page_has_sat_when_sats_are_tracked() {
    let server = TestServer::new_with_regtest_with_index_sats();
    server.mine_blocks(1);

    let txid = server.bitcoin_rpc_server.broadcast_tx(TransactionTemplate {
      inputs: &[(1, 0, 0, inscription("text/foo", "hello").to_witness())],
      ..Default::default()
    });

    server.mine_blocks(1);

    server.assert_response_regex(
      format!("/inscription/{}", InscriptionId { txid, index: 0 }),
      StatusCode::OK,
      r".*<dt>sat</dt>\s*<dd><a href=/sat/5000000000>5000000000</a></dd>\s*<dt>preview</dt>.*",
    );
  }

  #[test]
  fn inscription_page_does_not_have_sat_when_sats_are_not_tracked() {
    let server = TestServer::new_with_regtest();
    server.mine_blocks(1);

    let txid = server.bitcoin_rpc_server.broadcast_tx(TransactionTemplate {
      inputs: &[(1, 0, 0, inscription("text/foo", "hello").to_witness())],
      ..Default::default()
    });

    server.mine_blocks(1);

    server.assert_response_regex(
      format!("/inscription/{}", InscriptionId { txid, index: 0 }),
      StatusCode::OK,
      r".*<dt>output value</dt>\s*<dd>5000000000</dd>\s*<dt>preview</dt>.*",
    );
  }

  #[test]
  fn strict_transport_security_header_is_set() {
    assert_eq!(
      TestServer::new()
        .get("/status")
        .headers()
        .get(header::STRICT_TRANSPORT_SECURITY)
        .unwrap(),
      "max-age=31536000; includeSubDomains; preload",
    );
  }

  #[test]
  fn feed() {
    let server = TestServer::new_with_regtest_with_index_sats();
    server.mine_blocks(1);

    server.bitcoin_rpc_server.broadcast_tx(TransactionTemplate {
      inputs: &[(1, 0, 0, inscription("text/foo", "hello").to_witness())],
      ..Default::default()
    });

    server.mine_blocks(1);

    server.assert_response_regex(
      "/feed.xml",
      StatusCode::OK,
      ".*<title>Inscription 0</title>.*",
    );
  }

  #[test]
  fn inscription_with_unknown_type_and_no_body_has_unknown_preview() {
    let server = TestServer::new_with_regtest_with_index_sats();
    server.mine_blocks(1);

    let txid = server.bitcoin_rpc_server.broadcast_tx(TransactionTemplate {
      inputs: &[(
        1,
        0,
        0,
        Inscription::new(Some("foo/bar".as_bytes().to_vec()), None).to_witness(),
      )],
      ..Default::default()
    });

    let inscription_id = InscriptionId { txid, index: 0 };

    server.mine_blocks(1);

    server.assert_response(
      format!("/preview/{inscription_id}"),
      StatusCode::OK,
      &fs::read_to_string("templates/preview-unknown.html").unwrap(),
    );
  }

  #[test]
  fn inscription_with_known_type_and_no_body_has_unknown_preview() {
    let server = TestServer::new_with_regtest_with_index_sats();
    server.mine_blocks(1);

    let txid = server.bitcoin_rpc_server.broadcast_tx(TransactionTemplate {
      inputs: &[(
        1,
        0,
        0,
        Inscription::new(Some("image/png".as_bytes().to_vec()), None).to_witness(),
      )],
      ..Default::default()
    });

    let inscription_id = InscriptionId { txid, index: 0 };

    server.mine_blocks(1);

    server.assert_response(
      format!("/preview/{inscription_id}"),
      StatusCode::OK,
      &fs::read_to_string("templates/preview-unknown.html").unwrap(),
    );
  }

  #[test]
  fn content_responses_have_cache_control_headers() {
    let server = TestServer::new_with_regtest();
    server.mine_blocks(1);

    let txid = server.bitcoin_rpc_server.broadcast_tx(TransactionTemplate {
      inputs: &[(1, 0, 0, inscription("text/foo", "hello").to_witness())],
      ..Default::default()
    });

    server.mine_blocks(1);

    let response = server.get(format!("/content/{}", InscriptionId { txid, index: 0 }));

    assert_eq!(response.status(), StatusCode::OK);
    assert_eq!(
      response.headers().get(header::CACHE_CONTROL).unwrap(),
      "public, max-age=31536000, immutable"
    );
  }

  #[test]
  fn error_content_responses_have_max_age_zero_cache_control_headers() {
    let server = TestServer::new_with_regtest();
    let response =
      server.get("/content/6ac5cacb768794f4fd7a78bf00f2074891fce68bd65c4ff36e77177237aacacai0");

    assert_eq!(response.status(), 404);
    assert_eq!(
      response.headers().get(header::CACHE_CONTROL).unwrap(),
      "no-store"
    );
  }

  #[test]
  fn inscriptions_page_with_no_prev_or_next() {
    TestServer::new_with_regtest_with_index_sats().assert_response_regex(
      "/inscriptions",
      StatusCode::OK,
      ".*prev\nnext.*",
    );
  }

  #[test]
  fn inscriptions_page_with_no_next() {
    let server = TestServer::new_with_regtest_with_index_sats();

    for i in 0..101 {
      server.mine_blocks(1);
      server.bitcoin_rpc_server.broadcast_tx(TransactionTemplate {
        inputs: &[(i + 1, 0, 0, inscription("text/foo", "hello").to_witness())],
        ..Default::default()
      });
    }

    server.mine_blocks(1);

    server.assert_response_regex(
      "/inscriptions/1",
      StatusCode::OK,
      ".*<a class=prev href=/inscriptions/0>prev</a>\nnext.*",
    );
  }

  #[test]
  fn inscriptions_page_with_no_prev() {
    let server = TestServer::new_with_regtest_with_index_sats();

    for i in 0..101 {
      server.mine_blocks(1);
      server.bitcoin_rpc_server.broadcast_tx(TransactionTemplate {
        inputs: &[(i + 1, 0, 0, inscription("text/foo", "hello").to_witness())],
        ..Default::default()
      });
    }

    server.mine_blocks(1);

    server.assert_response_regex(
      "/inscriptions/0",
      StatusCode::OK,
      ".*prev\n<a class=next href=/inscriptions/1>next</a>.*",
    );
  }

  #[test]
  fn collections_page_prev_and_next() {
    let server = TestServer::new_with_regtest_with_index_sats();

    let mut parent_ids = Vec::new();

    for i in 0..101 {
      server.mine_blocks(1);

      parent_ids.push(InscriptionId {
        txid: server.bitcoin_rpc_server.broadcast_tx(TransactionTemplate {
          inputs: &[(i + 1, 0, 0, inscription("text/plain", "hello").to_witness())],
          ..Default::default()
        }),
        index: 0,
      });
    }

    for (i, parent_id) in parent_ids.iter().enumerate().take(101) {
      server.mine_blocks(1);

      server.bitcoin_rpc_server.broadcast_tx(TransactionTemplate {
        inputs: &[
          (i + 2, 1, 0, Default::default()),
          (
            i + 102,
            0,
            0,
            Inscription {
              content_type: Some("text/plain".into()),
              body: Some("hello".into()),
              parent: Some(parent_id.parent_value()),
              ..Default::default()
            }
            .to_witness(),
          ),
        ],
        outputs: 2,
        output_values: &[50 * COIN_VALUE, 50 * COIN_VALUE],
        ..Default::default()
      });
    }

    server.mine_blocks(1);

    server.assert_response_regex(
      "/collections",
      StatusCode::OK,
      r".*
<h1>Collections</h1>
<div class=thumbnails>
  <a href=/inscription/.*><iframe .* src=/preview/.*></iframe></a>
  (<a href=/inscription/[[:xdigit:]]{64}i0>.*</a>\s*){99}
</div>
<div class=center>
prev
<a class=next href=/collections/1>next</a>
</div>.*"
        .to_string()
        .unindent(),
    );

    server.assert_response_regex(
      "/collections/1",
      StatusCode::OK,
      ".*
<h1>Collections</h1>
<div class=thumbnails>
  <a href=/inscription/.*><iframe .* src=/preview/.*></iframe></a>
</div>
<div class=center>
<a class=prev href=/collections/0>prev</a>
next
</div>.*"
        .unindent(),
    );
  }

  #[test]
  fn responses_are_gzipped() {
    let server = TestServer::new();

    let mut headers = HeaderMap::new();

    headers.insert(header::ACCEPT_ENCODING, "gzip".parse().unwrap());

    let response = reqwest::blocking::Client::builder()
      .default_headers(headers)
      .build()
      .unwrap()
      .get(server.join_url("/"))
      .send()
      .unwrap();

    assert_eq!(
      response.headers().get(header::CONTENT_ENCODING).unwrap(),
      "gzip"
    );
  }

  #[test]
  fn responses_are_brotlied() {
    let server = TestServer::new();

    let mut headers = HeaderMap::new();

    headers.insert(header::ACCEPT_ENCODING, "br".parse().unwrap());

    let response = reqwest::blocking::Client::builder()
      .default_headers(headers)
      .brotli(false)
      .build()
      .unwrap()
      .get(server.join_url("/"))
      .send()
      .unwrap();

    assert_eq!(
      response.headers().get(header::CONTENT_ENCODING).unwrap(),
      "br"
    );
  }

  #[test]
  fn inscriptions_can_be_hidden_with_config() {
    let bitcoin_rpc_server = test_bitcoincore_rpc::spawn();
    bitcoin_rpc_server.mine_blocks(1);
    let txid = bitcoin_rpc_server.broadcast_tx(TransactionTemplate {
      inputs: &[(
        1,
        0,
        0,
        inscription("text/plain;charset=utf-8", "hello").to_witness(),
      )],
      ..Default::default()
    });
    let inscription = InscriptionId { txid, index: 0 };
    bitcoin_rpc_server.mine_blocks(1);

    let server = TestServer::new_with_bitcoin_rpc_server_and_config(
      bitcoin_rpc_server,
      format!("\"hidden\":\n - {inscription}"),
    );

    server.assert_response(
      format!("/preview/{inscription}"),
      StatusCode::OK,
      &fs::read_to_string("templates/preview-unknown.html").unwrap(),
    );

    server.assert_response(
      format!("/content/{inscription}"),
      StatusCode::OK,
      &fs::read_to_string("templates/preview-unknown.html").unwrap(),
    );
  }

  #[test]
  fn inscription_links_to_parent() {
    let server = TestServer::new_with_regtest_with_json_api();
    server.mine_blocks(1);

    let parent_txid = server.bitcoin_rpc_server.broadcast_tx(TransactionTemplate {
      inputs: &[(1, 0, 0, inscription("text/plain", "hello").to_witness())],
      ..Default::default()
    });

    server.mine_blocks(1);

    let parent_inscription_id = InscriptionId {
      txid: parent_txid,
      index: 0,
    };

    let txid = server.bitcoin_rpc_server.broadcast_tx(TransactionTemplate {
      inputs: &[
        (
          2,
          0,
          0,
          Inscription {
            content_type: Some("text/plain".into()),
            body: Some("hello".into()),
            parent: Some(parent_inscription_id.parent_value()),
            ..Default::default()
          }
          .to_witness(),
        ),
        (2, 1, 0, Default::default()),
      ],
      ..Default::default()
    });

    server.mine_blocks(1);

    let inscription_id = InscriptionId { txid, index: 0 };

    server.assert_response_regex(
      format!("/inscription/{inscription_id}"),
      StatusCode::OK,
      format!(".*<title>Inscription 1</title>.*<dt>parent</dt>.*<dd><a class=monospace href=/inscription/{parent_inscription_id}>{parent_inscription_id}</a></dd>.*"),
    );

    server.assert_response_regex(
      format!("/inscription/{parent_inscription_id}"),
      StatusCode::OK,
      format!(".*<title>Inscription 0</title>.*<dt>children</dt>.*<a href=/inscription/{inscription_id}>.*</a>.*"),
    );

    assert_eq!(
      server
        .get_json::<InscriptionJson>(format!("/inscription/{inscription_id}"))
        .parent,
      Some(parent_inscription_id),
    );

    assert_eq!(
      server
        .get_json::<InscriptionJson>(format!("/inscription/{parent_inscription_id}"))
        .children,
      [inscription_id],
    );
  }

  #[test]
  fn inscription_with_and_without_children_page() {
    let server = TestServer::new_with_regtest();
    server.mine_blocks(1);

    let parent_txid = server.bitcoin_rpc_server.broadcast_tx(TransactionTemplate {
      inputs: &[(1, 0, 0, inscription("text/plain", "hello").to_witness())],
      ..Default::default()
    });

    server.mine_blocks(1);

    let parent_inscription_id = InscriptionId {
      txid: parent_txid,
      index: 0,
    };

    server.assert_response_regex(
      format!("/children/{parent_inscription_id}"),
      StatusCode::OK,
      ".*<h3>No children</h3>.*",
    );

    let txid = server.bitcoin_rpc_server.broadcast_tx(TransactionTemplate {
      inputs: &[
        (
          2,
          0,
          0,
          Inscription {
            content_type: Some("text/plain".into()),
            body: Some("hello".into()),
            parent: Some(parent_inscription_id.parent_value()),
            ..Default::default()
          }
          .to_witness(),
        ),
        (2, 1, 0, Default::default()),
      ],
      ..Default::default()
    });

    server.mine_blocks(1);

    let inscription_id = InscriptionId { txid, index: 0 };

    server.assert_response_regex(
      format!("/children/{parent_inscription_id}"),
      StatusCode::OK,
      format!(".*<title>Inscription 0 Children</title>.*<h1><a href=/inscription/{parent_inscription_id}>Inscription 0</a> Children</h1>.*<div class=thumbnails>.*<a href=/inscription/{inscription_id}><iframe .* src=/preview/{inscription_id}></iframe></a>.*"),
    );
  }

  #[test]
  fn inscriptions_page_shows_max_four_children() {
    let server = TestServer::new_with_regtest();
    server.mine_blocks(1);

    let parent_txid = server.bitcoin_rpc_server.broadcast_tx(TransactionTemplate {
      inputs: &[(1, 0, 0, inscription("text/plain", "hello").to_witness())],
      ..Default::default()
    });

    server.mine_blocks(6);

    let parent_inscription_id = InscriptionId {
      txid: parent_txid,
      index: 0,
    };

    let _txid = server.bitcoin_rpc_server.broadcast_tx(TransactionTemplate {
      inputs: &[
        (
          2,
          0,
          0,
          Inscription {
            content_type: Some("text/plain".into()),
            body: Some("hello".into()),
            parent: Some(parent_inscription_id.parent_value()),
            ..Default::default()
          }
          .to_witness(),
        ),
        (
          3,
          0,
          0,
          Inscription {
            content_type: Some("text/plain".into()),
            body: Some("hello".into()),
            parent: Some(parent_inscription_id.parent_value()),
            ..Default::default()
          }
          .to_witness(),
        ),
        (
          4,
          0,
          0,
          Inscription {
            content_type: Some("text/plain".into()),
            body: Some("hello".into()),
            parent: Some(parent_inscription_id.parent_value()),
            ..Default::default()
          }
          .to_witness(),
        ),
        (
          5,
          0,
          0,
          Inscription {
            content_type: Some("text/plain".into()),
            body: Some("hello".into()),
            parent: Some(parent_inscription_id.parent_value()),
            ..Default::default()
          }
          .to_witness(),
        ),
        (
          6,
          0,
          0,
          Inscription {
            content_type: Some("text/plain".into()),
            body: Some("hello".into()),
            parent: Some(parent_inscription_id.parent_value()),
            ..Default::default()
          }
          .to_witness(),
        ),
        (2, 1, 0, Default::default()),
      ],
      ..Default::default()
    });

    server.mine_blocks(1);

    server.assert_response_regex(
      format!("/inscription/{parent_inscription_id}"),
      StatusCode::OK,
      format!(
        ".*<title>Inscription 0</title>.*
.*<a href=/inscription/.*><iframe .* src=/preview/.*></iframe></a>.*
.*<a href=/inscription/.*><iframe .* src=/preview/.*></iframe></a>.*
.*<a href=/inscription/.*><iframe .* src=/preview/.*></iframe></a>.*
.*<a href=/inscription/.*><iframe .* src=/preview/.*></iframe></a>.*
    <div class=center>
      <a href=/children/{parent_inscription_id}>all</a>
    </div>.*"
      ),
    );
  }

  #[test]
  fn inscription_number_endpoint() {
    let server = TestServer::new_with_regtest();
    server.mine_blocks(2);

    let txid = server.bitcoin_rpc_server.broadcast_tx(TransactionTemplate {
      inputs: &[
        (1, 0, 0, inscription("text/plain", "hello").to_witness()),
        (2, 0, 0, inscription("text/plain", "cursed").to_witness()),
      ],
      outputs: 2,
      ..Default::default()
    });

    let inscription_id = InscriptionId { txid, index: 0 };
    let cursed_inscription_id = InscriptionId { txid, index: 1 };

    server.mine_blocks(1);

    server.assert_response_regex(
      format!("/inscription/{inscription_id}"),
      StatusCode::OK,
      format!(
        ".*<h1>Inscription 0</h1>.*
<dl>
  <dt>id</dt>
  <dd class=monospace>{inscription_id}</dd>.*"
      ),
    );
    server.assert_response_regex(
      "/inscription/0",
      StatusCode::OK,
      format!(
        ".*<h1>Inscription 0</h1>.*
<dl>
  <dt>id</dt>
  <dd class=monospace>{inscription_id}</dd>.*"
      ),
    );

    server.assert_response_regex(
      "/inscription/-1",
      StatusCode::OK,
      format!(
        ".*<h1>Inscription -1</h1>.*
<dl>
  <dt>id</dt>
  <dd class=monospace>{cursed_inscription_id}</dd>.*"
      ),
    )
  }

  #[test]
  fn charm_cursed() {
    let server = TestServer::new_with_regtest();

    server.mine_blocks(2);

    let txid = server.bitcoin_rpc_server.broadcast_tx(TransactionTemplate {
      inputs: &[
        (1, 0, 0, Witness::default()),
        (2, 0, 0, inscription("text/plain", "cursed").to_witness()),
      ],
      outputs: 2,
      ..Default::default()
    });

    let id = InscriptionId { txid, index: 0 };

    server.mine_blocks(1);

    server.assert_response_regex(
      format!("/inscription/{id}"),
      StatusCode::OK,
      format!(
        ".*<h1>Inscription -1</h1>.*
<dl>
  <dt>id</dt>
  <dd class=monospace>{id}</dd>
  <dt>charms</dt>
  <dd>
    <span title=cursed>👹</span>
  </dd>
  .*
</dl>
.*
"
      ),
    );
  }

  #[test]
  fn charm_coin() {
    let server = TestServer::new_with_regtest_with_index_sats();

    server.mine_blocks(2);

    let txid = server.bitcoin_rpc_server.broadcast_tx(TransactionTemplate {
      inputs: &[(1, 0, 0, inscription("text/plain", "foo").to_witness())],
      ..Default::default()
    });

    let id = InscriptionId { txid, index: 0 };

    server.mine_blocks(1);

    server.assert_response_regex(
      format!("/inscription/{id}"),
      StatusCode::OK,
      format!(
        ".*<h1>Inscription 0</h1>.*
<dl>
  <dt>id</dt>
  <dd class=monospace>{id}</dd>
  <dt>charms</dt>
  <dd>.*<span title=coin>🪙</span>.*</dd>
  .*
</dl>
.*
"
      ),
    );
  }

  #[test]
  fn charm_uncommon() {
    let server = TestServer::new_with_regtest_with_index_sats();

    server.mine_blocks(2);

    let txid = server.bitcoin_rpc_server.broadcast_tx(TransactionTemplate {
      inputs: &[(1, 0, 0, inscription("text/plain", "foo").to_witness())],
      ..Default::default()
    });

    let id = InscriptionId { txid, index: 0 };

    server.mine_blocks(1);

    server.assert_response_regex(
      format!("/inscription/{id}"),
      StatusCode::OK,
      format!(
        ".*<h1>Inscription 0</h1>.*
<dl>
  <dt>id</dt>
  <dd class=monospace>{id}</dd>
  <dt>charms</dt>
  <dd>.*<span title=uncommon>🌱</span>.*</dd>
  .*
</dl>
.*
"
      ),
    );
  }

  #[test]
  fn charm_nineball() {
    let server = TestServer::new_with_regtest_with_index_sats();

    server.mine_blocks(9);

    let txid = server.bitcoin_rpc_server.broadcast_tx(TransactionTemplate {
      inputs: &[(9, 0, 0, inscription("text/plain", "foo").to_witness())],
      ..Default::default()
    });

    let id = InscriptionId { txid, index: 0 };

    server.mine_blocks(1);

    server.assert_response_regex(
      format!("/inscription/{id}"),
      StatusCode::OK,
      format!(
        ".*<h1>Inscription 0</h1>.*
<dl>
  <dt>id</dt>
  <dd class=monospace>{id}</dd>
  <dt>charms</dt>
  <dd>.*<span title=nineball>9️⃣</span>.*</dd>
  .*
</dl>
.*
"
      ),
    );
  }

  #[test]
  fn charm_reinscription() {
    let server = TestServer::new_with_regtest();

    server.mine_blocks(1);

    server.bitcoin_rpc_server.broadcast_tx(TransactionTemplate {
      inputs: &[(1, 0, 0, inscription("text/plain", "foo").to_witness())],
      ..Default::default()
    });

    server.mine_blocks(1);

    let txid = server.bitcoin_rpc_server.broadcast_tx(TransactionTemplate {
      inputs: &[(2, 1, 0, inscription("text/plain", "bar").to_witness())],
      ..Default::default()
    });

    server.mine_blocks(1);

    let id = InscriptionId { txid, index: 0 };

    server.assert_response_regex(
      format!("/inscription/{id}"),
      StatusCode::OK,
      format!(
        ".*<h1>Inscription -1</h1>.*
<dl>
  <dt>id</dt>
  <dd class=monospace>{id}</dd>
  <dt>charms</dt>
  <dd>
    <span title=reinscription>♻️</span>
    <span title=cursed>👹</span>
  </dd>
  .*
</dl>
.*
"
      ),
    );
  }

  #[test]
  fn charm_reinscription_in_same_tx_input() {
    let server = TestServer::new_with_regtest();

    server.mine_blocks(1);

    let script = script::Builder::new()
      .push_opcode(opcodes::OP_FALSE)
      .push_opcode(opcodes::all::OP_IF)
      .push_slice(b"ord")
      .push_slice([1])
      .push_slice(b"text/plain;charset=utf-8")
      .push_slice([])
      .push_slice(b"foo")
      .push_opcode(opcodes::all::OP_ENDIF)
      .push_opcode(opcodes::OP_FALSE)
      .push_opcode(opcodes::all::OP_IF)
      .push_slice(b"ord")
      .push_slice([1])
      .push_slice(b"text/plain;charset=utf-8")
      .push_slice([])
      .push_slice(b"bar")
      .push_opcode(opcodes::all::OP_ENDIF)
      .push_opcode(opcodes::OP_FALSE)
      .push_opcode(opcodes::all::OP_IF)
      .push_slice(b"ord")
      .push_slice([1])
      .push_slice(b"text/plain;charset=utf-8")
      .push_slice([])
      .push_slice(b"qix")
      .push_opcode(opcodes::all::OP_ENDIF)
      .into_script();

    let witness = Witness::from_slice(&[script.into_bytes(), Vec::new()]);

    let txid = server.bitcoin_rpc_server.broadcast_tx(TransactionTemplate {
      inputs: &[(1, 0, 0, witness)],
      ..Default::default()
    });

    server.mine_blocks(1);

    let id = InscriptionId { txid, index: 0 };
    server.assert_response_regex(
      format!("/inscription/{id}"),
      StatusCode::OK,
      format!(
        ".*<h1>Inscription 0</h1>.*
<dl>
  <dt>id</dt>
  <dd class=monospace>{id}</dd>
  <dt>output value</dt>
  .*
</dl>
.*
"
      ),
    );

    let id = InscriptionId { txid, index: 1 };
    server.assert_response_regex(
      format!("/inscription/{id}"),
      StatusCode::OK,
      ".*
    <span title=reinscription>♻️</span>
    <span title=cursed>👹</span>.*",
    );

    let id = InscriptionId { txid, index: 2 };
    server.assert_response_regex(
      format!("/inscription/{id}"),
      StatusCode::OK,
      ".*
    <span title=reinscription>♻️</span>
    <span title=cursed>👹</span>.*",
    );
  }

  #[test]
  fn charm_reinscription_in_same_tx_with_pointer() {
    let server = TestServer::new_with_regtest();

    server.mine_blocks(3);

    let cursed_inscription = inscription("text/plain", "bar");
    let reinscription: Inscription = InscriptionTemplate {
      pointer: Some(0),
      ..Default::default()
    }
    .into();

    let txid = server.bitcoin_rpc_server.broadcast_tx(TransactionTemplate {
      inputs: &[
        (1, 0, 0, inscription("text/plain", "foo").to_witness()),
        (2, 0, 0, cursed_inscription.to_witness()),
        (3, 0, 0, reinscription.to_witness()),
      ],
      ..Default::default()
    });

    server.mine_blocks(1);

    let id = InscriptionId { txid, index: 0 };
    server.assert_response_regex(
      format!("/inscription/{id}"),
      StatusCode::OK,
      format!(
        ".*<h1>Inscription 0</h1>.*
<dl>
  <dt>id</dt>
  <dd class=monospace>{id}</dd>
  <dt>output value</dt>
  .*
</dl>
.*
"
      ),
    );

    let id = InscriptionId { txid, index: 1 };
    server.assert_response_regex(
      format!("/inscription/{id}"),
      StatusCode::OK,
      ".*
    <span title=cursed>👹</span>.*",
    );

    let id = InscriptionId { txid, index: 2 };
    server.assert_response_regex(
      format!("/inscription/{id}"),
      StatusCode::OK,
      ".*
    <span title=reinscription>♻️</span>
    <span title=cursed>👹</span>.*",
    );
  }

  #[test]
  fn charm_unbound() {
    let server = TestServer::new_with_regtest();

    server.mine_blocks(1);

    let txid = server.bitcoin_rpc_server.broadcast_tx(TransactionTemplate {
      inputs: &[(1, 0, 0, envelope(&[b"ord", &[128], &[0]]))],
      ..Default::default()
    });

    server.mine_blocks(1);

    let id = InscriptionId { txid, index: 0 };

    server.assert_response_regex(
      format!("/inscription/{id}"),
      StatusCode::OK,
      format!(
        ".*<h1>Inscription -1</h1>.*
<dl>
  <dt>id</dt>
  <dd class=monospace>{id}</dd>
  <dt>charms</dt>
  <dd>
    <span title=cursed>👹</span>
    <span title=unbound>🔓</span>
  </dd>
  .*
</dl>
.*
"
      ),
    );
  }

  #[test]
  fn charm_lost() {
    let server = TestServer::new_with_regtest();

    server.mine_blocks(1);

    let txid = server.bitcoin_rpc_server.broadcast_tx(TransactionTemplate {
      inputs: &[(1, 0, 0, inscription("text/plain", "foo").to_witness())],
      ..Default::default()
    });

    let id = InscriptionId { txid, index: 0 };

    server.mine_blocks(1);

    server.assert_response_regex(
      format!("/inscription/{id}"),
      StatusCode::OK,
      format!(
        ".*<h1>Inscription 0</h1>.*
<dl>
  <dt>id</dt>
  <dd class=monospace>{id}</dd>
  <dt>output value</dt>
  <dd>5000000000</dd>
  .*
</dl>
.*
"
      ),
    );

    server.bitcoin_rpc_server.broadcast_tx(TransactionTemplate {
      inputs: &[(2, 1, 0, Default::default())],
      fee: 50 * COIN_VALUE,
      ..Default::default()
    });

    server.mine_blocks_with_subsidy(1, 0);

    server.assert_response_regex(
      format!("/inscription/{id}"),
      StatusCode::OK,
      format!(
        ".*<h1>Inscription 0</h1>.*
<dl>
  <dt>id</dt>
  <dd class=monospace>{id}</dd>
  <dt>charms</dt>
  <dd>
    <span title=lost>🤔</span>
  </dd>
  .*
</dl>
.*
"
      ),
    );
  }

  #[test]
  fn sat_recursive_endpoints() {
    let server = TestServer::new_with_regtest_with_index_sats();

    assert_eq!(
      server.get_json::<SatInscriptionsJson>("/r/sat/5000000000"),
      SatInscriptionsJson {
        ids: vec![],
        page: 0,
        more: false
      }
    );

    assert_eq!(
      server.get_json::<SatInscriptionJson>("/r/sat/5000000000/at/0"),
      SatInscriptionJson { id: None }
    );

    server.mine_blocks(1);

    let txid = server.bitcoin_rpc_server.broadcast_tx(TransactionTemplate {
      inputs: &[(1, 0, 0, inscription("text/plain", "foo").to_witness())],
      ..Default::default()
    });

    server.mine_blocks(1);

    let mut ids = Vec::new();
    ids.push(InscriptionId { txid, index: 0 });

    for i in 1..111 {
      let txid = server.bitcoin_rpc_server.broadcast_tx(TransactionTemplate {
        inputs: &[(i + 1, 1, 0, inscription("text/plain", "foo").to_witness())],
        ..Default::default()
      });

      server.mine_blocks(1);

      ids.push(InscriptionId { txid, index: 0 });
    }

    let paginated_response = server.get_json::<SatInscriptionsJson>("/r/sat/5000000000");

    let equivalent_paginated_response =
      server.get_json::<SatInscriptionsJson>("/r/sat/5000000000/0");

    assert_eq!(paginated_response.ids.len(), 100);
    assert!(paginated_response.more);
    assert_eq!(paginated_response.page, 0);

    assert_eq!(
      paginated_response.ids.len(),
      equivalent_paginated_response.ids.len()
    );
    assert_eq!(paginated_response.more, equivalent_paginated_response.more);
    assert_eq!(paginated_response.page, equivalent_paginated_response.page);

    let paginated_response = server.get_json::<SatInscriptionsJson>("/r/sat/5000000000/1");

    assert_eq!(paginated_response.ids.len(), 11);
    assert!(!paginated_response.more);
    assert_eq!(paginated_response.page, 1);

    assert_eq!(
      server
        .get_json::<SatInscriptionJson>("/r/sat/5000000000/at/0")
        .id,
      Some(ids[0])
    );

    assert_eq!(
      server
        .get_json::<SatInscriptionJson>("/r/sat/5000000000/at/-111")
        .id,
      Some(ids[0])
    );

    assert_eq!(
      server
        .get_json::<SatInscriptionJson>("/r/sat/5000000000/at/110")
        .id,
      Some(ids[110])
    );

    assert_eq!(
      server
        .get_json::<SatInscriptionJson>("/r/sat/5000000000/at/-1")
        .id,
      Some(ids[110])
    );

    assert!(server
      .get_json::<SatInscriptionJson>("/r/sat/5000000000/at/111")
      .id
      .is_none());
  }

  #[test]
  fn children_recursive_endpoint() {
    let server = TestServer::new_with_regtest_with_json_api();
    server.mine_blocks(1);

    let parent_txid = server.bitcoin_rpc_server.broadcast_tx(TransactionTemplate {
      inputs: &[(1, 0, 0, inscription("text/plain", "hello").to_witness())],
      ..Default::default()
    });

    let parent_inscription_id = InscriptionId {
      txid: parent_txid,
      index: 0,
    };

    server.assert_response(
      format!("/r/children/{parent_inscription_id}"),
      StatusCode::NOT_FOUND,
      &format!("inscription {parent_inscription_id} not found"),
    );

    server.mine_blocks(1);

    let children_json =
      server.get_json::<ChildrenJson>(format!("/r/children/{parent_inscription_id}"));
    assert_eq!(children_json.ids.len(), 0);

    let mut builder = script::Builder::new();
    for _ in 0..111 {
      builder = Inscription {
        content_type: Some("text/plain".into()),
        body: Some("hello".into()),
        parent: Some(parent_inscription_id.parent_value()),
        unrecognized_even_field: false,
        ..Default::default()
      }
      .append_reveal_script_to_builder(builder);
    }

    let witness = Witness::from_slice(&[builder.into_bytes(), Vec::new()]);

    let txid = server.bitcoin_rpc_server.broadcast_tx(TransactionTemplate {
      inputs: &[(2, 0, 0, witness), (2, 1, 0, Default::default())],
      ..Default::default()
    });

    server.mine_blocks(1);

    let first_child_inscription_id = InscriptionId { txid, index: 0 };
    let hundredth_child_inscription_id = InscriptionId { txid, index: 99 };
    let hundred_first_child_inscription_id = InscriptionId { txid, index: 100 };
    let hundred_eleventh_child_inscription_id = InscriptionId { txid, index: 110 };

    let children_json =
      server.get_json::<ChildrenJson>(format!("/r/children/{parent_inscription_id}"));

    assert_eq!(children_json.ids.len(), 100);
    assert_eq!(children_json.ids[0], first_child_inscription_id);
    assert_eq!(children_json.ids[99], hundredth_child_inscription_id);
    assert!(children_json.more);
    assert_eq!(children_json.page, 0);

    let children_json =
      server.get_json::<ChildrenJson>(format!("/r/children/{parent_inscription_id}/1"));

    assert_eq!(children_json.ids.len(), 11);
    assert_eq!(children_json.ids[0], hundred_first_child_inscription_id);
    assert_eq!(children_json.ids[10], hundred_eleventh_child_inscription_id);
    assert!(!children_json.more);
    assert_eq!(children_json.page, 1);
  }

  #[test]
  fn inscriptions_in_block_page() {
    let server = TestServer::new_with_regtest_with_index_sats();

    for _ in 0..101 {
      server.mine_blocks(1);
    }

    for i in 0..101 {
      server.bitcoin_rpc_server.broadcast_tx(TransactionTemplate {
        inputs: &[(i + 1, 0, 0, inscription("text/foo", "hello").to_witness())],
        ..Default::default()
      });
    }

    server.mine_blocks(1);

    server.assert_response_regex(
      "/inscriptions/block/102",
      StatusCode::OK,
      r".*(<a href=/inscription/[[:xdigit:]]{64}i0>.*</a>.*){100}.*",
    );

    server.assert_response_regex(
      "/inscriptions/block/102/1",
      StatusCode::OK,
      r".*<a href=/inscription/[[:xdigit:]]{64}i0>.*</a>.*",
    );
  }
}<|MERGE_RESOLUTION|>--- conflicted
+++ resolved
@@ -1065,7 +1065,6 @@
     Ok(Json(hex::encode(metadata)))
   }
 
-<<<<<<< HEAD
   async fn stats(Extension(index): Extension<Arc<Index>>) -> ServerResult<String> {
     log::info!("GET /stats");
     let stats = index.get_stats()?;
@@ -1081,26 +1080,11 @@
     )
   }
 
-  async fn status(Extension(index): Extension<Arc<Index>>) -> (StatusCode, &'static str) {
-    log::info!("GET /status");
-    if index.is_unrecoverably_reorged() {
-      (
-        StatusCode::OK,
-        "unrecoverable reorg detected, please rebuild the database.",
-      )
-    } else {
-      (
-        StatusCode::OK,
-        StatusCode::OK.canonical_reason().unwrap_or_default(),
-      )
-    }
-=======
   async fn status(
     Extension(page_config): Extension<Arc<PageConfig>>,
     Extension(index): Extension<Arc<Index>>,
   ) -> ServerResult<PageHtml<StatusHtml>> {
     Ok(index.status()?.page(page_config))
->>>>>>> 9c5598f5
   }
 
   async fn search_by_query(
@@ -1325,12 +1309,8 @@
     Extension(page_config): Extension<Arc<PageConfig>>,
     Extension(index): Extension<Arc<Index>>,
     Path(path): Path<(u32, usize, usize)>,
-<<<<<<< HEAD
-  ) -> Result<PageHtml<InputHtml>, ServerError> {
+  ) -> ServerResult<PageHtml<InputHtml>> {
     log::info!("GET /input/{}/{}/{}", path.0, path.1, path.2);
-=======
-  ) -> ServerResult<PageHtml<InputHtml>> {
->>>>>>> 9c5598f5
     let not_found = || format!("input /{}/{}/{}", path.0, path.1, path.2);
 
     let block = index
