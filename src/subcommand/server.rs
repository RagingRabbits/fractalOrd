use {
  self::{
    accept_encoding::AcceptEncoding,
    accept_json::AcceptJson,
    deserialize_from_str::DeserializeFromStr,
    error::{OptionExt, ServerError, ServerResult},
  },
  super::*,
  crate::{
    server_config::ServerConfig,
    templates::{
      BlockHtml, BlockJson, BlocksHtml, ChildrenHtml, ChildrenJson, ClockSvg, CollectionsHtml,
      HomeHtml, InputHtml, InscriptionHtml, InscriptionJson, InscriptionsBlockHtml,
      InscriptionsHtml, InscriptionsJson, OutputHtml, OutputJson, PageContent, PageHtml,
      PreviewAudioHtml, PreviewCodeHtml, PreviewFontHtml, PreviewImageHtml, PreviewMarkdownHtml,
      PreviewModelHtml, PreviewPdfHtml, PreviewTextHtml, PreviewUnknownHtml, PreviewVideoHtml,
      RangeHtml, RareTxt, RuneHtml, RunesHtml, SatHtml, SatInscriptionJson, SatInscriptionsJson,
      SatJson, StatusHtml, TransactionHtml, TransfersJson, TransfersHtml,
    },
  },
  axum::{
    body,
    extract::{Extension, Json, Path, Query},
    headers::UserAgent,
    http::{header, HeaderMap, HeaderValue, StatusCode, Uri},
    response::{IntoResponse, Redirect, Response},
    routing::{get, post},
    Router, TypedHeader,
  },
  axum_server::Handle,
  brotli::Decompressor,
  rust_embed::RustEmbed,
  rustls_acme::{
    acme::{LETS_ENCRYPT_PRODUCTION_DIRECTORY, LETS_ENCRYPT_STAGING_DIRECTORY},
    axum::AxumAcceptor,
    caches::DirCache,
    AcmeConfig,
  },
  std::{cmp::Ordering, io::Read, str, sync::Arc},
  // std::{cmp::Ordering, collections::HashMap, str, sync::Arc},
  tokio::time::sleep,
  tokio_stream::StreamExt,
  tower_http::{
    compression::CompressionLayer,
    cors::{Any, CorsLayer},
    set_header::SetResponseHeaderLayer,
  },
};

mod accept_encoding;
mod accept_json;
mod error;

<<<<<<< HEAD
#[derive(Serialize)]
pub struct Outputs {
  pub output: OutPoint,
  pub details: OutputJson,
}

#[derive(Serialize)]
pub struct Ranges {
  pub output: OutPoint,
  pub ranges: Vec<(u64, u64)>,
}

enum InscriptionQuery {
=======
#[derive(Copy, Clone)]
pub(crate) enum InscriptionQuery {
>>>>>>> 1726ff6e
  Id(InscriptionId),
  Number(i32),
}

impl FromStr for InscriptionQuery {
  type Err = Error;

  fn from_str(s: &str) -> Result<Self, Self::Err> {
    Ok(if s.contains('i') {
      Self::Id(s.parse()?)
    } else {
      Self::Number(s.parse()?)
    })
  }
}

impl Display for InscriptionQuery {
  fn fmt(&self, f: &mut Formatter) -> fmt::Result {
    match self {
      Self::Id(id) => write!(f, "{id}"),
      Self::Number(number) => write!(f, "{number}"),
    }
  }
}

enum BlockQuery {
  Height(u32),
  Hash(BlockHash),
}

impl FromStr for BlockQuery {
  type Err = Error;

  fn from_str(s: &str) -> Result<Self, Self::Err> {
    Ok(if s.len() == 64 {
      BlockQuery::Hash(s.parse()?)
    } else {
      BlockQuery::Height(s.parse()?)
    })
  }
}

enum SpawnConfig {
  Https(AxumAcceptor),
  Http,
  Redirect(String),
}

#[derive(Deserialize)]
struct Search {
  query: String,
}

#[derive(Serialize)]
struct MyInscriptionJson {
  number: i32,
  sequence_number: u32,
  id: InscriptionId,
  parent: Option<InscriptionId>,
  address: Option<String>,
  output_value: Option<u64>,
  sat: Option<SatoshiJson>,
  content_length: Option<usize>,
  content_type: String,
  timestamp: u32,
  genesis_height: u32,
  genesis_fee: u64,
  genesis_transaction: Txid,
  location: String,
  output: String,
  offset: u64,
  children: Vec<InscriptionId>,
}

#[derive(Serialize)]
struct SatoshiJson {
  number: u64,
  decimal: String,
  degree: String,
  percentile: String,
  name: String,
  cycle: u32,
  epoch: u32,
  period: u32,
  block: u32,
  offset: u64,
  rarity: Rarity,
  // timestamp: i64,
}

#[derive(Serialize)]
struct StatsJson {
  version: String,
  highest_block_indexed: Option<u32>,
  lowest_inscription_number: Option<i32>,
  highest_inscription_number: Option<i32>,
}

#[derive(RustEmbed)]
#[folder = "static"]
struct StaticAssets;

struct StaticHtml {
  title: &'static str,
  html: &'static str,
}

impl PageContent for StaticHtml {
  fn title(&self) -> String {
    self.title.into()
  }
}

impl Display for StaticHtml {
  fn fmt(&self, f: &mut Formatter) -> fmt::Result {
    f.write_str(self.html)
  }
}

#[derive(Debug, Parser)]
pub(crate) struct Server {
  #[arg(
    long,
    help = "Listen on <ADDRESS> for incoming requests. [default: 0.0.0.0]"
  )]
  address: Option<String>,
  #[arg(
    long,
    help = "Request ACME TLS certificate for <ACME_DOMAIN>. This ord instance must be reachable at <ACME_DOMAIN>:443 to respond to Let's Encrypt ACME challenges."
  )]
  acme_domain: Vec<String>,
  #[arg(
    long,
    help = "Use <CSP_ORIGIN> in Content-Security-Policy header. Set this to the public-facing URL of your ord instance."
  )]
  csp_origin: Option<String>,
  #[arg(
    long,
    help = "Listen on <HTTP_PORT> for incoming HTTP requests. [default: 80]"
  )]
  http_port: Option<u16>,
  #[arg(
    long,
    group = "port",
    help = "Listen on <HTTPS_PORT> for incoming HTTPS requests. [default: 443]"
  )]
  https_port: Option<u16>,
  #[arg(long, help = "Store ACME TLS certificates in <ACME_CACHE>.")]
  acme_cache: Option<PathBuf>,
  #[arg(long, help = "Provide ACME contact <ACME_CONTACT>.")]
  acme_contact: Vec<String>,
  #[arg(long, help = "Serve HTTP traffic on <HTTP_PORT>.")]
  http: bool,
  #[arg(long, help = "Serve HTTPS traffic on <HTTPS_PORT>.")]
  https: bool,
  #[arg(long, help = "Redirect HTTP traffic to HTTPS.")]
  redirect_http_to_https: bool,
  #[arg(long, short = 'j', help = "Enable JSON API.")]
  pub(crate) enable_json_api: bool,
  #[arg(
    long,
    help = "Decompress encoded content. Currently only supports brotli. Be careful using this on production instances. A decompressed inscription may be arbitrarily large, making decompression a DoS vector."
  )]
  pub(crate) decompress: bool,
}

impl Server {
  pub(crate) fn run(self, options: Options, index: Arc<Index>, handle: Handle) -> SubcommandResult {
    Runtime::new()?.block_on(async {
      let index_clone = index.clone();

      let index_thread = thread::spawn(move || loop {
        if SHUTTING_DOWN.load(atomic::Ordering::Relaxed) {
          break;
        }
        if let Err(error) = index_clone.update() {
          log::warn!("Updating index: {error}");
        }
        thread::sleep(Duration::from_millis(5000));
      });
      INDEXER.lock().unwrap().replace(index_thread);

      let config = Arc::new(options.load_config()?);
      let acme_domains = self.acme_domains()?;

      let server_config = Arc::new(ServerConfig {
        chain: options.chain(),
        csp_origin: self.csp_origin.clone(),
        domain: acme_domains.first().cloned(),
        index_sats: index.has_sat_index(),
        is_json_api_enabled: self.enable_json_api,
        decompress: self.decompress,
      });

      let router = Router::new()
        .route("/", get(Self::home))
        .route("/block/:query", get(Self::block))
        .route("/blockcount", get(Self::block_count))
        .route("/blockhash", get(Self::block_hash))
        .route("/blockhash/:height", get(Self::block_hash_from_height))
        .route("/blockheight", get(Self::block_height))
        .route("/blocks", get(Self::blocks))
        .route("/blocktime", get(Self::block_time))
        .route("/bounties", get(Self::bounties))
        .route("/children", get(Self::children_all))
        .route("/children/:inscription_id", get(Self::children))
        .route(
          "/children/:inscription_id/:page",
          get(Self::children_paginated),
        )
        .route("/clock", get(Self::clock))
        .route("/collections", get(Self::collections))
        .route("/collections/:page", get(Self::collections_paginated))
        .route("/content/:inscription_id", get(Self::content))
        .route("/faq", get(Self::faq))
        .route("/favicon.ico", get(Self::favicon))
        .route("/feed.xml", get(Self::feed))
        .route("/input/:block/:transaction/:input", get(Self::input))
        .route("/inscription/:inscription_query", get(Self::inscription))
        .route("/inscription_with_funder/:inscription_id", get(Self::inscription_with_funder))
        .route("/inscriptions", get(Self::inscriptions))
        .route("/inscriptions/:page", get(Self::inscriptions_paginated))
        .route(
          "/inscriptions/block/:height",
          get(Self::inscriptions_in_block),
        )
        .route(
          "/inscriptions/block/:height/:page",
          get(Self::inscriptions_in_block_paginated),
        )
        .route(
          "/inscriptions_json/:start",
          get(Self::inscriptions_json_start),
        )
        .route(
          "/inscriptions_json/:start/:end",
          get(Self::inscriptions_json_start_end),
        )
        .route(
          "/inscriptions_sequence_numbers/:start/:end",
          get(Self::inscriptions_sequence_numbers),
        )
        .route("/install.sh", get(Self::install_script))
        .route("/ordinal/:sat", get(Self::ordinal))
        .route("/output/:output", get(Self::output))
        .route("/outputs", post(Self::outputs))
        .route("/preview/:inscription_id", get(Self::preview))
        .route("/r/blockhash", get(Self::block_hash_json))
        .route(
          "/r/blockhash/:height",
          get(Self::block_hash_from_height_json),
        )
        .route("/r/blockheight", get(Self::block_height))
        .route("/r/blocktime", get(Self::block_time))
        .route("/r/children/:inscription_id", get(Self::children_recursive))
        .route(
          "/r/children/:inscription_id/:page",
          get(Self::children_recursive_paginated),
        )
        .route("/r/metadata/:inscription_id", get(Self::metadata))
        .route("/r/sat/:sat_number", get(Self::sat_inscriptions))
        .route(
          "/r/sat/:sat_number/:page",
          get(Self::sat_inscriptions_paginated),
        )
        .route(
          "/r/sat/:sat_number/at/:index",
          get(Self::sat_inscription_at_index),
        )
        .route("/range/:start/:end", get(Self::range))
        .route("/ranges", post(Self::ranges))
        .route("/rare.txt", get(Self::rare_txt))
        .route("/rune/:rune", get(Self::rune))
        .route("/runes", get(Self::runes))
        .route("/sat/:sat", get(Self::sat))
        .route("/search", get(Self::search_by_query))
        .route("/search/*query", get(Self::search_by_path))
        .route("/static/*path", get(Self::static_asset))
        .route("/stats", get(Self::stats))
        .route("/status", get(Self::status))
        .route("/transfer_history/:height", get(Self::inscriptionid_history_from_height))
        .route("/transfer_history/:height/:start", get(Self::inscriptionid_history_from_height_start))
        .route("/transfer_history/:height/:start/:end", get(Self::inscriptionid_history_from_height_start_end))
        .route("/transfers/:height", get(Self::inscriptionids_from_height))
        .route("/transfers/:height/:start", get(Self::inscriptionids_from_height_start))
        .route("/transfers/:height/:start/:end", get(Self::inscriptionids_from_height_start_end))
        .route("/tx/:txid", get(Self::transaction))
        .layer(Extension(index))
        .layer(Extension(server_config.clone()))
        .layer(Extension(config))
        .layer(SetResponseHeaderLayer::if_not_present(
          header::CONTENT_SECURITY_POLICY,
          HeaderValue::from_static("default-src 'self'"),
        ))
        .layer(SetResponseHeaderLayer::overriding(
          header::STRICT_TRANSPORT_SECURITY,
          HeaderValue::from_static("max-age=31536000; includeSubDomains; preload"),
        ))
        .layer(
          CorsLayer::new()
            .allow_methods([http::Method::GET])
            .allow_origin(Any),
        )
        .layer(CompressionLayer::new())
        .with_state(server_config);

      match (self.http_port(), self.https_port()) {
        (Some(http_port), None) => {
          self
            .spawn(router, handle, http_port, SpawnConfig::Http)?
            .await??
        }
        (None, Some(https_port)) => {
          self
            .spawn(
              router,
              handle,
              https_port,
              SpawnConfig::Https(self.acceptor(&options)?),
            )?
            .await??
        }
        (Some(http_port), Some(https_port)) => {
          let http_spawn_config = if self.redirect_http_to_https {
            SpawnConfig::Redirect(if https_port == 443 {
              format!("https://{}", acme_domains[0])
            } else {
              format!("https://{}:{https_port}", acme_domains[0])
            })
          } else {
            SpawnConfig::Http
          };

          let (http_result, https_result) = tokio::join!(
            self.spawn(router.clone(), handle.clone(), http_port, http_spawn_config)?,
            self.spawn(
              router,
              handle,
              https_port,
              SpawnConfig::Https(self.acceptor(&options)?),
            )?
          );
          http_result.and(https_result)??;
        }
        (None, None) => unreachable!(),
      }

      Ok(Box::new(Empty {}) as Box<dyn Output>)
    })
  }

  fn spawn(
    &self,
    router: Router,
    handle: Handle,
    port: u16,
    config: SpawnConfig,
  ) -> Result<task::JoinHandle<io::Result<()>>> {
    let address = match &self.address {
      Some(address) => address.as_str(),
      None => {
        if cfg!(test) || integration_test() {
          "127.0.0.1"
        } else {
          "0.0.0.0"
        }
      }
    };

    let addr = (address, port)
      .to_socket_addrs()?
      .next()
      .ok_or_else(|| anyhow!("failed to get socket addrs"))?;

    if !integration_test() {
      eprintln!(
        "Listening on {}://{addr}",
        match config {
          SpawnConfig::Https(_) => "https",
          _ => "http",
        }
      );
    }

    Ok(tokio::spawn(async move {
      match config {
        SpawnConfig::Https(acceptor) => {
          axum_server::Server::bind(addr)
            .handle(handle)
            .acceptor(acceptor)
            .serve(router.into_make_service())
            .await
        }
        SpawnConfig::Redirect(destination) => {
          axum_server::Server::bind(addr)
            .handle(handle)
            .serve(
              Router::new()
                .fallback(Self::redirect_http_to_https)
                .layer(Extension(destination))
                .into_make_service(),
            )
            .await
        }
        SpawnConfig::Http => {
          axum_server::Server::bind(addr)
            .handle(handle)
            .serve(router.into_make_service())
            .await
        }
      }
    }))
  }

  fn acme_cache(acme_cache: Option<&PathBuf>, options: &Options) -> PathBuf {
    acme_cache
      .unwrap_or(&options.data_dir().join("acme-cache"))
      .to_path_buf()
  }

  fn acme_domains(&self) -> Result<Vec<String>> {
    if !self.acme_domain.is_empty() {
      Ok(self.acme_domain.clone())
    } else {
      Ok(vec![
        System::host_name().ok_or(anyhow!("no hostname found"))?
      ])
    }
  }

  fn http_port(&self) -> Option<u16> {
    if self.http || self.http_port.is_some() || (self.https_port.is_none() && !self.https) {
      Some(self.http_port.unwrap_or(80))
    } else {
      None
    }
  }

  fn https_port(&self) -> Option<u16> {
    if self.https || self.https_port.is_some() {
      Some(self.https_port.unwrap_or(443))
    } else {
      None
    }
  }

  fn acceptor(&self, options: &Options) -> Result<AxumAcceptor> {
    let config = AcmeConfig::new(self.acme_domains()?)
      .contact(&self.acme_contact)
      .cache_option(Some(DirCache::new(Self::acme_cache(
        self.acme_cache.as_ref(),
        options,
      ))))
      .directory(if cfg!(test) {
        LETS_ENCRYPT_STAGING_DIRECTORY
      } else {
        LETS_ENCRYPT_PRODUCTION_DIRECTORY
      });

    let mut state = config.state();

    let mut server_config = rustls::ServerConfig::builder()
      .with_no_client_auth()
      .with_cert_resolver(state.resolver());

    server_config.alpn_protocols = vec!["h2".into(), "http/1.1".into()];

    let acceptor = state.axum_acceptor(Arc::new(server_config));

    tokio::spawn(async move {
      while let Some(result) = state.next().await {
        match result {
          Ok(ok) => log::info!("ACME event: {:?}", ok),
          Err(err) => log::error!("ACME error: {:?}", err),
        }
      }
    });

    Ok(acceptor)
  }

  fn index_height(index: &Index) -> ServerResult<Height> {
    index.block_height()?.ok_or_not_found(|| "genesis block")
  }

  async fn children_all(Extension(index): Extension<Arc<Index>>) -> ServerResult<String> {
    log::info!("GET /children");
    let mut result = "parent child\n".to_string();
    for (parent, child) in index.get_children()? {
      result += format!("{} {}\n", parent, child).as_str();
    }
    Ok(result)
  }

  async fn clock(Extension(index): Extension<Arc<Index>>) -> ServerResult<Response> {
    log::info!("GET /clock");
    Ok(
      (
        [(
          header::CONTENT_SECURITY_POLICY,
          HeaderValue::from_static("default-src 'unsafe-inline'"),
        )],
        ClockSvg::new(Self::index_height(&index)?),
      )
        .into_response(),
    )
  }

  async fn sat(
    Extension(server_config): Extension<Arc<ServerConfig>>,
    Extension(index): Extension<Arc<Index>>,
    Path(DeserializeFromStr(sat)): Path<DeserializeFromStr<Sat>>,
    AcceptJson(accept_json): AcceptJson,
  ) -> ServerResult<Response> {
    log::info!("GET /sat/{sat}");
    let inscriptions = index.get_inscription_ids_by_sat(sat)?;
    let satpoint = index.rare_sat_satpoint(sat)?.or_else(|| {
      inscriptions.first().and_then(|&first_inscription_id| {
        index
          .get_inscription_satpoint_by_id(first_inscription_id)
          .ok()
          .flatten()
      })
    });
    let blocktime = index.block_time(sat.height())?;
    Ok(if accept_json {
      Json(SatJson {
        number: sat.0,
        decimal: sat.decimal().to_string(),
        degree: sat.degree().to_string(),
        name: sat.name(),
        block: sat.height().0,
        cycle: sat.cycle(),
        epoch: sat.epoch().0,
        period: sat.period(),
        offset: sat.third(),
        rarity: sat.rarity(),
        percentile: sat.percentile(),
        satpoint,
        timestamp: blocktime.timestamp().timestamp(),
        inscriptions,
      })
      .into_response()
    } else {
      SatHtml {
        sat,
        satpoint,
        blocktime,
        inscriptions,
      }
      .page(server_config)
      .into_response()
    })
  }

  async fn ordinal(Path(sat): Path<String>) -> Redirect {
    log::info!("GET /ordinal/{sat}");
    Redirect::to(&format!("/sat/{sat}"))
  }

  async fn output(
    Extension(server_config): Extension<Arc<ServerConfig>>,
    Extension(index): Extension<Arc<Index>>,
    Path(outpoint): Path<OutPoint>,
    AcceptJson(accept_json): AcceptJson,
  ) -> ServerResult<Response> {
    log::info!("GET /output/{outpoint}");
    let list = index.list(outpoint)?;

    let output = if outpoint == OutPoint::null() || outpoint == unbound_outpoint() {
      let mut value = 0;

      if let Some(List::Unspent(ranges)) = &list {
        for (start, end) in ranges {
          value += end - start;
        }
      }

      TxOut {
        value,
        script_pubkey: ScriptBuf::new(),
      }
    } else {
      index
        .get_transaction(outpoint.txid)?
        .ok_or_not_found(|| format!("output {outpoint}"))?
        .output
        .into_iter()
        .nth(outpoint.vout as usize)
        .ok_or_not_found(|| format!("output {outpoint}"))?
    };

    let inscriptions = index.get_inscriptions_on_output(outpoint)?;

    let runes = index.get_rune_balances_for_outpoint(outpoint)?;

    Ok(if accept_json {
      Json(OutputJson::new(
        outpoint,
        list,
        server_config.chain,
        output,
        inscriptions,
        runes
          .into_iter()
          .map(|(spaced_rune, pile)| (spaced_rune.rune, pile.amount))
          .collect(),
      ))
      .into_response()
    } else {
      OutputHtml {
        outpoint,
        inscriptions,
        list,
        chain: server_config.chain,
        output,
        runes,
      }
      .page(server_config)
      .into_response()
    })
  }

  async fn outputs(
    Extension(server_config): Extension<Arc<ServerConfig>>,
    Extension(index): Extension<Arc<Index>>,
    Json(data): Json<serde_json::Value>
  ) -> ServerResult<Response> {
    log::info!("POST /outputs");

    if !data.is_array() {
      return Err(ServerError::BadRequest("expected array".to_string()));
    }

    let mut result = Vec::new();

    for outpoint in data.as_array().unwrap() {
      if !outpoint.is_string() {
        return Err(ServerError::BadRequest("expected array of strings".to_string()));
      }

      match OutPoint::from_str(outpoint.as_str().unwrap()) {
        Ok(outpoint) => {
          sleep(Duration::from_millis(0)).await;

          let list = index.list(outpoint)?;

          let output = if outpoint == OutPoint::null() || outpoint == unbound_outpoint() {
            let mut value = 0;

            if let Some(List::Unspent(ranges)) = &list {
              for (start, end) in ranges {
                value += end - start;
              }
            }

            TxOut {
              value,
              script_pubkey: ScriptBuf::new(),
            }
          } else {
            index
              .get_transaction(outpoint.txid)?
              .ok_or_not_found(|| format!("output {outpoint}"))?
              .output
              .into_iter()
              .nth(outpoint.vout as usize)
              .ok_or_not_found(|| format!("output {outpoint}"))?
          };

          let inscriptions = index.get_inscriptions_on_output(outpoint)?;

          let runes = index.get_rune_balances_for_outpoint(outpoint)?;

          result.push(
            Outputs {output: outpoint, details: 
            OutputJson::new(
              outpoint,
              list,
              server_config.chain,
              output,
              inscriptions,
              runes
                .into_iter()
                .map(|(spaced_rune, pile)| (spaced_rune.rune, pile.amount))
                .collect(),
            )
            }
          )
        }
        _ => return Err(ServerError::BadRequest(format!("expected array of OutPoint strings ({} is bad)", outpoint))),
      }
    }

    Ok(Json(result).into_response())
  }

  async fn range(
    Extension(server_config): Extension<Arc<ServerConfig>>,
    Path((DeserializeFromStr(start), DeserializeFromStr(end))): Path<(
      DeserializeFromStr<Sat>,
      DeserializeFromStr<Sat>,
    )>,
  ) -> ServerResult<PageHtml<RangeHtml>> {
    log::info!("GET /range/{start}/{end}");
    match start.cmp(&end) {
      Ordering::Equal => Err(ServerError::BadRequest("empty range".to_string())),
      Ordering::Greater => Err(ServerError::BadRequest(
        "range start greater than range end".to_string(),
      )),
      Ordering::Less => Ok(RangeHtml { start, end }.page(server_config)),
    }
  }

  async fn ranges(
    Extension(index): Extension<Arc<Index>>,
    Json(data): Json<serde_json::Value>
  ) -> ServerResult<Response> {
    log::info!("POST /ranges");

    if !index.has_sat_index() {
      return Err(ServerError::BadRequest("the /ranges endpoint needs the server to have a sat index".to_string()));
    }

    if !data.is_array() {
      return Err(ServerError::BadRequest("expected array".to_string()));
    }

    let mut result = Vec::new();
    let mut range_count = 0;
    let mut outpoint_count = 0;
    let start_time = Instant::now();

    for outpoint in data.as_array().unwrap() {
      if start_time.elapsed() > Duration::from_secs(5) {
        return Err(ServerError::BadRequest("request timed out".to_string()));
      }

      if !outpoint.is_string() {
        return Err(ServerError::BadRequest("expected array of strings".to_string()));
      }

      match OutPoint::from_str(outpoint.as_str().unwrap()) {
        Ok(outpoint) => {
          sleep(Duration::from_millis(0)).await;
          match index.ranges(outpoint) {
            Ok(ranges) => {
              range_count += ranges.len();
              outpoint_count += 1;
              result.push(Ranges {output: outpoint, ranges});
            }
            _ => println!("no ranges for {}", outpoint),
          }
        }
        _ => return Err(ServerError::BadRequest(format!("expected array of OutPoint strings ({} is bad)", outpoint))),
      }
    }

    println!("  {} ranges from {} outputs in {:?}", range_count, outpoint_count, start_time.elapsed());

    Ok(Json(result).into_response())
  }

  async fn rare_txt(Extension(index): Extension<Arc<Index>>) -> ServerResult<RareTxt> {
    log::info!("GET /rare.txt");
    Ok(RareTxt(index.rare_sat_satpoints()?))
  }

  async fn rune(
    Extension(server_config): Extension<Arc<ServerConfig>>,
    Extension(index): Extension<Arc<Index>>,
    Path(DeserializeFromStr(spaced_rune)): Path<DeserializeFromStr<SpacedRune>>,
  ) -> ServerResult<PageHtml<RuneHtml>> {
<<<<<<< HEAD
    log::info!("GET /rune/{spaced_rune}");
    let (id, entry) = index.rune(spaced_rune.rune)?.ok_or_else(|| {
      ServerError::NotFound(
        "tracking runes requires index created with `--index-runes` flag".into(),
      )
    })?;

    let parent = InscriptionId {
      txid: entry.etching,
      index: 0,
    };

    let parent = index.inscription_exists(parent)?.then_some(parent);
=======
    if !index.has_rune_index() {
      return Err(ServerError::NotFound(
        "this server has no rune index".to_string(),
      ));
    }
>>>>>>> 1726ff6e

    Ok(
      index
        .rune_html(spaced_rune.rune)?
        .ok_or_not_found(|| format!("rune {spaced_rune}"))?
        .page(server_config),
    )
  }

  async fn runes(
    Extension(server_config): Extension<Arc<ServerConfig>>,
    Extension(index): Extension<Arc<Index>>,
  ) -> ServerResult<PageHtml<RunesHtml>> {
    log::info!("GET /runes");
    Ok(
      RunesHtml {
        entries: index.runes()?,
      }
      .page(server_config),
    )
  }

  async fn home(
    Extension(server_config): Extension<Arc<ServerConfig>>,
    Extension(index): Extension<Arc<Index>>,
  ) -> ServerResult<PageHtml<HomeHtml>> {
    log::info!("GET /");
    Ok(
      HomeHtml {
        inscriptions: index.get_home_inscriptions()?,
      }
      .page(server_config),
    )
  }

  async fn blocks(
    Extension(server_config): Extension<Arc<ServerConfig>>,
    Extension(index): Extension<Arc<Index>>,
  ) -> ServerResult<PageHtml<BlocksHtml>> {
    let blocks = index.blocks(100)?;
    let mut featured_blocks = BTreeMap::new();
    for (height, hash) in blocks.iter().take(5) {
      let (inscriptions, _total_num) =
        index.get_highest_paying_inscriptions_in_block(*height, 8)?;

      featured_blocks.insert(*hash, inscriptions);
    }

    Ok(BlocksHtml::new(blocks, featured_blocks).page(server_config))
  }

  async fn install_script() -> Redirect {
    log::info!("GET /install.sh");
    Redirect::to("https://raw.githubusercontent.com/ordinals/ord/master/install.sh")
  }

  async fn block(
    Extension(server_config): Extension<Arc<ServerConfig>>,
    Extension(index): Extension<Arc<Index>>,
    Path(DeserializeFromStr(query)): Path<DeserializeFromStr<BlockQuery>>,
    AcceptJson(accept_json): AcceptJson,
  ) -> ServerResult<Response> {
    let (block, height) = match query {
      BlockQuery::Height(height) => {
        log::info!("GET /block/{height}/");
        let block = index
          .get_block_by_height(height)?
          .ok_or_not_found(|| format!("block {height}"))?;

        (block, height)
      }
      BlockQuery::Hash(hash) => {
        log::info!("GET /block/{hash}/");
        let info = index
          .block_header_info(hash)?
          .ok_or_not_found(|| format!("block {hash}"))?;

        let block = index
          .get_block_by_hash(hash)?
          .ok_or_not_found(|| format!("block {hash}"))?;

        (block, u32::try_from(info.height).unwrap())
      }
    };

    Ok(if accept_json {
      let inscriptions = index.get_inscriptions_in_block(height)?;
      Json(BlockJson::new(
        block,
        Height(height),
        Self::index_height(&index)?,
        inscriptions,
      ))
      .into_response()
    } else {
      let (featured_inscriptions, total_num) =
        index.get_highest_paying_inscriptions_in_block(height, 8)?;
      BlockHtml::new(
        block,
        Height(height),
        Self::index_height(&index)?,
        total_num,
        featured_inscriptions,
      )
      .page(server_config)
      .into_response()
    })
  }

  async fn inscriptionids_from_height(
    Extension(server_config): Extension<Arc<ServerConfig>>,
    Extension(index): Extension<Arc<Index>>,
    Path(height): Path<u32>,
  ) -> ServerResult<String> {
    log::info!("GET /transfers/{height}");
    Self::inscriptionids_from_height_inner(server_config.chain, index.clone(), index.get_inscription_ids_by_height(height)?).await
  }

  async fn inscriptionids_from_height_start(
    Extension(server_config): Extension<Arc<ServerConfig>>,
    Extension(index): Extension<Arc<Index>>,
    Path(path): Path<(u32, usize)>,
  ) -> ServerResult<String> {
    let height = path.0;
    let start = path.1;
    log::info!("GET /transfers/{height}/{start}");

    let inscription_ids = index.get_inscription_ids_by_height(height)?;
    let end = inscription_ids.len();

    match start.cmp(&end) {
      Ordering::Equal => Err(ServerError::BadRequest("range length == 0".to_string())),
      Ordering::Greater => Err(ServerError::BadRequest("range length < 0".to_string())),
      Ordering::Less => {
        Self::inscriptionids_from_height_inner(server_config.chain, index.clone(), inscription_ids[start..end].to_vec()).await
      }
    }
  }

  async fn inscriptionids_from_height_start_end(
    Extension(server_config): Extension<Arc<ServerConfig>>,
    Extension(index): Extension<Arc<Index>>,
    Path(path): Path<(u32, usize, usize)>,
  ) -> ServerResult<String> {
    let height = path.0;
    let start = path.1;
    let mut end = path.2;
    log::info!("GET /transfers/{height}/{start}/{end}");

    let inscription_ids = index.get_inscription_ids_by_height(height)?;
    end = usize::min(end, inscription_ids.len());

    match start.cmp(&end) {
      Ordering::Equal => Err(ServerError::BadRequest("range length == 0".to_string())),
      Ordering::Greater => Err(ServerError::BadRequest("range length < 0".to_string())),
      Ordering::Less => {
        Self::inscriptionids_from_height_inner(server_config.chain, index.clone(), inscription_ids[start..end].to_vec()).await
      }
    }
  }

  async fn inscriptionids_from_height_inner(
    chain: Chain,
    index: Arc<Index>,
    inscription_ids: Vec<InscriptionId>,
  ) -> ServerResult<String> {
    let mut ret = String::from("");
    let mut tx_cache = HashMap::new();
    for inscription_id in inscription_ids {
      sleep(Duration::from_millis(0)).await;
      let satpoint = index
        .get_inscription_satpoint_by_id(inscription_id)?
        .ok_or_not_found(|| format!("inscription {inscription_id}"))?;
      let address = Self::outpoint_to_address(chain, &index, satpoint.outpoint, &mut tx_cache)?;
      ret += &format!("{} {}\n", inscription_id, address);
    }

    Ok(ret)
  }

  async fn inscriptionid_history_from_height(
    Extension(server_config): Extension<Arc<ServerConfig>>,
    Extension(index): Extension<Arc<Index>>,
    Path(height): Path<u32>,
    accept_json: AcceptJson,
  ) -> ServerResult<Response> {
    log::info!("GET /transfer_history/{height}");
    Self::inscriptionid_history_from_height_inner(
      server_config,
      index.clone(),
      height,
      index.get_sequence_numbers_by_height(height)?,
      accept_json,
    ).await
  }

  async fn inscriptionid_history_from_height_start(
    Extension(server_config): Extension<Arc<ServerConfig>>,
    Extension(index): Extension<Arc<Index>>,
    Path(path): Path<(u32, usize)>,
    accept_json: AcceptJson,
  ) -> ServerResult<Response> {
    let height = path.0;
    let start = path.1;
    log::info!("GET /transfer_history/{height}/{start}");

    let sequence_numbers = index.get_sequence_numbers_by_height(height)?;
    let end = sequence_numbers.len();

    match start.cmp(&end) {
      Ordering::Equal => Err(ServerError::BadRequest("range length == 0".to_string())),
      Ordering::Greater => Err(ServerError::BadRequest("range length < 0".to_string())),
      Ordering::Less => {
        Self::inscriptionid_history_from_height_inner(
          server_config,
          index.clone(),
          height,
          sequence_numbers[start..end].to_vec(),
          accept_json,
        ).await
      }
    }
  }

  async fn inscriptionid_history_from_height_start_end(
    Extension(server_config): Extension<Arc<ServerConfig>>,
    Extension(index): Extension<Arc<Index>>,
    Path(path): Path<(u32, usize, usize)>,
    accept_json: AcceptJson,
  ) -> ServerResult<Response> {
    let height = path.0;
    let start = path.1;
    let mut end = path.2;
    log::info!("GET /transfer_history/{height}/{start}/{end}");

    let sequence_numbers = index.get_sequence_numbers_by_height(height)?;
    end = usize::min(end, sequence_numbers.len());

    match start.cmp(&end) {
      Ordering::Equal => Err(ServerError::BadRequest("range length == 0".to_string())),
      Ordering::Greater => Err(ServerError::BadRequest("range length < 0".to_string())),
      Ordering::Less => {
        Self::inscriptionid_history_from_height_inner(server_config,
                                                      index.clone(),
                                                      height,
                                                      sequence_numbers[start..end].to_vec(),
                                                      accept_json,
        ).await
      }
    }
  }

  async fn inscriptionid_history_from_height_inner(
    server_config: Arc<ServerConfig>,
    index: Arc<Index>,
    height: u32,
    sequence_numbers: Vec<u32>,
    accept_json: AcceptJson,
  ) -> ServerResult<Response> {
    let mut ret = Vec::new();
    let mut tx_cache = HashMap::new();

    for sequence_number in sequence_numbers {
      let inscription_id = index.get_inscription_id_by_sequence_number(sequence_number)?.unwrap();
      let mut transfers_vec = Vec::new();
      let transfers = index.get_transfers_by_sequence_number(sequence_number)?;
      for transfer in transfers {
        sleep(Duration::from_millis(0)).await;
        if transfer.height != height {
          continue;
        }

        let address = Self::outpoint_to_address(server_config.chain, &index, transfer.outpoint, &mut tx_cache)?;

        transfers_vec.push((address, transfer.outpoint));
      }

      if !transfers_vec.is_empty() {
        ret.push((inscription_id, transfers_vec));
      }
    }

    Ok(if accept_json.0 {
      Json(ret.iter().map(|ins| TransfersJson::new(ins.clone())).collect::<Vec<TransfersJson>>()).into_response()
    } else {
      TransfersHtml::new(Height(height), ret)
        .page(server_config)
        .into_response()
    })
  }

  fn outpoint_to_address(
    chain: Chain,
    index: &Arc<Index>,
    outpoint: OutPoint,
    tx_cache: &mut HashMap<Txid, Transaction>) -> Result<String> {

    let address = if outpoint == unbound_outpoint() {
      String::from("unbound")
    } else {
      let txid = outpoint.txid;
      if !tx_cache.contains_key(&txid) {
        if let Ok(tx) = index.get_transaction(txid) {
          tx_cache.insert(txid, tx.unwrap());
        } else {
          return Ok(String::from("lost"));
        }
      }
      
      let output = tx_cache.get(&txid).unwrap().clone()
        .output
        .into_iter()
        .nth(outpoint.vout.try_into().unwrap()).unwrap();
      if let Ok(address) = chain.address_from_script(&output.script_pubkey) {
        address.to_string()
      } else {
        String::from("error")
      }
    };

    Ok(address)
  }

  async fn transaction(
    Extension(server_config): Extension<Arc<ServerConfig>>,
    Extension(index): Extension<Arc<Index>>,
    Path(txid): Path<Txid>,
  ) -> ServerResult<PageHtml<TransactionHtml>> {
<<<<<<< HEAD
    log::info!("GET /tx/{txid}");
    let inscription = index.get_inscription_by_id(InscriptionId { txid, index: 0 })?;
=======
    let transaction = index
      .get_transaction(txid)?
      .ok_or_not_found(|| format!("transaction {txid}"))?;

    let inscription_count = index.inscription_count(txid)?;
>>>>>>> 1726ff6e

    let blockhash = index.get_transaction_blockhash(txid)?;

    Ok(
      TransactionHtml {
        blockhash,
        transaction,
        txid,
        inscription_count,
        chain: server_config.chain,
        etching: index.get_etching(txid)?,
      }
      .page(server_config),
    )
  }

  async fn metadata(
    Extension(index): Extension<Arc<Index>>,
    Path(inscription_id): Path<InscriptionId>,
  ) -> ServerResult<Json<String>> {
    log::info!("GET /r/metadata/{inscription_id}");
    let metadata = index
      .get_inscription_by_id(inscription_id)?
      .ok_or_not_found(|| format!("inscription {inscription_id}"))?
      .metadata
      .ok_or_not_found(|| format!("inscription {inscription_id} metadata"))?;

    Ok(Json(hex::encode(metadata)))
  }

  async fn stats(Extension(index): Extension<Arc<Index>>) -> ServerResult<String> {
    log::info!("GET /stats");
    let stats = index.get_stats()?;
    Ok(
      serde_json::to_string_pretty(&StatsJson {
        version: env!("CARGO_PKG_VERSION").to_string(),
        highest_block_indexed: stats.0,
        lowest_inscription_number: stats.1,
        highest_inscription_number: stats.2,
      })
      .ok()
      .unwrap(),
    )
  }

  async fn status(
    Extension(server_config): Extension<Arc<ServerConfig>>,
    Extension(index): Extension<Arc<Index>>,
  ) -> ServerResult<PageHtml<StatusHtml>> {
    Ok(index.status()?.page(server_config))
  }

  async fn search_by_query(
    Extension(index): Extension<Arc<Index>>,
    Query(search): Query<Search>,
  ) -> ServerResult<Redirect> {
    log::info!("GET /search");
    Self::search(&index, &search.query).await
  }

  async fn search_by_path(
    Extension(index): Extension<Arc<Index>>,
    Path(search): Path<Search>,
  ) -> ServerResult<Redirect> {
    log::info!("GET /search/{}", search.query);
    Self::search(&index, &search.query).await
  }

  async fn search(index: &Index, query: &str) -> ServerResult<Redirect> {
    Self::search_inner(index, query)
  }

  fn search_inner(index: &Index, query: &str) -> ServerResult<Redirect> {
    lazy_static! {
      static ref HASH: Regex = Regex::new(r"^[[:xdigit:]]{64}$").unwrap();
      static ref INSCRIPTION_ID: Regex = Regex::new(r"^[[:xdigit:]]{64}i\d+$").unwrap();
      static ref OUTPOINT: Regex = Regex::new(r"^[[:xdigit:]]{64}:\d+$").unwrap();
      static ref RUNE: Regex = Regex::new(r"^[A-Z•.]+$").unwrap();
      static ref RUNE_ID: Regex = Regex::new(r"^[0-9]+/[0-9]+$").unwrap();
    }

    let query = query.trim();

    if HASH.is_match(query) {
      if index.block_header(query.parse().unwrap())?.is_some() {
        Ok(Redirect::to(&format!("/block/{query}")))
      } else {
        Ok(Redirect::to(&format!("/tx/{query}")))
      }
    } else if OUTPOINT.is_match(query) {
      Ok(Redirect::to(&format!("/output/{query}")))
    } else if INSCRIPTION_ID.is_match(query) {
      Ok(Redirect::to(&format!("/inscription/{query}")))
    } else if RUNE.is_match(query) {
      Ok(Redirect::to(&format!("/rune/{query}")))
    } else if RUNE_ID.is_match(query) {
      let id = query
        .parse::<RuneId>()
        .map_err(|err| ServerError::BadRequest(err.to_string()))?;

      let rune = index.get_rune_by_id(id)?.ok_or_not_found(|| "rune ID")?;

      Ok(Redirect::to(&format!("/rune/{rune}")))
    } else {
      Ok(Redirect::to(&format!("/sat/{query}")))
    }
  }

  async fn favicon(user_agent: Option<TypedHeader<UserAgent>>) -> ServerResult<Response> {
    log::info!("GET /favicon.ico");
    if user_agent
      .map(|user_agent| {
        user_agent.as_str().contains("Safari/")
          && !user_agent.as_str().contains("Chrome/")
          && !user_agent.as_str().contains("Chromium/")
      })
      .unwrap_or_default()
    {
      Ok(
        Self::static_asset(Path("/favicon.png".to_string()))
          .await
          .into_response(),
      )
    } else {
      Ok(
        (
          [(
            header::CONTENT_SECURITY_POLICY,
            HeaderValue::from_static("default-src 'unsafe-inline'"),
          )],
          Self::static_asset(Path("/favicon.svg".to_string())).await?,
        )
          .into_response(),
      )
    }
  }

  async fn feed(
    Extension(server_config): Extension<Arc<ServerConfig>>,
    Extension(index): Extension<Arc<Index>>,
  ) -> ServerResult<Response> {
    log::info!("GET /feed.xml");
    let mut builder = rss::ChannelBuilder::default();

    let chain = server_config.chain;
    match chain {
      Chain::Mainnet => builder.title("Inscriptions".to_string()),
      _ => builder.title(format!("Inscriptions – {chain:?}")),
    };

    builder.generator(Some("ord".to_string()));

    for (number, id) in index.get_feed_inscriptions(300)? {
      builder.item(
        rss::ItemBuilder::default()
          .title(Some(format!("Inscription {number}")))
          .link(Some(format!("/inscription/{id}")))
          .guid(Some(rss::Guid {
            value: format!("/inscription/{id}"),
            permalink: true,
          }))
          .build(),
      );
    }

    Ok(
      (
        [
          (header::CONTENT_TYPE, "application/rss+xml"),
          (
            header::CONTENT_SECURITY_POLICY,
            "default-src 'unsafe-inline'",
          ),
        ],
        builder.build().to_string(),
      )
        .into_response(),
    )
  }

  async fn static_asset(Path(path): Path<String>) -> ServerResult<Response> {
    let content = StaticAssets::get(if let Some(stripped) = path.strip_prefix('/') {
      log::info!("GET /static/{stripped}");
      stripped
    } else {
      log::info!("GET /static/{path}");
      &path
    })
    .ok_or_not_found(|| format!("asset {path}"))?;
    let body = body::boxed(body::Full::from(content.data));
    let mime = mime_guess::from_path(path).first_or_octet_stream();
    Ok(
      Response::builder()
        .header(header::CONTENT_TYPE, mime.as_ref())
        .body(body)
        .unwrap(),
    )
  }

  async fn block_count(Extension(index): Extension<Arc<Index>>) -> ServerResult<String> {
    log::info!("GET /blockcount");
    Ok(index.block_count()?.to_string())
  }

  async fn block_height(Extension(index): Extension<Arc<Index>>) -> ServerResult<String> {
    log::info!("GET /blockheight");
    Ok(
      index
        .block_height()?
        .ok_or_not_found(|| "blockheight")?
        .to_string(),
    )
  }

  async fn block_hash(Extension(index): Extension<Arc<Index>>) -> ServerResult<String> {
    log::info!("GET /blockhash");
    Ok(
      index
        .block_hash(None)?
        .ok_or_not_found(|| "blockhash")?
        .to_string(),
    )
  }

  async fn block_hash_json(Extension(index): Extension<Arc<Index>>) -> ServerResult<Json<String>> {
    log::info!("GET /r/blockhash");
    Ok(Json(
      index
        .block_hash(None)?
        .ok_or_not_found(|| "blockhash")?
        .to_string(),
    ))
  }

  async fn block_hash_from_height(
    Extension(index): Extension<Arc<Index>>,
    Path(height): Path<u32>,
  ) -> ServerResult<String> {
    log::info!("GET /blockhash/{height}");
    Ok(
      index
        .block_hash(Some(height))?
        .ok_or_not_found(|| "blockhash")?
        .to_string(),
    )
  }

  async fn block_hash_from_height_json(
    Extension(index): Extension<Arc<Index>>,
    Path(height): Path<u32>,
  ) -> ServerResult<Json<String>> {
    log::info!("GET /r/blockhash/{height}");
    Ok(Json(
      index
        .block_hash(Some(height))?
        .ok_or_not_found(|| "blockhash")?
        .to_string(),
    ))
  }

  async fn block_time(Extension(index): Extension<Arc<Index>>) -> ServerResult<String> {
    log::info!("GET /blocktime");
    Ok(
      index
        .block_time(index.block_height()?.ok_or_not_found(|| "blocktime")?)?
        .unix_timestamp()
        .to_string(),
    )
  }

  async fn input(
    Extension(server_config): Extension<Arc<ServerConfig>>,
    Extension(index): Extension<Arc<Index>>,
    Path(path): Path<(u32, usize, usize)>,
  ) -> ServerResult<PageHtml<InputHtml>> {
    log::info!("GET /input/{}/{}/{}", path.0, path.1, path.2);
    let not_found = || format!("input /{}/{}/{}", path.0, path.1, path.2);

    let block = index
      .get_block_by_height(path.0)?
      .ok_or_not_found(not_found)?;

    let transaction = block
      .txdata
      .into_iter()
      .nth(path.1)
      .ok_or_not_found(not_found)?;

    let input = transaction
      .input
      .into_iter()
      .nth(path.2)
      .ok_or_not_found(not_found)?;

    Ok(InputHtml { path, input }.page(server_config))
  }

  async fn faq() -> Redirect {
    log::info!("GET /faq");
    Redirect::to("https://docs.ordinals.com/faq/")
  }

  async fn bounties() -> Redirect {
    log::info!("GET /bounties");
    Redirect::to("https://docs.ordinals.com/bounty/")
  }

  async fn content(
    Extension(index): Extension<Arc<Index>>,
    Extension(config): Extension<Arc<Config>>,
    Extension(server_config): Extension<Arc<ServerConfig>>,
    Path(inscription_id): Path<InscriptionId>,
    accept_encoding: AcceptEncoding,
  ) -> ServerResult<Response> {
    log::info!("GET /content/{inscription_id}");
    if config.is_hidden(inscription_id) {
      return Ok(PreviewUnknownHtml.into_response());
    }

    let mut inscription = index
      .get_inscription_by_id(inscription_id)?
      .ok_or_not_found(|| format!("inscription {inscription_id}"))?;

    if let Some(delegate) = inscription.delegate() {
      inscription = index
        .get_inscription_by_id(delegate)?
        .ok_or_not_found(|| format!("delegate {inscription_id}"))?
    }

    Ok(
      Self::content_response(inscription, accept_encoding, &server_config)?
        .ok_or_not_found(|| format!("inscription {inscription_id} content"))?
        .into_response(),
    )
  }

  fn content_response(
    inscription: Inscription,
    accept_encoding: AcceptEncoding,
    server_config: &ServerConfig,
  ) -> ServerResult<Option<(HeaderMap, Vec<u8>)>> {
    let mut headers = HeaderMap::new();

    match &server_config.csp_origin {
      None => {
        headers.insert(
          header::CONTENT_SECURITY_POLICY,
          HeaderValue::from_static("default-src 'self' 'unsafe-eval' 'unsafe-inline' data: blob:"),
        );
        headers.append(
          header::CONTENT_SECURITY_POLICY,
          HeaderValue::from_static("default-src *:*/content/ *:*/blockheight *:*/blockhash *:*/blockhash/ *:*/blocktime *:*/r/ 'unsafe-eval' 'unsafe-inline' data: blob:"),
        );
      }
      Some(origin) => {
        let csp = format!("default-src {origin}/content/ {origin}/blockheight {origin}/blockhash {origin}/blockhash/ {origin}/blocktime {origin}/r/ 'unsafe-eval' 'unsafe-inline' data: blob:");
        headers.insert(
          header::CONTENT_SECURITY_POLICY,
          HeaderValue::from_str(&csp).map_err(|err| ServerError::Internal(Error::from(err)))?,
        );
      }
    }

    headers.insert(
      header::CACHE_CONTROL,
      HeaderValue::from_static("public, max-age=31536000, immutable"),
    );

    headers.insert(
      header::CONTENT_TYPE,
      inscription
        .content_type()
        .and_then(|content_type| content_type.parse().ok())
        .unwrap_or(HeaderValue::from_static("application/octet-stream")),
    );

    if let Some(content_encoding) = inscription.content_encoding() {
      if accept_encoding.is_acceptable(&content_encoding) {
        headers.insert(header::CONTENT_ENCODING, content_encoding);
      } else if server_config.decompress && content_encoding == "br" {
        let Some(body) = inscription.into_body() else {
          return Ok(None);
        };

        let mut decompressed = Vec::new();

        Decompressor::new(body.as_slice(), 4096)
          .read_to_end(&mut decompressed)
          .map_err(|err| ServerError::Internal(err.into()))?;

        return Ok(Some((headers, decompressed)));
      } else {
        return Err(ServerError::NotAcceptable {
          accept_encoding,
          content_encoding,
        });
      }
    }

    let Some(body) = inscription.into_body() else {
      return Ok(None);
    };

    Ok(Some((headers, body)))
  }

  async fn preview(
    Extension(index): Extension<Arc<Index>>,
    Extension(config): Extension<Arc<Config>>,
    Extension(server_config): Extension<Arc<ServerConfig>>,
    Path(inscription_id): Path<InscriptionId>,
    accept_encoding: AcceptEncoding,
  ) -> ServerResult<Response> {
    log::info!("GET /preview/{inscription_id}");
    if config.is_hidden(inscription_id) {
      return Ok(PreviewUnknownHtml.into_response());
    }

    let mut inscription = index
      .get_inscription_by_id(inscription_id)?
      .ok_or_not_found(|| format!("inscription {inscription_id}"))?;

    if let Some(delegate) = inscription.delegate() {
      inscription = index
        .get_inscription_by_id(delegate)?
        .ok_or_not_found(|| format!("delegate {inscription_id}"))?
    }

    match inscription.media() {
      Media::Audio => Ok(PreviewAudioHtml { inscription_id }.into_response()),
      Media::Code(language) => Ok(
        (
          [(
            header::CONTENT_SECURITY_POLICY,
            "script-src-elem 'self' https://cdn.jsdelivr.net",
          )],
          PreviewCodeHtml {
            inscription_id,
            language,
          },
        )
          .into_response(),
      ),
      Media::Font => Ok(
        (
          [(
            header::CONTENT_SECURITY_POLICY,
            "script-src-elem 'self'; style-src 'self' 'unsafe-inline';",
          )],
          PreviewFontHtml { inscription_id },
        )
          .into_response(),
      ),
      Media::Iframe => Ok(
        Self::content_response(inscription, accept_encoding, &server_config)?
          .ok_or_not_found(|| format!("inscription {inscription_id} content"))?
          .into_response(),
      ),
      Media::Image => Ok(
        (
          [(
            header::CONTENT_SECURITY_POLICY,
            "default-src 'self' 'unsafe-inline'",
          )],
          PreviewImageHtml { inscription_id },
        )
          .into_response(),
      ),
      Media::Markdown => Ok(
        (
          [(
            header::CONTENT_SECURITY_POLICY,
            "script-src-elem 'self' https://cdn.jsdelivr.net",
          )],
          PreviewMarkdownHtml { inscription_id },
        )
          .into_response(),
      ),
      Media::Model => Ok(
        (
          [(
            header::CONTENT_SECURITY_POLICY,
            "script-src-elem 'self' https://ajax.googleapis.com",
          )],
          PreviewModelHtml { inscription_id },
        )
          .into_response(),
      ),
      Media::Pdf => Ok(
        (
          [(
            header::CONTENT_SECURITY_POLICY,
            "script-src-elem 'self' https://cdn.jsdelivr.net",
          )],
          PreviewPdfHtml { inscription_id },
        )
          .into_response(),
      ),
      Media::Text => Ok(PreviewTextHtml { inscription_id }.into_response()),
      Media::Unknown => Ok(PreviewUnknownHtml.into_response()),
      Media::Video => Ok(PreviewVideoHtml { inscription_id }.into_response()),
    }
  }

  async fn inscription(
    Extension(server_config): Extension<Arc<ServerConfig>>,
    Extension(index): Extension<Arc<Index>>,
    Path(DeserializeFromStr(query)): Path<DeserializeFromStr<InscriptionQuery>>,
    AcceptJson(accept_json): AcceptJson,
  ) -> ServerResult<Response> {
<<<<<<< HEAD
    let inscription_id = match query {
      InscriptionQuery::Id(id) => {
	log::info!("GET /inscription/{id}");
	id
      },
      InscriptionQuery::Number(inscription_number) => {
	log::info!("GET /inscription/{inscription_number}");
	index
          .get_inscription_id_by_inscription_number(inscription_number)?
          .ok_or_not_found(|| format!("{inscription_number}"))?
      },
    };

    Self::inscription_inner(server_config, index, inscription_id, accept_json, None, None).await
  }

  async fn inscription_with_funder(
    Extension(index): Extension<Arc<Index>>,
    Extension(server_config): Extension<Arc<ServerConfig>>,
    Path(inscription_id): Path<InscriptionId>,
    accept_json: AcceptJson,
  ) -> ServerResult<Response> {
    log::info!("GET /inscription_with_funder/{inscription_id}");

    let reveal_txid = inscription_id.txid;
    let reveal_tx = index.get_transaction(reveal_txid)?.unwrap();
    let reveal_input_count = reveal_tx.input.len();
    let (funder, funder_error) = if reveal_input_count == 1 {
      let commit_txid = reveal_tx.input[0].previous_output.txid;
      let commit_tx = index.get_transaction(commit_txid)?.unwrap();
      let commit_input_count = commit_tx.input.len();
      if commit_input_count == 1 {
        let funder_txid = reveal_tx.input[0].previous_output.txid;
        let funder_tx = index.get_transaction(funder_txid)?.unwrap();
        let funder_vout = reveal_tx.input[0].previous_output.vout;
        (Some(server_config.chain.address_from_script(&funder_tx.output[funder_vout as usize].script_pubkey).unwrap().to_string()), None)
      } else {
        (None, Some(format!("commit tx {} has {} inputs", commit_txid, commit_input_count)))
      }
    } else {
      (None, Some(format!("reveal tx {} has {} inputs", reveal_txid, reveal_input_count)))
    };

    Self::inscription_inner(server_config, index, inscription_id, accept_json, funder, funder_error).await
  }

  async fn inscription_inner(
    server_config: Arc<ServerConfig>,
    index: Arc<Index>,
    inscription_id: InscriptionId,
    accept_json: AcceptJson,
    funder: Option<String>,
    funder_error: Option<String>,
  ) -> ServerResult<Response> {
    let entry = index
      .get_inscription_entry(inscription_id)?
      .ok_or_not_found(|| format!("inscription {inscription_id}"))?;

    let inscription = index
      .get_inscription_by_id(inscription_id)?
      .ok_or_not_found(|| format!("inscription {inscription_id}"))?;

    let satpoint = index
      .get_inscription_satpoint_by_id(inscription_id)?
      .ok_or_not_found(|| format!("inscription {inscription_id}"))?;

    let output = if satpoint.outpoint == unbound_outpoint() || satpoint.outpoint == OutPoint::null()
    {
      None
    } else {
      Some(
        index
          .get_transaction(satpoint.outpoint.txid)?
          .ok_or_not_found(|| format!("inscription {inscription_id} current transaction"))?
          .output
          .into_iter()
          .nth(satpoint.outpoint.vout.try_into().unwrap())
          .ok_or_not_found(|| format!("inscription {inscription_id} current transaction output"))?,
      )
    };

    let previous = if let Some(n) = entry.sequence_number.checked_sub(1) {
      index.get_inscription_id_by_sequence_number(n)?
    } else {
      None
    };

    let next = index.get_inscription_id_by_sequence_number(entry.sequence_number + 1)?;
=======
    let info =
      Index::inscription_info(&index, query)?.ok_or_not_found(|| format!("inscription {query}"))?;
>>>>>>> 1726ff6e

    Ok(if accept_json {
      Json(InscriptionJson {
<<<<<<< HEAD
        inscription_id,
        children,
        inscription_number: entry.inscription_number,
        metaprotocol: inscription.metaprotocol().map(String::from),
        funder,
        funder_error,
        genesis_height: entry.height,
        parent,
        genesis_fee: entry.fee,
        output_value: output.as_ref().map(|o| o.value),
        address: output
=======
        inscription_id: info.entry.id,
        children: info.children,
        inscription_number: info.entry.inscription_number,
        genesis_height: info.entry.height,
        parent: info.parent,
        genesis_fee: info.entry.fee,
        output_value: info.output.as_ref().map(|o| o.value),
        address: info
          .output
>>>>>>> 1726ff6e
          .as_ref()
          .and_then(|o| {
            server_config
              .chain
              .address_from_script(&o.script_pubkey)
              .ok()
          })
          .map(|address| address.to_string()),
        sat: info.entry.sat,
        satpoint: info.satpoint,
        content_type: info.inscription.content_type().map(|s| s.to_string()),
        content_length: info.inscription.content_length(),
        timestamp: timestamp(info.entry.timestamp).timestamp(),
        previous: info.previous,
        next: info.next,
        rune: info.rune,
      })
      .into_response()
    } else {
      InscriptionHtml {
        chain: server_config.chain,
<<<<<<< HEAD
        charms,
        children,
        funder,
        funder_error,
        genesis_fee: entry.fee,
        genesis_height: entry.height,
        inscription,
        inscription_id,
        inscription_number: entry.inscription_number,
        next,
        output,
        parent,
        previous,
        rune,
        sat: entry.sat,
        satpoint,
        timestamp: timestamp(entry.timestamp),
=======
        charms: info.charms,
        children: info.children,
        genesis_fee: info.entry.fee,
        genesis_height: info.entry.height,
        inscription: info.inscription,
        inscription_id: info.entry.id,
        inscription_number: info.entry.inscription_number,
        next: info.next,
        output: info.output,
        parent: info.parent,
        previous: info.previous,
        rune: info.rune,
        sat: info.entry.sat,
        satpoint: info.satpoint,
        timestamp: timestamp(info.entry.timestamp),
>>>>>>> 1726ff6e
      }
      .page(server_config)
      .into_response()
    })
  }

  async fn collections(
    Extension(server_config): Extension<Arc<ServerConfig>>,
    Extension(index): Extension<Arc<Index>>,
  ) -> ServerResult<Response> {
    Self::collections_paginated(Extension(server_config), Extension(index), Path(0)).await
  }

  async fn collections_paginated(
    Extension(server_config): Extension<Arc<ServerConfig>>,
    Extension(index): Extension<Arc<Index>>,
    Path(page_index): Path<usize>,
  ) -> ServerResult<Response> {
    let (collections, more_collections) = index.get_collections_paginated(100, page_index)?;

    let prev = page_index.checked_sub(1);

    let next = more_collections.then_some(page_index + 1);

    Ok(
      CollectionsHtml {
        inscriptions: collections,
        prev,
        next,
      }
      .page(server_config)
      .into_response(),
    )
  }

  async fn children(
    Extension(server_config): Extension<Arc<ServerConfig>>,
    Extension(index): Extension<Arc<Index>>,
    Path(inscription_id): Path<InscriptionId>,
  ) -> ServerResult<Response> {
    Self::children_paginated(
      Extension(server_config),
      Extension(index),
      Path((inscription_id, 0)),
    )
    .await
  }

  async fn children_paginated(
    Extension(server_config): Extension<Arc<ServerConfig>>,
    Extension(index): Extension<Arc<Index>>,
    Path((parent, page)): Path<(InscriptionId, usize)>,
  ) -> ServerResult<Response> {
    log::info!("GET /children/{parent}/{page}");
    let entry = index
      .get_inscription_entry(parent)?
      .ok_or_not_found(|| format!("inscription {parent}"))?;

    let parent_number = entry.inscription_number;

    let (children, more_children) =
      index.get_children_by_sequence_number_paginated(entry.sequence_number, 100, page)?;

    let prev_page = page.checked_sub(1);

    let next_page = more_children.then_some(page + 1);

    Ok(
      ChildrenHtml {
        parent,
        parent_number,
        children,
        prev_page,
        next_page,
      }
      .page(server_config)
      .into_response(),
    )
  }

  async fn children_recursive(
    Extension(index): Extension<Arc<Index>>,
    Path(inscription_id): Path<InscriptionId>,
  ) -> ServerResult<Response> {
    Self::children_recursive_paginated(Extension(index), Path((inscription_id, 0))).await
  }

  async fn children_recursive_paginated(
    Extension(index): Extension<Arc<Index>>,
    Path((parent, page)): Path<(InscriptionId, usize)>,
  ) -> ServerResult<Response> {
    let parent_sequence_number = index
      .get_inscription_entry(parent)?
      .ok_or_not_found(|| format!("inscription {parent}"))?
      .sequence_number;

    let (ids, more) =
      index.get_children_by_sequence_number_paginated(parent_sequence_number, 100, page)?;

    Ok(Json(ChildrenJson { ids, more, page }).into_response())
  }

  async fn inscriptions(
    Extension(server_config): Extension<Arc<ServerConfig>>,
    Extension(index): Extension<Arc<Index>>,
    accept_json: AcceptJson,
  ) -> ServerResult<Response> {
    log::info!("GET /inscriptions");
    Self::inscriptions_paginated(
      Extension(server_config),
      Extension(index),
      Path(0),
      accept_json,
    )
    .await
  }

  async fn inscriptions_paginated(
    Extension(server_config): Extension<Arc<ServerConfig>>,
    Extension(index): Extension<Arc<Index>>,
    Path(page_index): Path<usize>,
    AcceptJson(accept_json): AcceptJson,
  ) -> ServerResult<Response> {
    log::info!("GET /inscriptions/{page_index}");
    let (inscriptions, more_inscriptions) = index.get_inscriptions_paginated(100, page_index)?;

    let prev = page_index.checked_sub(1);

    let next = more_inscriptions.then_some(page_index + 1);

    Ok(if accept_json {
      Json(InscriptionsJson {
        inscriptions,
        page_index,
        more: more_inscriptions,
      })
      .into_response()
    } else {
      InscriptionsHtml {
        inscriptions,
        next,
        prev,
      }
      .page(server_config)
      .into_response()
    })
  }

  async fn inscriptions_in_block(
    Extension(server_config): Extension<Arc<ServerConfig>>,
    Extension(index): Extension<Arc<Index>>,
    Path(block_height): Path<u32>,
    AcceptJson(accept_json): AcceptJson,
  ) -> ServerResult<Response> {
    log::info!("GET /inscriptions/block/{block_height}");
    Self::inscriptions_in_block_paginated(
      Extension(server_config),
      Extension(index),
      Path((block_height, 0)),
      AcceptJson(accept_json),
    )
    .await
  }

  async fn inscriptions_in_block_paginated(
    Extension(server_config): Extension<Arc<ServerConfig>>,
    Extension(index): Extension<Arc<Index>>,
    Path((block_height, page_index)): Path<(u32, usize)>,
    AcceptJson(accept_json): AcceptJson,
  ) -> ServerResult<Response> {
    log::info!("GET /inscriptions/block/{block_height}/{page_index}");
    let page_size = 100;

    let mut inscriptions = index
      .get_inscriptions_in_block(block_height)?
      .into_iter()
      .skip(page_index.saturating_mul(page_size))
      .take(page_size.saturating_add(1))
      .collect::<Vec<InscriptionId>>();

    let more = inscriptions.len() > page_size;

    if more {
      inscriptions.pop();
    }

    Ok(if accept_json {
      Json(InscriptionsJson {
        inscriptions,
        page_index,
        more,
      })
      .into_response()
    } else {
      InscriptionsBlockHtml::new(
        block_height,
        index.block_height()?.unwrap_or(Height(0)).n(),
        inscriptions,
        more,
        page_index,
      )?
      .page(server_config)
      .into_response()
    })
  }

  async fn inscriptions_json_start(
    Extension(server_config): Extension<Arc<ServerConfig>>,
    Extension(index): Extension<Arc<Index>>,
    Path(start): Path<i32>,
  ) -> ServerResult<String> {
    log::info!("GET /inscriptions_json/{start}");
    Self::inscriptions_json(server_config.chain, index, start, start + 1).await
  }

  async fn inscriptions_json_start_end(
    Extension(server_config): Extension<Arc<ServerConfig>>,
    Extension(index): Extension<Arc<Index>>,
    Path(path): Path<(i32, i32)>,
  ) -> ServerResult<String> {
    log::info!("GET /inscriptions_json/{}/{}", path.0, path.1);
    Self::inscriptions_json(server_config.chain, index, path.0, path.1).await
  }

  async fn inscriptions_json(
    chain: Chain,
    index: Arc<Index>,
    start: i32,
    end: i32,
  ) -> ServerResult<String> {
    const MAX_JSON_INSCRIPTIONS: i32 = 1000;

    match start.cmp(&end) {
      Ordering::Equal => Err(ServerError::BadRequest("range length == 0".to_string())),
      Ordering::Greater => Err(ServerError::BadRequest("range length < 0".to_string())),
      Ordering::Less => {
        if end - start > MAX_JSON_INSCRIPTIONS {
          return Err(ServerError::BadRequest(format!(
            "range length > {MAX_JSON_INSCRIPTIONS}"
          )));
        }

        let mut ret = Vec::new();

        for i in start..end {
          sleep(Duration::from_millis(0)).await;
          match index.get_inscription_id_by_inscription_number(i) {
            Err(_) => return Err(ServerError::BadRequest(format!("no inscription {i}"))),
            Ok(inscription_id) => match inscription_id {
              Some(inscription_id) => {
                let entry = index
                  .get_inscription_entry(inscription_id)?
                  .ok_or_not_found(|| format!("inscription {inscription_id}"))?;

                let tx = index.get_transaction(inscription_id.txid)?.unwrap();
                let inscription = index
                  .get_inscription_by_id(inscription_id)?
                  .ok_or_not_found(|| format!("inscription {inscription_id}"))?;

                let satpoint = index
                  .get_inscription_satpoint_by_id(inscription_id)?
                  .ok_or_not_found(|| format!("inscription {inscription_id}"))?;

                let output = if satpoint.outpoint == unbound_outpoint() {
                  None
                } else {
                  Some(
                    if satpoint.outpoint.txid == inscription_id.txid {
                      tx
                    } else {
                      index
                        .get_transaction(satpoint.outpoint.txid)?
                        .ok_or_not_found(|| {
                          format!("inscription {inscription_id} current transaction")
                        })?
                    }
                    .output
                    .into_iter()
                    .nth(satpoint.outpoint.vout.try_into().unwrap())
                    .ok_or_not_found(|| {
                      format!("inscription {inscription_id} current transaction output")
                    })?,
                  )
                };

                let mut address = None;
                if let Some(output) = &output {
                  if let Ok(a) = chain.address_from_script(&output.script_pubkey) {
                    address = Some(a.to_string());
                  }
                }

                let sequence_number = entry.sequence_number;

                let sat = entry.sat.map(|s| SatoshiJson {
                  number: s.n(),
                  decimal: s.decimal().to_string(),
                  degree: s.degree().to_string(),
                  percentile: s.percentile().to_string(),
                  name: s.name(),
                  cycle: s.cycle(),
                  epoch: s.epoch().0,
                  period: s.period(),
                  block: s.height().0,
                  offset: s.third(),
                  rarity: s.rarity(),
                  // timestamp: index.block_time(s.height())?.unix_timestamp(),
                });

                let content_type = inscription.content_type();
                let unbound_suffix = if satpoint.outpoint == unbound_outpoint() {
                  " (unbound)"
                } else {
                  ""
                };

                let parent = match entry.parent {
                  Some(parent) => index.get_inscription_id_by_sequence_number(parent)?,
                  None => None,
                };

                ret.push(MyInscriptionJson {
                  number: i,
                  sequence_number,
                  id: inscription_id,
                  parent,
                  address,
                  output_value: if output.is_some() {
                    Some(output.unwrap().value)
                  } else {
                    None
                  },
                  sat,
                  content_length: inscription.content_length(),
                  content_type: if content_type.is_some() {
                    content_type.unwrap().to_string()
                  } else {
                    "".to_string()
                  },
                  timestamp: entry.timestamp,
                  genesis_height: entry.height,
                  genesis_fee: entry.fee,
                  genesis_transaction: inscription_id.txid,
                  location: satpoint.to_string() + unbound_suffix,
                  output: satpoint.outpoint.to_string() + unbound_suffix,
                  offset: satpoint.offset,
                  children: index.get_children_by_sequence_number(sequence_number)?,
                });
              }
              None => return Err(ServerError::BadRequest(format!("no inscription {i}"))),
            },
          }
        }

        Ok(serde_json::to_string_pretty(&ret).ok().unwrap())
      }
    }
  }

  async fn inscriptions_sequence_numbers(
    Extension(index): Extension<Arc<Index>>,
    Path(path): Path<(i32, i32)>,
  ) -> ServerResult<String> {
    log::info!("GET /inscriptions_sequence_numbers/{}/{}", path.0, path.1);

    let start = path.0;
    let end = path.1;

    match start.cmp(&end) {
      Ordering::Equal => Err(ServerError::BadRequest("range length == 0".to_string())),
      Ordering::Greater => Err(ServerError::BadRequest("range length < 0".to_string())),
      Ordering::Less => {
        let mut ret = String::new();

        for i in start..end {
          sleep(Duration::from_millis(0)).await;
          match index.get_sequence_number_by_inscription_number(i) {
            Err(_) => return Err(ServerError::BadRequest(format!("no inscription {i}"))),
            Ok(sequence_number) => ret += format!("{i},{sequence_number}\n").as_str(),
          }
        }

        Ok(ret)
      }
    }
  }

  async fn sat_inscriptions(
    Extension(index): Extension<Arc<Index>>,
    Path(sat): Path<u64>,
  ) -> ServerResult<Json<SatInscriptionsJson>> {
    Self::sat_inscriptions_paginated(Extension(index), Path((sat, 0))).await
  }

  async fn sat_inscriptions_paginated(
    Extension(index): Extension<Arc<Index>>,
    Path((sat, page)): Path<(u64, u64)>,
  ) -> ServerResult<Json<SatInscriptionsJson>> {
    if !index.has_sat_index() {
      return Err(ServerError::NotFound(
        "this server has no sat index".to_string(),
      ));
    }

    let (ids, more) = index.get_inscription_ids_by_sat_paginated(Sat(sat), 100, page)?;

    Ok(Json(SatInscriptionsJson { ids, more, page }))
  }

  async fn sat_inscription_at_index(
    Extension(index): Extension<Arc<Index>>,
    Path((DeserializeFromStr(sat), inscription_index)): Path<(DeserializeFromStr<Sat>, isize)>,
  ) -> ServerResult<Json<SatInscriptionJson>> {
    if !index.has_sat_index() {
      return Err(ServerError::NotFound(
        "this server has no sat index".to_string(),
      ));
    }

    let id = index.get_inscription_id_by_sat_indexed(sat, inscription_index)?;

    Ok(Json(SatInscriptionJson { id }))
  }

  async fn redirect_http_to_https(
    Extension(mut destination): Extension<String>,
    uri: Uri,
  ) -> Redirect {
    if let Some(path_and_query) = uri.path_and_query() {
      destination.push_str(path_and_query.as_str());
    }

    Redirect::to(&destination)
  }
}

#[cfg(test)]
mod tests {
  use {
    super::*,
    crate::runes::{Edict, Etching, Rune, Runestone},
    reqwest::Url,
    serde::de::DeserializeOwned,
    std::net::TcpListener,
  };

  const RUNE: u128 = 99246114928149462;

  struct TestServer {
    bitcoin_rpc_server: test_bitcoincore_rpc::Handle,
    index: Arc<Index>,
    ord_server_handle: Handle,
    url: Url,
    #[allow(unused)]
    tempdir: TempDir,
  }

  impl TestServer {
    fn new() -> Self {
      Self::new_with_args(&[], &[])
    }

    fn new_with_sat_index() -> Self {
      Self::new_with_args(&["--index-sats"], &[])
    }

    fn new_with_args(ord_args: &[&str], server_args: &[&str]) -> Self {
      Self::new_server(test_bitcoincore_rpc::spawn(), None, ord_args, server_args)
    }

    fn new_with_regtest() -> Self {
      Self::new_server(
        test_bitcoincore_rpc::builder()
          .network(bitcoin::network::constants::Network::Regtest)
          .build(),
        None,
        &["--chain", "regtest"],
        &[],
      )
    }

    fn new_with_regtest_with_json_api() -> Self {
      Self::new_server(
        test_bitcoincore_rpc::builder()
          .network(bitcoin::network::constants::Network::Regtest)
          .build(),
        None,
        &["--chain", "regtest"],
        &["--enable-json-api"],
      )
    }

    fn new_with_regtest_with_index_sats() -> Self {
      Self::new_server(
        test_bitcoincore_rpc::builder()
          .network(bitcoin::Network::Regtest)
          .build(),
        None,
        &["--chain", "regtest", "--index-sats"],
        &[],
      )
    }

    fn new_with_regtest_with_index_runes() -> Self {
      Self::new_server(
        test_bitcoincore_rpc::builder()
          .network(bitcoin::Network::Regtest)
          .build(),
        None,
        &["--chain", "regtest", "--index-runes"],
        &["--enable-json-api"],
      )
    }

    fn new_with_bitcoin_rpc_server_and_config(
      bitcoin_rpc_server: test_bitcoincore_rpc::Handle,
      config: String,
    ) -> Self {
      Self::new_server(bitcoin_rpc_server, Some(config), &[], &[])
    }

    fn new_server(
      bitcoin_rpc_server: test_bitcoincore_rpc::Handle,
      config: Option<String>,
      ord_args: &[&str],
      server_args: &[&str],
    ) -> Self {
      let tempdir = TempDir::new().unwrap();

      let cookiefile = tempdir.path().join("cookie");

      fs::write(&cookiefile, "username:password").unwrap();

      let port = TcpListener::bind("127.0.0.1:0")
        .unwrap()
        .local_addr()
        .unwrap()
        .port();

      let url = Url::parse(&format!("http://127.0.0.1:{port}")).unwrap();

      let config_args = match config {
        Some(config) => {
          let config_path = tempdir.path().join("ord.yaml");
          fs::write(&config_path, config).unwrap();
          format!("--config {}", config_path.display())
        }
        None => "".to_string(),
      };

      let (options, server) = parse_server_args(&format!(
        "ord --rpc-url {} --cookie-file {} --data-dir {} {config_args} {} server --http-port {} --address 127.0.0.1 {}",
        bitcoin_rpc_server.url(),
        cookiefile.to_str().unwrap(),
        tempdir.path().to_str().unwrap(),
        ord_args.join(" "),
        port,
        server_args.join(" "),
      ));

      let index = Arc::new(Index::open(&options).unwrap());
      let ord_server_handle = Handle::new();

      {
        let index = index.clone();
        let ord_server_handle = ord_server_handle.clone();
        thread::spawn(|| server.run(options, index, ord_server_handle).unwrap());
      }

      while index.statistic(crate::index::Statistic::Commits) == 0 {
        thread::sleep(Duration::from_millis(25));
      }

      let client = reqwest::blocking::Client::builder()
        .redirect(reqwest::redirect::Policy::none())
        .build()
        .unwrap();

      for i in 0.. {
        match client.get(format!("http://127.0.0.1:{port}/status")).send() {
          Ok(_) => break,
          Err(err) => {
            if i == 400 {
              panic!("server failed to start: {err}");
            }
          }
        }

        thread::sleep(Duration::from_millis(25));
      }

      Self {
        bitcoin_rpc_server,
        index,
        ord_server_handle,
        tempdir,
        url,
      }
    }

    fn get(&self, path: impl AsRef<str>) -> reqwest::blocking::Response {
      if let Err(error) = self.index.update() {
        log::error!("{error}");
      }
      reqwest::blocking::get(self.join_url(path.as_ref())).unwrap()
    }

    pub(crate) fn get_json<T: DeserializeOwned>(&self, path: impl AsRef<str>) -> T {
      if let Err(error) = self.index.update() {
        log::error!("{error}");
      }

      let client = reqwest::blocking::Client::new();

      let response = client
        .get(self.join_url(path.as_ref()))
        .header(reqwest::header::ACCEPT, "application/json")
        .send()
        .unwrap();

      assert_eq!(response.status(), StatusCode::OK);

      response.json().unwrap()
    }

    fn join_url(&self, url: &str) -> Url {
      self.url.join(url).unwrap()
    }

    fn assert_response(&self, path: impl AsRef<str>, status: StatusCode, expected_response: &str) {
      let response = self.get(path);
      assert_eq!(response.status(), status, "{}", response.text().unwrap());
      pretty_assert_eq!(response.text().unwrap(), expected_response);
    }

    #[track_caller]
    fn assert_response_regex(
      &self,
      path: impl AsRef<str>,
      status: StatusCode,
      regex: impl AsRef<str>,
    ) {
      let response = self.get(path);
      assert_eq!(response.status(), status);
      assert_regex_match!(response.text().unwrap(), regex.as_ref());
    }

    fn assert_response_csp(
      &self,
      path: impl AsRef<str>,
      status: StatusCode,
      content_security_policy: &str,
      regex: impl AsRef<str>,
    ) {
      let response = self.get(path);
      assert_eq!(response.status(), status);
      assert_eq!(
        response
          .headers()
          .get(header::CONTENT_SECURITY_POLICY,)
          .unwrap(),
        content_security_policy
      );
      assert_regex_match!(response.text().unwrap(), regex.as_ref());
    }

    #[track_caller]
    fn assert_redirect(&self, path: &str, location: &str) {
      let response = reqwest::blocking::Client::builder()
        .redirect(reqwest::redirect::Policy::none())
        .build()
        .unwrap()
        .get(self.join_url(path))
        .send()
        .unwrap();

      assert_eq!(response.status(), StatusCode::SEE_OTHER);
      assert_eq!(response.headers().get(header::LOCATION).unwrap(), location);
    }

    fn mine_blocks(&self, n: u64) -> Vec<bitcoin::Block> {
      let blocks = self.bitcoin_rpc_server.mine_blocks(n);
      self.index.update().unwrap();
      blocks
    }

    fn mine_blocks_with_subsidy(&self, n: u64, subsidy: u64) -> Vec<Block> {
      let blocks = self.bitcoin_rpc_server.mine_blocks_with_subsidy(n, subsidy);
      self.index.update().unwrap();
      blocks
    }
  }

  impl Drop for TestServer {
    fn drop(&mut self) {
      self.ord_server_handle.shutdown();
    }
  }

  fn parse_server_args(args: &str) -> (Options, Server) {
    match Arguments::try_parse_from(args.split_whitespace()) {
      Ok(arguments) => match arguments.subcommand {
        Subcommand::Server(server) => (arguments.options, server),
        subcommand => panic!("unexpected subcommand: {subcommand:?}"),
      },
      Err(err) => panic!("error parsing arguments: {err}"),
    }
  }

  #[test]
  fn http_and_https_port_dont_conflict() {
    parse_server_args(
      "ord server --http-port 0 --https-port 0 --acme-cache foo --acme-contact bar --acme-domain baz",
    );
  }

  #[test]
  fn http_port_defaults_to_80() {
    assert_eq!(parse_server_args("ord server").1.http_port(), Some(80));
  }

  #[test]
  fn https_port_defaults_to_none() {
    assert_eq!(parse_server_args("ord server").1.https_port(), None);
  }

  #[test]
  fn https_sets_https_port_to_443() {
    assert_eq!(
      parse_server_args("ord server --https --acme-cache foo --acme-contact bar --acme-domain baz")
        .1
        .https_port(),
      Some(443)
    );
  }

  #[test]
  fn https_disables_http() {
    assert_eq!(
      parse_server_args("ord server --https --acme-cache foo --acme-contact bar --acme-domain baz")
        .1
        .http_port(),
      None
    );
  }

  #[test]
  fn https_port_disables_http() {
    assert_eq!(
      parse_server_args(
        "ord server --https-port 433 --acme-cache foo --acme-contact bar --acme-domain baz"
      )
      .1
      .http_port(),
      None
    );
  }

  #[test]
  fn https_port_sets_https_port() {
    assert_eq!(
      parse_server_args(
        "ord server --https-port 1000 --acme-cache foo --acme-contact bar --acme-domain baz"
      )
      .1
      .https_port(),
      Some(1000)
    );
  }

  #[test]
  fn http_with_https_leaves_http_enabled() {
    assert_eq!(
      parse_server_args(
        "ord server --https --http --acme-cache foo --acme-contact bar --acme-domain baz"
      )
      .1
      .http_port(),
      Some(80)
    );
  }

  #[test]
  fn http_with_https_leaves_https_enabled() {
    assert_eq!(
      parse_server_args(
        "ord server --https --http --acme-cache foo --acme-contact bar --acme-domain baz"
      )
      .1
      .https_port(),
      Some(443)
    );
  }

  #[test]
  fn acme_contact_accepts_multiple_values() {
    assert!(Arguments::try_parse_from([
      "ord",
      "server",
      "--address",
      "127.0.0.1",
      "--http-port",
      "0",
      "--acme-contact",
      "foo",
      "--acme-contact",
      "bar"
    ])
    .is_ok());
  }

  #[test]
  fn acme_domain_accepts_multiple_values() {
    assert!(Arguments::try_parse_from([
      "ord",
      "server",
      "--address",
      "127.0.0.1",
      "--http-port",
      "0",
      "--acme-domain",
      "foo",
      "--acme-domain",
      "bar"
    ])
    .is_ok());
  }

  #[test]
  fn acme_cache_defaults_to_data_dir() {
    let arguments = Arguments::try_parse_from(["ord", "--data-dir", "foo", "server"]).unwrap();
    let acme_cache = Server::acme_cache(None, &arguments.options)
      .display()
      .to_string();
    assert!(
      acme_cache.contains(if cfg!(windows) {
        r"foo\acme-cache"
      } else {
        "foo/acme-cache"
      }),
      "{acme_cache}"
    )
  }

  #[test]
  fn acme_cache_flag_is_respected() {
    let arguments =
      Arguments::try_parse_from(["ord", "--data-dir", "foo", "server", "--acme-cache", "bar"])
        .unwrap();
    let acme_cache = Server::acme_cache(Some(&"bar".into()), &arguments.options)
      .display()
      .to_string();
    assert_eq!(acme_cache, "bar")
  }

  #[test]
  fn acme_domain_defaults_to_hostname() {
    let (_, server) = parse_server_args("ord server");
    assert_eq!(
      server.acme_domains().unwrap(),
      &[System::host_name().unwrap()]
    );
  }

  #[test]
  fn acme_domain_flag_is_respected() {
    let (_, server) = parse_server_args("ord server --acme-domain example.com");
    assert_eq!(server.acme_domains().unwrap(), &["example.com"]);
  }

  #[test]
  fn install_sh_redirects_to_github() {
    TestServer::new().assert_redirect(
      "/install.sh",
      "https://raw.githubusercontent.com/ordinals/ord/master/install.sh",
    );
  }

  #[test]
  fn ordinal_redirects_to_sat() {
    TestServer::new().assert_redirect("/ordinal/0", "/sat/0");
  }

  #[test]
  fn bounties_redirects_to_docs_site() {
    TestServer::new().assert_redirect("/bounties", "https://docs.ordinals.com/bounty/");
  }

  #[test]
  fn faq_redirects_to_docs_site() {
    TestServer::new().assert_redirect("/faq", "https://docs.ordinals.com/faq/");
  }

  #[test]
  fn search_by_query_returns_sat() {
    TestServer::new().assert_redirect("/search?query=0", "/sat/0");
  }

  #[test]
  fn search_by_query_returns_rune() {
    TestServer::new().assert_redirect("/search?query=ABCD", "/rune/ABCD");
  }

  #[test]
  fn search_by_query_returns_spaced_rune() {
    TestServer::new().assert_redirect("/search?query=AB•CD", "/rune/AB•CD");
  }

  #[test]
  fn search_by_query_returns_inscription() {
    TestServer::new().assert_redirect(
      "/search?query=0000000000000000000000000000000000000000000000000000000000000000i0",
      "/inscription/0000000000000000000000000000000000000000000000000000000000000000i0",
    );
  }

  #[test]
  fn search_is_whitespace_insensitive() {
    TestServer::new().assert_redirect("/search/ 0 ", "/sat/0");
  }

  #[test]
  fn search_by_path_returns_sat() {
    TestServer::new().assert_redirect("/search/0", "/sat/0");
  }

  #[test]
  fn search_for_blockhash_returns_block() {
    TestServer::new().assert_redirect(
      "/search/000000000019d6689c085ae165831e934ff763ae46a2a6c172b3f1b60a8ce26f",
      "/block/000000000019d6689c085ae165831e934ff763ae46a2a6c172b3f1b60a8ce26f",
    );
  }

  #[test]
  fn search_for_txid_returns_transaction() {
    TestServer::new().assert_redirect(
      "/search/0000000000000000000000000000000000000000000000000000000000000000",
      "/tx/0000000000000000000000000000000000000000000000000000000000000000",
    );
  }

  #[test]
  fn search_for_outpoint_returns_output() {
    TestServer::new().assert_redirect(
      "/search/0000000000000000000000000000000000000000000000000000000000000000:0",
      "/output/0000000000000000000000000000000000000000000000000000000000000000:0",
    );
  }

  #[test]
  fn search_for_inscription_id_returns_inscription() {
    TestServer::new().assert_redirect(
      "/search/0000000000000000000000000000000000000000000000000000000000000000i0",
      "/inscription/0000000000000000000000000000000000000000000000000000000000000000i0",
    );
  }

  #[test]
  fn search_by_path_returns_rune() {
    TestServer::new().assert_redirect("/search/ABCD", "/rune/ABCD");
  }

  #[test]
  fn search_by_path_returns_spaced_rune() {
    TestServer::new().assert_redirect("/search/AB•CD", "/rune/AB•CD");
  }

  #[test]
  fn search_by_rune_id_returns_rune() {
    let server = TestServer::new_with_regtest_with_index_runes();

    server.mine_blocks(1);

    let rune = Rune(RUNE);

    server.assert_response_regex(format!("/rune/{rune}"), StatusCode::NOT_FOUND, ".*");

    server.bitcoin_rpc_server.broadcast_tx(TransactionTemplate {
      inputs: &[(1, 0, 0, inscription("text/plain", "hello").to_witness())],
      op_return: Some(
        Runestone {
          edicts: vec![Edict {
            id: 0,
            amount: u128::max_value(),
            output: 0,
          }],
          etching: Some(Etching {
            rune: Some(rune),
            ..Default::default()
          }),
          ..Default::default()
        }
        .encipher(),
      ),
      ..Default::default()
    });

    server.mine_blocks(1);

    server.assert_redirect("/search/2/1", "/rune/AAAAAAAAAAAAA");
    server.assert_redirect("/search?query=2/1", "/rune/AAAAAAAAAAAAA");

    server.assert_response_regex("/rune/100/200", StatusCode::NOT_FOUND, ".*");

    server.assert_response_regex(
      "/search/100000000000000000000/200000000000000000",
      StatusCode::BAD_REQUEST,
      ".*",
    );
  }

  #[test]
  fn runes_are_displayed_on_runes_page() {
    let server = TestServer::new_with_regtest_with_index_runes();

    server.mine_blocks(1);

    server.assert_response_regex(
      "/runes",
      StatusCode::OK,
      ".*<title>Runes</title>.*<h1>Runes</h1>\n<ul>\n</ul>.*",
    );

    let txid = server.bitcoin_rpc_server.broadcast_tx(TransactionTemplate {
      inputs: &[(1, 0, 0, Witness::new())],
      op_return: Some(
        Runestone {
          edicts: vec![Edict {
            id: 0,
            amount: u128::max_value(),
            output: 0,
          }],
          etching: Some(Etching {
            rune: Some(Rune(RUNE)),
            ..Default::default()
          }),
          ..Default::default()
        }
        .encipher(),
      ),
      ..Default::default()
    });

    server.mine_blocks(1);

    let id = RuneId {
      height: 2,
      index: 1,
    };

    assert_eq!(
      server.index.runes().unwrap(),
      [(
        id,
        RuneEntry {
          etching: txid,
          rune: Rune(RUNE),
          supply: u128::max_value(),
          timestamp: 2,
          ..Default::default()
        }
      )]
    );

    assert_eq!(
      server.index.get_rune_balances().unwrap(),
      [(OutPoint { txid, vout: 0 }, vec![(id, u128::max_value())])]
    );

    server.assert_response_regex(
      "/runes",
      StatusCode::OK,
      ".*<title>Runes</title>.*
<h1>Runes</h1>
<ul>
  <li><a href=/rune/AAAAAAAAAAAAA>AAAAAAAAAAAAA</a></li>
</ul>.*",
    );
  }

  #[test]
  fn runes_are_displayed_on_rune_page() {
    let server = TestServer::new_with_regtest_with_index_runes();

    server.mine_blocks(1);

    let rune = Rune(RUNE);

    server.assert_response_regex(format!("/rune/{rune}"), StatusCode::NOT_FOUND, ".*");

    let txid = server.bitcoin_rpc_server.broadcast_tx(TransactionTemplate {
      inputs: &[(1, 0, 0, inscription("text/plain", "hello").to_witness())],
      op_return: Some(
        Runestone {
          edicts: vec![Edict {
            id: 0,
            amount: u128::max_value(),
            output: 0,
          }],
          etching: Some(Etching {
            rune: Some(rune),
            symbol: Some('%'),
            ..Default::default()
          }),
          ..Default::default()
        }
        .encipher(),
      ),
      ..Default::default()
    });

    server.mine_blocks(1);

    let id = RuneId {
      height: 2,
      index: 1,
    };

    assert_eq!(
      server.index.runes().unwrap(),
      [(
        id,
        RuneEntry {
          etching: txid,
          rune,
          supply: u128::max_value(),
          symbol: Some('%'),
          timestamp: 2,
          ..Default::default()
        }
      )]
    );

    assert_eq!(
      server.index.get_rune_balances().unwrap(),
      [(OutPoint { txid, vout: 0 }, vec![(id, u128::max_value())])]
    );

    server.assert_response_regex(
      format!("/rune/{rune}"),
      StatusCode::OK,
      format!(
        ".*<title>Rune AAAAAAAAAAAAA</title>.*
<h1>AAAAAAAAAAAAA</h1>
<iframe .* src=/preview/{txid}i0></iframe>
<dl>
  <dt>number</dt>
  <dd>0</dd>
  <dt>timestamp</dt>
  <dd><time>1970-01-01 00:00:02 UTC</time></dd>
  <dt>id</dt>
  <dd>2/1</dd>
  <dt>etching block height</dt>
  <dd><a href=/block/2>2</a></dd>
  <dt>etching transaction index</dt>
  <dd>1</dd>
  <dt>mints</dt>
  <dd>0</dd>
  <dt>supply</dt>
  <dd>340282366920938463463374607431768211455\u{00A0}%</dd>
  <dt>burned</dt>
  <dd>0\u{00A0}%</dd>
  <dt>divisibility</dt>
  <dd>0</dd>
  <dt>symbol</dt>
  <dd>%</dd>
  <dt>etching</dt>
  <dd><a class=monospace href=/tx/{txid}>{txid}</a></dd>
  <dt>parent</dt>
  <dd><a class=monospace href=/inscription/{txid}i0>{txid}i0</a></dd>
</dl>
.*"
      ),
    );

    server.assert_response_regex(
      format!("/inscription/{txid}i0"),
      StatusCode::OK,
      ".*
<dl>
  .*
  <dt>rune</dt>
  <dd><a href=/rune/AAAAAAAAAAAAA>AAAAAAAAAAAAA</a></dd>
</dl>
.*",
    );
  }

  #[test]
  fn runes_are_spaced() {
    let server = TestServer::new_with_regtest_with_index_runes();

    server.mine_blocks(1);

    let rune = Rune(RUNE);

    server.assert_response_regex(format!("/rune/{rune}"), StatusCode::NOT_FOUND, ".*");

    let txid = server.bitcoin_rpc_server.broadcast_tx(TransactionTemplate {
      inputs: &[(1, 0, 0, inscription("text/plain", "hello").to_witness())],
      op_return: Some(
        Runestone {
          edicts: vec![Edict {
            id: 0,
            amount: u128::max_value(),
            output: 0,
          }],
          etching: Some(Etching {
            rune: Some(rune),
            symbol: Some('%'),
            spacers: 1,
            ..Default::default()
          }),
          ..Default::default()
        }
        .encipher(),
      ),
      ..Default::default()
    });

    server.mine_blocks(1);

    let id = RuneId {
      height: 2,
      index: 1,
    };

    assert_eq!(
      server.index.runes().unwrap(),
      [(
        id,
        RuneEntry {
          etching: txid,
          rune,
          supply: u128::max_value(),
          symbol: Some('%'),
          timestamp: 2,
          spacers: 1,
          ..Default::default()
        }
      )]
    );

    assert_eq!(
      server.index.get_rune_balances().unwrap(),
      [(OutPoint { txid, vout: 0 }, vec![(id, u128::max_value())])]
    );

    server.assert_response_regex(
      format!("/rune/{rune}"),
      StatusCode::OK,
      r".*<title>Rune A•AAAAAAAAAAAA</title>.*<h1>A•AAAAAAAAAAAA</h1>.*",
    );

    server.assert_response_regex(
      format!("/inscription/{txid}i0"),
      StatusCode::OK,
      ".*<dt>rune</dt>.*<dd><a href=/rune/A•AAAAAAAAAAAA>A•AAAAAAAAAAAA</a></dd>.*",
    );

    server.assert_response_regex(
      "/runes",
      StatusCode::OK,
      ".*<li><a href=/rune/A•AAAAAAAAAAAA>A•AAAAAAAAAAAA</a></li>.*",
    );

    server.assert_response_regex(
      format!("/tx/{txid}"),
      StatusCode::OK,
      ".*
  <dt>etching</dt>
  <dd><a href=/rune/A•AAAAAAAAAAAA>A•AAAAAAAAAAAA</a></dd>
.*",
    );

    server.assert_response_regex(
      format!("/output/{txid}:0"),
      StatusCode::OK,
      ".*<tr>
        <td><a href=/rune/A•AAAAAAAAAAAA>A•AAAAAAAAAAAA</a></td>
        <td>340282366920938463463374607431768211455\u{00A0}%</td>
      </tr>.*",
    );
  }

  #[test]
  fn transactions_link_to_etching() {
    let server = TestServer::new_with_regtest_with_index_runes();

    server.mine_blocks(1);

    server.assert_response_regex(
      "/runes",
      StatusCode::OK,
      ".*<title>Runes</title>.*<h1>Runes</h1>\n<ul>\n</ul>.*",
    );

    let txid = server.bitcoin_rpc_server.broadcast_tx(TransactionTemplate {
      inputs: &[(1, 0, 0, Witness::new())],
      op_return: Some(
        Runestone {
          edicts: vec![Edict {
            id: 0,
            amount: u128::max_value(),
            output: 0,
          }],
          etching: Some(Etching {
            rune: Some(Rune(RUNE)),
            ..Default::default()
          }),
          ..Default::default()
        }
        .encipher(),
      ),
      ..Default::default()
    });

    server.mine_blocks(1);

    let id = RuneId {
      height: 2,
      index: 1,
    };

    assert_eq!(
      server.index.runes().unwrap(),
      [(
        id,
        RuneEntry {
          etching: txid,
          rune: Rune(RUNE),
          supply: u128::max_value(),
          timestamp: 2,
          ..Default::default()
        }
      )]
    );

    assert_eq!(
      server.index.get_rune_balances().unwrap(),
      [(OutPoint { txid, vout: 0 }, vec![(id, u128::max_value())])]
    );

    server.assert_response_regex(
      format!("/tx/{txid}"),
      StatusCode::OK,
      ".*
  <dt>etching</dt>
  <dd><a href=/rune/AAAAAAAAAAAAA>AAAAAAAAAAAAA</a></dd>
.*",
    );
  }

  #[test]
  fn runes_are_displayed_on_output_page() {
    let server = TestServer::new_with_regtest_with_index_runes();

    server.mine_blocks(1);

    let rune = Rune(RUNE);

    server.assert_response_regex(format!("/rune/{rune}"), StatusCode::NOT_FOUND, ".*");

    let txid = server.bitcoin_rpc_server.broadcast_tx(TransactionTemplate {
      inputs: &[(1, 0, 0, Default::default())],
      op_return: Some(
        Runestone {
          edicts: vec![Edict {
            id: 0,
            amount: u128::max_value(),
            output: 0,
          }],
          etching: Some(Etching {
            divisibility: 1,
            rune: Some(rune),
            ..Default::default()
          }),
          ..Default::default()
        }
        .encipher(),
      ),
      ..Default::default()
    });

    server.mine_blocks(1);

    let id = RuneId {
      height: 2,
      index: 1,
    };

    assert_eq!(
      server.index.runes().unwrap(),
      [(
        id,
        RuneEntry {
          divisibility: 1,
          etching: txid,
          rune,
          supply: u128::max_value(),
          timestamp: 2,
          ..Default::default()
        }
      )]
    );

    let output = OutPoint { txid, vout: 0 };

    assert_eq!(
      server.index.get_rune_balances().unwrap(),
      [(output, vec![(id, u128::max_value())])]
    );

    server.assert_response_regex(
      format!("/output/{output}"),
      StatusCode::OK,
      format!(
        ".*<title>Output {output}</title>.*<h1>Output <span class=monospace>{output}</span></h1>.*
  <dt>runes</dt>
  <dd>
    <table>
      <tr>
        <th>rune</th>
        <th>balance</th>
      </tr>
      <tr>
        <td><a href=/rune/AAAAAAAAAAAAA>AAAAAAAAAAAAA</a></td>
        <td>34028236692093846346337460743176821145.5</td>
      </tr>
    </table>
  </dd>
.*"
      ),
    );

    assert_eq!(
      server.get_json::<OutputJson>(format!("/output/{output}")),
      OutputJson {
        value: 5000000000,
        script_pubkey: String::new(),
        address: None,
        transaction: txid.to_string(),
        sat_ranges: None,
        inscriptions: Vec::new(),
        runes: vec![(Rune(RUNE), 340282366920938463463374607431768211455)]
          .into_iter()
          .collect(),
      }
    );
  }

  #[test]
  fn http_to_https_redirect_with_path() {
    TestServer::new_with_args(&[], &["--redirect-http-to-https", "--https"]).assert_redirect(
      "/sat/0",
      &format!("https://{}/sat/0", System::host_name().unwrap()),
    );
  }

  #[test]
  fn http_to_https_redirect_with_empty() {
    TestServer::new_with_args(&[], &["--redirect-http-to-https", "--https"])
      .assert_redirect("/", &format!("https://{}/", System::host_name().unwrap()));
  }

  #[test]
  fn status() {
    let test_server = TestServer::new();

    test_server.assert_response_regex(
      "/status",
      StatusCode::OK,
      ".*<h1>Status</h1>
<dl>
  <dt>height</dt>
  <dd>0</dd>
  <dt>inscriptions</dt>
  <dd>0</dd>
  <dt>blessed inscriptions</dt>
  <dd>0</dd>
  <dt>cursed inscriptions</dt>
  <dd>0</dd>
  <dt>runes</dt>
  <dd>0</dd>
  <dt>lost sats</dt>
  <dd>.*</dd>
  <dt>started</dt>
  <dd>.*</dd>
  <dt>uptime</dt>
  <dd>.*</dd>
  <dt>minimum rune for next block</dt>
  <dd>AAAAAAAAAAAAA</dd>
  <dt>version</dt>
  <dd>.*</dd>
  <dt>unrecoverably reorged</dt>
  <dd>false</dd>
  <dt>rune index</dt>
  <dd>false</dd>
  <dt>sat index</dt>
  <dd>false</dd>
  <dt>transaction index</dt>
  <dd>false</dd>
  <dt>git branch</dt>
  <dd>.*</dd>
  <dt>git commit</dt>
  <dd>
    <a href=https://github.com/ordinals/ord/commit/[[:xdigit:]]{40}>
      [[:xdigit:]]{40}
    </a>
  </dd>
</dl>
.*",
    );
  }

  #[test]
  fn block_count_endpoint() {
    let test_server = TestServer::new();

    let response = test_server.get("/blockcount");

    assert_eq!(response.status(), StatusCode::OK);
    assert_eq!(response.text().unwrap(), "1");

    test_server.mine_blocks(1);

    let response = test_server.get("/blockcount");

    assert_eq!(response.status(), StatusCode::OK);
    assert_eq!(response.text().unwrap(), "2");
  }

  #[test]
  fn block_height_endpoint() {
    let test_server = TestServer::new();

    let response = test_server.get("/blockheight");

    assert_eq!(response.status(), StatusCode::OK);
    assert_eq!(response.text().unwrap(), "0");

    test_server.mine_blocks(2);

    let response = test_server.get("/blockheight");

    assert_eq!(response.status(), StatusCode::OK);
    assert_eq!(response.text().unwrap(), "2");
  }

  #[test]
  fn block_hash_endpoint() {
    let test_server = TestServer::new();

    let response = test_server.get("/blockhash");

    assert_eq!(response.status(), StatusCode::OK);
    assert_eq!(
      response.text().unwrap(),
      "000000000019d6689c085ae165831e934ff763ae46a2a6c172b3f1b60a8ce26f"
    );
  }

  #[test]
  fn block_hash_from_height_endpoint() {
    let test_server = TestServer::new();

    let response = test_server.get("/blockhash/0");

    assert_eq!(response.status(), StatusCode::OK);
    assert_eq!(
      response.text().unwrap(),
      "000000000019d6689c085ae165831e934ff763ae46a2a6c172b3f1b60a8ce26f"
    );
  }

  #[test]
  fn block_time_endpoint() {
    let test_server = TestServer::new();

    let response = test_server.get("/blocktime");

    assert_eq!(response.status(), StatusCode::OK);
    assert_eq!(response.text().unwrap(), "1231006505");
  }

  #[test]
  fn range_end_before_range_start_returns_400() {
    TestServer::new().assert_response(
      "/range/1/0",
      StatusCode::BAD_REQUEST,
      "range start greater than range end",
    );
  }

  #[test]
  fn invalid_range_start_returns_400() {
    TestServer::new().assert_response(
      "/range/=/0",
      StatusCode::BAD_REQUEST,
      "Invalid URL: invalid digit found in string",
    );
  }

  #[test]
  fn invalid_range_end_returns_400() {
    TestServer::new().assert_response(
      "/range/0/=",
      StatusCode::BAD_REQUEST,
      "Invalid URL: invalid digit found in string",
    );
  }

  #[test]
  fn empty_range_returns_400() {
    TestServer::new().assert_response("/range/0/0", StatusCode::BAD_REQUEST, "empty range");
  }

  #[test]
  fn range() {
    TestServer::new().assert_response_regex(
      "/range/0/1",
      StatusCode::OK,
      r".*<title>Sat range 0–1</title>.*<h1>Sat range 0–1</h1>
<dl>
  <dt>value</dt><dd>1</dd>
  <dt>first</dt><dd><a href=/sat/0 class=mythic>0</a></dd>
</dl>.*",
    );
  }
  #[test]
  fn sat_number() {
    TestServer::new().assert_response_regex("/sat/0", StatusCode::OK, ".*<h1>Sat 0</h1>.*");
  }

  #[test]
  fn sat_decimal() {
    TestServer::new().assert_response_regex("/sat/0.0", StatusCode::OK, ".*<h1>Sat 0</h1>.*");
  }

  #[test]
  fn sat_degree() {
    TestServer::new().assert_response_regex("/sat/0°0′0″0‴", StatusCode::OK, ".*<h1>Sat 0</h1>.*");
  }

  #[test]
  fn sat_name() {
    TestServer::new().assert_response_regex(
      "/sat/nvtdijuwxlp",
      StatusCode::OK,
      ".*<h1>Sat 0</h1>.*",
    );
  }

  #[test]
  fn sat() {
    TestServer::new().assert_response_regex(
      "/sat/0",
      StatusCode::OK,
      ".*<title>Sat 0</title>.*<h1>Sat 0</h1>.*",
    );
  }

  #[test]
  fn block() {
    TestServer::new().assert_response_regex(
      "/block/0",
      StatusCode::OK,
      ".*<title>Block 0</title>.*<h1>Block 0</h1>.*",
    );
  }

  #[test]
  fn sat_out_of_range() {
    TestServer::new().assert_response(
      "/sat/2099999997690000",
      StatusCode::BAD_REQUEST,
      "Invalid URL: invalid sat",
    );
  }

  #[test]
  fn invalid_outpoint_hash_returns_400() {
    TestServer::new().assert_response(
      "/output/foo:0",
      StatusCode::BAD_REQUEST,
      "Invalid URL: error parsing TXID",
    );
  }

  #[test]
  fn output_with_sat_index() {
    let txid = "4a5e1e4baab89f3a32518a88c31bc87f618f76673e2cc77ab2127b7afdeda33b";
    TestServer::new_with_sat_index().assert_response_regex(
      format!("/output/{txid}:0"),
      StatusCode::OK,
      format!(
        ".*<title>Output {txid}:0</title>.*<h1>Output <span class=monospace>{txid}:0</span></h1>
<dl>
  <dt>value</dt><dd>5000000000</dd>
  <dt>script pubkey</dt><dd class=monospace>OP_PUSHBYTES_65 [[:xdigit:]]{{130}} OP_CHECKSIG</dd>
  <dt>transaction</dt><dd><a class=monospace href=/tx/{txid}>{txid}</a></dd>
</dl>
<h2>1 Sat Range</h2>
<ul class=monospace>
  <li><a href=/range/0/5000000000 class=mythic>0–5000000000</a></li>
</ul>.*"
      ),
    );
  }

  #[test]
  fn output_without_sat_index() {
    let txid = "4a5e1e4baab89f3a32518a88c31bc87f618f76673e2cc77ab2127b7afdeda33b";
    TestServer::new().assert_response_regex(
      format!("/output/{txid}:0"),
      StatusCode::OK,
      format!(
        ".*<title>Output {txid}:0</title>.*<h1>Output <span class=monospace>{txid}:0</span></h1>
<dl>
  <dt>value</dt><dd>5000000000</dd>
  <dt>script pubkey</dt><dd class=monospace>OP_PUSHBYTES_65 [[:xdigit:]]{{130}} OP_CHECKSIG</dd>
  <dt>transaction</dt><dd><a class=monospace href=/tx/{txid}>{txid}</a></dd>
</dl>.*"
      ),
    );
  }

  #[test]
  fn null_output_is_initially_empty() {
    let txid = "0000000000000000000000000000000000000000000000000000000000000000";
    TestServer::new_with_sat_index().assert_response_regex(
      format!("/output/{txid}:4294967295"),
      StatusCode::OK,
      format!(
        ".*<title>Output {txid}:4294967295</title>.*<h1>Output <span class=monospace>{txid}:4294967295</span></h1>
<dl>
  <dt>value</dt><dd>0</dd>
  <dt>script pubkey</dt><dd class=monospace></dd>
  <dt>transaction</dt><dd><a class=monospace href=/tx/{txid}>{txid}</a></dd>
</dl>
<h2>0 Sat Ranges</h2>
<ul class=monospace>
</ul>.*"
      ),
    );
  }

  #[test]
  fn null_output_receives_lost_sats() {
    let server = TestServer::new_with_sat_index();

    server.mine_blocks_with_subsidy(1, 0);

    let txid = "0000000000000000000000000000000000000000000000000000000000000000";

    server.assert_response_regex(
      format!("/output/{txid}:4294967295"),
      StatusCode::OK,
      format!(
        ".*<title>Output {txid}:4294967295</title>.*<h1>Output <span class=monospace>{txid}:4294967295</span></h1>
<dl>
  <dt>value</dt><dd>5000000000</dd>
  <dt>script pubkey</dt><dd class=monospace></dd>
  <dt>transaction</dt><dd><a class=monospace href=/tx/{txid}>{txid}</a></dd>
</dl>
<h2>1 Sat Range</h2>
<ul class=monospace>
  <li><a href=/range/5000000000/10000000000 class=uncommon>5000000000–10000000000</a></li>
</ul>.*"
      ),
    );
  }

  #[test]
  fn unbound_output_receives_unbound_inscriptions() {
    let server = TestServer::new_with_regtest_with_index_sats();

    server.mine_blocks(1);

    server.bitcoin_rpc_server.broadcast_tx(TransactionTemplate {
      inputs: &[(1, 0, 0, Default::default())],
      fee: 50 * 100_000_000,
      ..Default::default()
    });

    server.mine_blocks(1);

    let txid = server.bitcoin_rpc_server.broadcast_tx(TransactionTemplate {
      inputs: &[(
        2,
        1,
        0,
        inscription("text/plain;charset=utf-8", "hello").to_witness(),
      )],
      ..Default::default()
    });

    server.mine_blocks(1);

    let inscription_id = InscriptionId { txid, index: 0 };

    server.assert_response_regex(
      format!("/inscription/{}", inscription_id),
      StatusCode::OK,
      format!(
        ".*<dl>
  <dt>id</dt>
  <dd class=monospace>{inscription_id}</dd>.*<dt>output</dt>
  <dd><a class=monospace href=/output/0000000000000000000000000000000000000000000000000000000000000000:0>0000000000000000000000000000000000000000000000000000000000000000:0</a></dd>.*"
      ),
    );

    server.assert_response_regex(
      "/output/0000000000000000000000000000000000000000000000000000000000000000:0",
      StatusCode::OK,
      ".*<h1>Output <span class=monospace>0000000000000000000000000000000000000000000000000000000000000000:0</span></h1>
<dl>
  <dt>inscriptions</dt>
  <dd class=thumbnails>
    <a href=/inscription/.*><iframe sandbox=allow-scripts scrolling=no loading=lazy src=/preview/.*></iframe></a>
  </dd>.*",
    );
  }

  #[test]
  fn unbound_output_returns_200() {
    TestServer::new().assert_response_regex(
      "/output/0000000000000000000000000000000000000000000000000000000000000000:0",
      StatusCode::OK,
      ".*",
    );
  }

  #[test]
  fn invalid_output_returns_400() {
    TestServer::new().assert_response(
      "/output/foo:0",
      StatusCode::BAD_REQUEST,
      "Invalid URL: error parsing TXID",
    );
  }

  #[test]
  fn home() {
    let server = TestServer::new_with_regtest();

    server.mine_blocks(1);

    let mut ids = Vec::new();

    for i in 0..101 {
      let txid = server.bitcoin_rpc_server.broadcast_tx(TransactionTemplate {
        inputs: &[(i + 1, 0, 0, inscription("image/png", "hello").to_witness())],
        ..Default::default()
      });
      ids.push(InscriptionId { txid, index: 0 });
      server.mine_blocks(1);
    }

    server.bitcoin_rpc_server.broadcast_tx(TransactionTemplate {
      inputs: &[(1, 0, 0, inscription("text/plain", "{}").to_witness())],
      ..Default::default()
    });

    server.mine_blocks(1);

    server.assert_response_regex(
      "/",
      StatusCode::OK,
      format!(
        r".*<title>Ordinals</title>.*
<h1>Latest Inscriptions</h1>
<div class=thumbnails>
  <a href=/inscription/{}>.*</a>
  (<a href=/inscription/[[:xdigit:]]{{64}}i0>.*</a>\s*){{99}}
</div>
.*
",
        ids[100]
      ),
    );
  }

  #[test]
  fn blocks() {
    let test_server = TestServer::new();

    test_server.mine_blocks(1);

    test_server.assert_response_regex(
      "/blocks",
      StatusCode::OK,
      ".*<title>Blocks</title>.*
<h1>Blocks</h1>
<div class=block>
  <h2><a href=/block/1>Block 1</a></h2>
  <div class=thumbnails>
  </div>
</div>
<div class=block>
  <h2><a href=/block/0>Block 0</a></h2>
  <div class=thumbnails>
  </div>
</div>
</ol>.*",
    );
  }

  #[test]
  fn nav_displays_chain() {
    TestServer::new_with_regtest().assert_response_regex(
      "/",
      StatusCode::OK,
      ".*<a href=/ title=home>Ordinals<sup>regtest</sup></a>.*",
    );
  }

  #[test]
  fn blocks_block_limit() {
    let test_server = TestServer::new();

    test_server.mine_blocks(101);

    test_server.assert_response_regex(
      "/blocks",
      StatusCode::OK,
      ".*<ol start=96 reversed class=block-list>\n(  <li><a href=/block/[[:xdigit:]]{64}>[[:xdigit:]]{64}</a></li>\n){95}</ol>.*"
    );
  }

  #[test]
  fn block_not_found() {
    TestServer::new().assert_response(
      "/block/467a86f0642b1d284376d13a98ef58310caa49502b0f9a560ee222e0a122fe16",
      StatusCode::NOT_FOUND,
      "block 467a86f0642b1d284376d13a98ef58310caa49502b0f9a560ee222e0a122fe16 not found",
    );
  }

  #[test]
  fn unmined_sat() {
    TestServer::new().assert_response_regex(
      "/sat/0",
      StatusCode::OK,
      ".*<dt>timestamp</dt><dd><time>2009-01-03 18:15:05 UTC</time></dd>.*",
    );
  }

  #[test]
  fn mined_sat() {
    TestServer::new().assert_response_regex(
      "/sat/5000000000",
      StatusCode::OK,
      ".*<dt>timestamp</dt><dd><time>.*</time> \\(expected\\)</dd>.*",
    );
  }

  #[test]
  fn static_asset() {
    TestServer::new().assert_response_regex(
      "/static/index.css",
      StatusCode::OK,
      r".*\.rare \{
  background-color: var\(--rare\);
}.*",
    );
  }

  #[test]
  fn favicon() {
    TestServer::new().assert_response_regex("/favicon.ico", StatusCode::OK, r".*");
  }

  #[test]
  fn clock_updates() {
    let test_server = TestServer::new();
    test_server.assert_response_regex("/clock", StatusCode::OK, ".*<text.*>0</text>.*");
    test_server.mine_blocks(1);
    test_server.assert_response_regex("/clock", StatusCode::OK, ".*<text.*>1</text>.*");
  }

  #[test]
  fn block_by_hash() {
    let test_server = TestServer::new();

    test_server.mine_blocks(1);
    let transaction = TransactionTemplate {
      inputs: &[(1, 0, 0, Default::default())],
      fee: 0,
      ..Default::default()
    };
    test_server.bitcoin_rpc_server.broadcast_tx(transaction);
    let block_hash = test_server.mine_blocks(1)[0].block_hash();

    test_server.assert_response_regex(
      format!("/block/{block_hash}"),
      StatusCode::OK,
      ".*<h1>Block 2</h1>.*",
    );
  }

  #[test]
  fn block_by_height() {
    let test_server = TestServer::new();

    test_server.assert_response_regex("/block/0", StatusCode::OK, ".*<h1>Block 0</h1>.*");
  }

  #[test]
  fn transaction() {
    let test_server = TestServer::new();

    let coinbase_tx = test_server.mine_blocks(1)[0].txdata[0].clone();
    let txid = coinbase_tx.txid();

    test_server.assert_response_regex(
      format!("/tx/{txid}"),
      StatusCode::OK,
      format!(
        ".*<title>Transaction {txid}</title>.*<h1>Transaction <span class=monospace>{txid}</span></h1>
<dl>
</dl>
<h2>1 Input</h2>
<ul>
  <li><a class=monospace href=/output/0000000000000000000000000000000000000000000000000000000000000000:4294967295>0000000000000000000000000000000000000000000000000000000000000000:4294967295</a></li>
</ul>
<h2>1 Output</h2>
<ul class=monospace>
  <li>
    <a href=/output/84aca0d43f45ac753d4744f40b2f54edec3a496b298951735d450e601386089d:0 class=monospace>
      84aca0d43f45ac753d4744f40b2f54edec3a496b298951735d450e601386089d:0
    </a>
    <dl>
      <dt>value</dt><dd>5000000000</dd>
      <dt>script pubkey</dt><dd class=monospace></dd>
    </dl>
  </li>
</ul>.*"
      ),
    );
  }

  #[test]
  fn detect_unrecoverable_reorg() {
    let test_server = TestServer::new();

    test_server.mine_blocks(21);

    test_server.assert_response_regex(
      "/status",
      StatusCode::OK,
      ".*<dt>unrecoverably reorged</dt>\n  <dd>false</dd>.*",
    );

    for _ in 0..15 {
      test_server.bitcoin_rpc_server.invalidate_tip();
    }

    test_server.bitcoin_rpc_server.mine_blocks(21);

    test_server.assert_response_regex(
      "/status",
      StatusCode::OK,
      ".*<dt>unrecoverably reorged</dt>\n  <dd>true</dd>.*",
    );
  }

  #[test]
  fn rare_with_sat_index() {
    TestServer::new_with_sat_index().assert_response(
      "/rare.txt",
      StatusCode::OK,
      "sat\tsatpoint
0\t4a5e1e4baab89f3a32518a88c31bc87f618f76673e2cc77ab2127b7afdeda33b:0:0
",
    );
  }

  #[test]
  fn rare_without_sat_index() {
    TestServer::new().assert_response(
      "/rare.txt",
      StatusCode::OK,
      "sat\tsatpoint
",
    );
  }

  #[test]
  fn show_rare_txt_in_header_with_sat_index() {
    TestServer::new_with_sat_index().assert_response_regex(
      "/",
      StatusCode::OK,
      ".*
      <a href=/clock title=clock>.*</a>
      <a href=/rare.txt title=rare>.*</a>.*",
    );
  }

  #[test]
  fn rare_sat_location() {
    TestServer::new_with_sat_index().assert_response_regex(
      "/sat/0",
      StatusCode::OK,
      ".*>4a5e1e4baab89f3a32518a88c31bc87f618f76673e2cc77ab2127b7afdeda33b:0:0<.*",
    );
  }

  #[test]
  fn dont_show_rare_txt_in_header_without_sat_index() {
    TestServer::new().assert_response_regex(
      "/",
      StatusCode::OK,
      ".*
      <a href=/clock title=clock>.*</a>
      <a href=https://docs.ordinals.com/.*",
    );
  }

  #[test]
  fn input() {
    TestServer::new().assert_response_regex(
      "/input/0/0/0",
      StatusCode::OK,
      ".*<title>Input /0/0/0</title>.*<h1>Input /0/0/0</h1>.*<dt>text</dt><dd>.*The Times 03/Jan/2009 Chancellor on brink of second bailout for banks</dd>.*",
    );
  }

  #[test]
  fn input_missing() {
    TestServer::new().assert_response(
      "/input/1/1/1",
      StatusCode::NOT_FOUND,
      "input /1/1/1 not found",
    );
  }

  #[test]
  fn commits_are_tracked() {
    let server = TestServer::new();

    thread::sleep(Duration::from_millis(100));
    assert_eq!(server.index.statistic(crate::index::Statistic::Commits), 1);

    let info = server.index.info().unwrap();
    assert_eq!(info.transactions.len(), 1);
    assert_eq!(info.transactions[0].starting_block_count, 0);

    server.index.update().unwrap();

    assert_eq!(server.index.statistic(crate::index::Statistic::Commits), 1);

    let info = server.index.info().unwrap();
    assert_eq!(info.transactions.len(), 1);
    assert_eq!(info.transactions[0].starting_block_count, 0);

    server.mine_blocks(1);

    thread::sleep(Duration::from_millis(10));
    server.index.update().unwrap();

    assert_eq!(server.index.statistic(crate::index::Statistic::Commits), 2);

    let info = server.index.info().unwrap();
    assert_eq!(info.transactions.len(), 2);
    assert_eq!(info.transactions[0].starting_block_count, 0);
    assert_eq!(info.transactions[1].starting_block_count, 1);
    assert!(
      info.transactions[1].starting_timestamp - info.transactions[0].starting_timestamp >= 10
    );
  }

  #[test]
  fn outputs_traversed_are_tracked() {
    let server = TestServer::new_with_sat_index();

    assert_eq!(
      server
        .index
        .statistic(crate::index::Statistic::OutputsTraversed),
      1
    );

    server.index.update().unwrap();

    assert_eq!(
      server
        .index
        .statistic(crate::index::Statistic::OutputsTraversed),
      1
    );

    server.mine_blocks(2);

    server.index.update().unwrap();

    assert_eq!(
      server
        .index
        .statistic(crate::index::Statistic::OutputsTraversed),
      3
    );
  }

  #[test]
  fn coinbase_sat_ranges_are_tracked() {
    let server = TestServer::new_with_sat_index();

    assert_eq!(
      server.index.statistic(crate::index::Statistic::SatRanges),
      1
    );

    server.mine_blocks(1);

    assert_eq!(
      server.index.statistic(crate::index::Statistic::SatRanges),
      2
    );

    server.mine_blocks(1);

    assert_eq!(
      server.index.statistic(crate::index::Statistic::SatRanges),
      3
    );
  }

  #[test]
  fn split_sat_ranges_are_tracked() {
    let server = TestServer::new_with_sat_index();

    assert_eq!(
      server.index.statistic(crate::index::Statistic::SatRanges),
      1
    );

    server.mine_blocks(1);
    server.bitcoin_rpc_server.broadcast_tx(TransactionTemplate {
      inputs: &[(1, 0, 0, Default::default())],
      outputs: 2,
      fee: 0,
      ..Default::default()
    });
    server.mine_blocks(1);

    assert_eq!(
      server.index.statistic(crate::index::Statistic::SatRanges),
      4,
    );
  }

  #[test]
  fn fee_sat_ranges_are_tracked() {
    let server = TestServer::new_with_sat_index();

    assert_eq!(
      server.index.statistic(crate::index::Statistic::SatRanges),
      1
    );

    server.mine_blocks(1);
    server.bitcoin_rpc_server.broadcast_tx(TransactionTemplate {
      inputs: &[(1, 0, 0, Default::default())],
      outputs: 2,
      fee: 2,
      ..Default::default()
    });
    server.mine_blocks(1);

    assert_eq!(
      server.index.statistic(crate::index::Statistic::SatRanges),
      5,
    );
  }

  #[test]
  fn content_response_no_content() {
    assert_eq!(
      Server::content_response(
        Inscription::new(Some("text/plain".as_bytes().to_vec()), None),
        AcceptEncoding::default(),
        &ServerConfig::default(),
      )
      .unwrap(),
      None
    );
  }

  #[test]
  fn content_response_with_content() {
    let (headers, body) = Server::content_response(
      Inscription::new(Some("text/plain".as_bytes().to_vec()), Some(vec![1, 2, 3])),
      AcceptEncoding::default(),
      &ServerConfig::default(),
    )
    .unwrap()
    .unwrap();

    assert_eq!(headers["content-type"], "text/plain");
    assert_eq!(body, vec![1, 2, 3]);
  }

  #[test]
  fn content_security_policy_no_origin() {
    let (headers, _) = Server::content_response(
      Inscription::new(Some("text/plain".as_bytes().to_vec()), Some(vec![1, 2, 3])),
      AcceptEncoding::default(),
      &ServerConfig::default(),
    )
    .unwrap()
    .unwrap();

    assert_eq!(
      headers["content-security-policy"],
      HeaderValue::from_static("default-src 'self' 'unsafe-eval' 'unsafe-inline' data: blob:")
    );
  }

  #[test]
  fn content_security_policy_with_origin() {
    let (headers, _) = Server::content_response(
      Inscription::new(Some("text/plain".as_bytes().to_vec()), Some(vec![1, 2, 3])),
      AcceptEncoding::default(),
      &ServerConfig {
        csp_origin: Some("https://ordinals.com".into()),
        ..Default::default()
      },
    )
    .unwrap()
    .unwrap();

    assert_eq!(headers["content-security-policy"], HeaderValue::from_static("default-src https://ordinals.com/content/ https://ordinals.com/blockheight https://ordinals.com/blockhash https://ordinals.com/blockhash/ https://ordinals.com/blocktime https://ordinals.com/r/ 'unsafe-eval' 'unsafe-inline' data: blob:"));
  }

  #[test]
  fn code_preview() {
    let server = TestServer::new_with_regtest();
    server.mine_blocks(1);

    let txid = server.bitcoin_rpc_server.broadcast_tx(TransactionTemplate {
      inputs: &[(
        1,
        0,
        0,
        inscription("text/javascript", "hello").to_witness(),
      )],
      ..Default::default()
    });
    let inscription_id = InscriptionId { txid, index: 0 };

    server.mine_blocks(1);

    server.assert_response_regex(
      format!("/preview/{inscription_id}"),
      StatusCode::OK,
      format!(r".*<html lang=en data-inscription={inscription_id} data-language=javascript>.*"),
    );
  }

  #[test]
  fn content_response_no_content_type() {
    let (headers, body) = Server::content_response(
      Inscription::new(None, Some(Vec::new())),
      AcceptEncoding::default(),
      &ServerConfig::default(),
    )
    .unwrap()
    .unwrap();

    assert_eq!(headers["content-type"], "application/octet-stream");
    assert!(body.is_empty());
  }

  #[test]
  fn content_response_bad_content_type() {
    let (headers, body) = Server::content_response(
      Inscription::new(Some("\n".as_bytes().to_vec()), Some(Vec::new())),
      AcceptEncoding::default(),
      &ServerConfig::default(),
    )
    .unwrap()
    .unwrap();

    assert_eq!(headers["content-type"], "application/octet-stream");
    assert!(body.is_empty());
  }

  #[test]
  fn text_preview() {
    let server = TestServer::new_with_regtest();
    server.mine_blocks(1);

    let txid = server.bitcoin_rpc_server.broadcast_tx(TransactionTemplate {
      inputs: &[(
        1,
        0,
        0,
        inscription("text/plain;charset=utf-8", "hello").to_witness(),
      )],
      ..Default::default()
    });

    let inscription_id = InscriptionId { txid, index: 0 };

    server.mine_blocks(1);

    server.assert_response_csp(
      format!("/preview/{}", inscription_id),
      StatusCode::OK,
      "default-src 'self'",
      format!(".*<html lang=en data-inscription={}>.*", inscription_id),
    );
  }

  #[test]
  fn audio_preview() {
    let server = TestServer::new_with_regtest();
    server.mine_blocks(1);

    let txid = server.bitcoin_rpc_server.broadcast_tx(TransactionTemplate {
      inputs: &[(1, 0, 0, inscription("audio/flac", "hello").to_witness())],
      ..Default::default()
    });
    let inscription_id = InscriptionId { txid, index: 0 };

    server.mine_blocks(1);

    server.assert_response_regex(
      format!("/preview/{inscription_id}"),
      StatusCode::OK,
      format!(r".*<audio .*>\s*<source src=/content/{inscription_id}>.*"),
    );
  }

  #[test]
  fn font_preview() {
    let server = TestServer::new_with_regtest();
    server.mine_blocks(1);

    let txid = server.bitcoin_rpc_server.broadcast_tx(TransactionTemplate {
      inputs: &[(1, 0, 0, inscription("font/ttf", "hello").to_witness())],
      ..Default::default()
    });
    let inscription_id = InscriptionId { txid, index: 0 };

    server.mine_blocks(1);

    server.assert_response_regex(
      format!("/preview/{inscription_id}"),
      StatusCode::OK,
      format!(r".*src: url\(/content/{inscription_id}\).*"),
    );
  }

  #[test]
  fn pdf_preview() {
    let server = TestServer::new_with_regtest();
    server.mine_blocks(1);

    let txid = server.bitcoin_rpc_server.broadcast_tx(TransactionTemplate {
      inputs: &[(
        1,
        0,
        0,
        inscription("application/pdf", "hello").to_witness(),
      )],
      ..Default::default()
    });
    let inscription_id = InscriptionId { txid, index: 0 };

    server.mine_blocks(1);

    server.assert_response_regex(
      format!("/preview/{inscription_id}"),
      StatusCode::OK,
      format!(r".*<canvas data-inscription={inscription_id}></canvas>.*"),
    );
  }

  #[test]
  fn markdown_preview() {
    let server = TestServer::new_with_regtest();
    server.mine_blocks(1);

    let txid = server.bitcoin_rpc_server.broadcast_tx(TransactionTemplate {
      inputs: &[(1, 0, 0, inscription("text/markdown", "hello").to_witness())],
      ..Default::default()
    });
    let inscription_id = InscriptionId { txid, index: 0 };

    server.mine_blocks(1);

    server.assert_response_regex(
      format!("/preview/{inscription_id}"),
      StatusCode::OK,
      format!(r".*<html lang=en data-inscription={inscription_id}>.*"),
    );
  }

  #[test]
  fn image_preview() {
    let server = TestServer::new_with_regtest();
    server.mine_blocks(1);

    let txid = server.bitcoin_rpc_server.broadcast_tx(TransactionTemplate {
      inputs: &[(1, 0, 0, inscription("image/png", "hello").to_witness())],
      ..Default::default()
    });
    let inscription_id = InscriptionId { txid, index: 0 };

    server.mine_blocks(1);

    server.assert_response_csp(
      format!("/preview/{inscription_id}"),
      StatusCode::OK,
      "default-src 'self' 'unsafe-inline'",
      format!(r".*background-image: url\(/content/{inscription_id}\);.*"),
    );
  }

  #[test]
  fn iframe_preview() {
    let server = TestServer::new_with_regtest();
    server.mine_blocks(1);

    let txid = server.bitcoin_rpc_server.broadcast_tx(TransactionTemplate {
      inputs: &[(
        1,
        0,
        0,
        inscription("text/html;charset=utf-8", "hello").to_witness(),
      )],
      ..Default::default()
    });

    server.mine_blocks(1);

    server.assert_response_csp(
      format!("/preview/{}", InscriptionId { txid, index: 0 }),
      StatusCode::OK,
      "default-src 'self' 'unsafe-eval' 'unsafe-inline' data: blob:",
      "hello",
    );
  }

  #[test]
  fn unknown_preview() {
    let server = TestServer::new_with_regtest();
    server.mine_blocks(1);

    let txid = server.bitcoin_rpc_server.broadcast_tx(TransactionTemplate {
      inputs: &[(1, 0, 0, inscription("text/foo", "hello").to_witness())],
      ..Default::default()
    });

    server.mine_blocks(1);

    server.assert_response_csp(
      format!("/preview/{}", InscriptionId { txid, index: 0 }),
      StatusCode::OK,
      "default-src 'self'",
      fs::read_to_string("templates/preview-unknown.html").unwrap(),
    );
  }

  #[test]
  fn video_preview() {
    let server = TestServer::new_with_regtest();
    server.mine_blocks(1);

    let txid = server.bitcoin_rpc_server.broadcast_tx(TransactionTemplate {
      inputs: &[(1, 0, 0, inscription("video/webm", "hello").to_witness())],
      ..Default::default()
    });
    let inscription_id = InscriptionId { txid, index: 0 };

    server.mine_blocks(1);

    server.assert_response_regex(
      format!("/preview/{inscription_id}"),
      StatusCode::OK,
      format!(r".*<video .*>\s*<source src=/content/{inscription_id}>.*"),
    );
  }

  #[test]
  fn inscription_page_title() {
    let server = TestServer::new_with_regtest_with_index_sats();
    server.mine_blocks(1);

    let txid = server.bitcoin_rpc_server.broadcast_tx(TransactionTemplate {
      inputs: &[(1, 0, 0, inscription("text/foo", "hello").to_witness())],
      ..Default::default()
    });

    server.mine_blocks(1);

    server.assert_response_regex(
      format!("/inscription/{}", InscriptionId { txid, index: 0 }),
      StatusCode::OK,
      ".*<title>Inscription 0</title>.*",
    );
  }

  #[test]
  fn inscription_page_has_sat_when_sats_are_tracked() {
    let server = TestServer::new_with_regtest_with_index_sats();
    server.mine_blocks(1);

    let txid = server.bitcoin_rpc_server.broadcast_tx(TransactionTemplate {
      inputs: &[(1, 0, 0, inscription("text/foo", "hello").to_witness())],
      ..Default::default()
    });

    server.mine_blocks(1);

    server.assert_response_regex(
      format!("/inscription/{}", InscriptionId { txid, index: 0 }),
      StatusCode::OK,
      r".*<dt>sat</dt>\s*<dd><a href=/sat/5000000000>5000000000</a></dd>\s*<dt>preview</dt>.*",
    );
  }

  #[test]
  fn inscription_page_does_not_have_sat_when_sats_are_not_tracked() {
    let server = TestServer::new_with_regtest();
    server.mine_blocks(1);

    let txid = server.bitcoin_rpc_server.broadcast_tx(TransactionTemplate {
      inputs: &[(1, 0, 0, inscription("text/foo", "hello").to_witness())],
      ..Default::default()
    });

    server.mine_blocks(1);

    server.assert_response_regex(
      format!("/inscription/{}", InscriptionId { txid, index: 0 }),
      StatusCode::OK,
      r".*<dt>output value</dt>\s*<dd>5000000000</dd>\s*<dt>preview</dt>.*",
    );
  }

  #[test]
  fn strict_transport_security_header_is_set() {
    assert_eq!(
      TestServer::new()
        .get("/status")
        .headers()
        .get(header::STRICT_TRANSPORT_SECURITY)
        .unwrap(),
      "max-age=31536000; includeSubDomains; preload",
    );
  }

  #[test]
  fn feed() {
    let server = TestServer::new_with_regtest_with_index_sats();
    server.mine_blocks(1);

    server.bitcoin_rpc_server.broadcast_tx(TransactionTemplate {
      inputs: &[(1, 0, 0, inscription("text/foo", "hello").to_witness())],
      ..Default::default()
    });

    server.mine_blocks(1);

    server.assert_response_regex(
      "/feed.xml",
      StatusCode::OK,
      ".*<title>Inscription 0</title>.*",
    );
  }

  #[test]
  fn inscription_with_unknown_type_and_no_body_has_unknown_preview() {
    let server = TestServer::new_with_regtest_with_index_sats();
    server.mine_blocks(1);

    let txid = server.bitcoin_rpc_server.broadcast_tx(TransactionTemplate {
      inputs: &[(
        1,
        0,
        0,
        Inscription::new(Some("foo/bar".as_bytes().to_vec()), None).to_witness(),
      )],
      ..Default::default()
    });

    let inscription_id = InscriptionId { txid, index: 0 };

    server.mine_blocks(1);

    server.assert_response(
      format!("/preview/{inscription_id}"),
      StatusCode::OK,
      &fs::read_to_string("templates/preview-unknown.html").unwrap(),
    );
  }

  #[test]
  fn inscription_with_known_type_and_no_body_has_unknown_preview() {
    let server = TestServer::new_with_regtest_with_index_sats();
    server.mine_blocks(1);

    let txid = server.bitcoin_rpc_server.broadcast_tx(TransactionTemplate {
      inputs: &[(
        1,
        0,
        0,
        Inscription::new(Some("image/png".as_bytes().to_vec()), None).to_witness(),
      )],
      ..Default::default()
    });

    let inscription_id = InscriptionId { txid, index: 0 };

    server.mine_blocks(1);

    server.assert_response(
      format!("/preview/{inscription_id}"),
      StatusCode::OK,
      &fs::read_to_string("templates/preview-unknown.html").unwrap(),
    );
  }

  #[test]
  fn content_responses_have_cache_control_headers() {
    let server = TestServer::new_with_regtest();
    server.mine_blocks(1);

    let txid = server.bitcoin_rpc_server.broadcast_tx(TransactionTemplate {
      inputs: &[(1, 0, 0, inscription("text/foo", "hello").to_witness())],
      ..Default::default()
    });

    server.mine_blocks(1);

    let response = server.get(format!("/content/{}", InscriptionId { txid, index: 0 }));

    assert_eq!(response.status(), StatusCode::OK);
    assert_eq!(
      response.headers().get(header::CACHE_CONTROL).unwrap(),
      "public, max-age=31536000, immutable"
    );
  }

  #[test]
  fn error_content_responses_have_max_age_zero_cache_control_headers() {
    let server = TestServer::new_with_regtest();
    let response =
      server.get("/content/6ac5cacb768794f4fd7a78bf00f2074891fce68bd65c4ff36e77177237aacacai0");

    assert_eq!(response.status(), 404);
    assert_eq!(
      response.headers().get(header::CACHE_CONTROL).unwrap(),
      "no-store"
    );
  }

  #[test]
  fn inscriptions_page_with_no_prev_or_next() {
    TestServer::new_with_regtest_with_index_sats().assert_response_regex(
      "/inscriptions",
      StatusCode::OK,
      ".*prev\nnext.*",
    );
  }

  #[test]
  fn inscriptions_page_with_no_next() {
    let server = TestServer::new_with_regtest_with_index_sats();

    for i in 0..101 {
      server.mine_blocks(1);
      server.bitcoin_rpc_server.broadcast_tx(TransactionTemplate {
        inputs: &[(i + 1, 0, 0, inscription("text/foo", "hello").to_witness())],
        ..Default::default()
      });
    }

    server.mine_blocks(1);

    server.assert_response_regex(
      "/inscriptions/1",
      StatusCode::OK,
      ".*<a class=prev href=/inscriptions/0>prev</a>\nnext.*",
    );
  }

  #[test]
  fn inscriptions_page_with_no_prev() {
    let server = TestServer::new_with_regtest_with_index_sats();

    for i in 0..101 {
      server.mine_blocks(1);
      server.bitcoin_rpc_server.broadcast_tx(TransactionTemplate {
        inputs: &[(i + 1, 0, 0, inscription("text/foo", "hello").to_witness())],
        ..Default::default()
      });
    }

    server.mine_blocks(1);

    server.assert_response_regex(
      "/inscriptions/0",
      StatusCode::OK,
      ".*prev\n<a class=next href=/inscriptions/1>next</a>.*",
    );
  }

  #[test]
  fn collections_page_prev_and_next() {
    let server = TestServer::new_with_regtest_with_index_sats();

    let mut parent_ids = Vec::new();

    for i in 0..101 {
      server.mine_blocks(1);

      parent_ids.push(InscriptionId {
        txid: server.bitcoin_rpc_server.broadcast_tx(TransactionTemplate {
          inputs: &[(i + 1, 0, 0, inscription("text/plain", "hello").to_witness())],
          ..Default::default()
        }),
        index: 0,
      });
    }

    for (i, parent_id) in parent_ids.iter().enumerate().take(101) {
      server.mine_blocks(1);

      server.bitcoin_rpc_server.broadcast_tx(TransactionTemplate {
        inputs: &[
          (i + 2, 1, 0, Default::default()),
          (
            i + 102,
            0,
            0,
            Inscription {
              content_type: Some("text/plain".into()),
              body: Some("hello".into()),
              parent: Some(parent_id.value()),
              ..Default::default()
            }
            .to_witness(),
          ),
        ],
        outputs: 2,
        output_values: &[50 * COIN_VALUE, 50 * COIN_VALUE],
        ..Default::default()
      });
    }

    server.mine_blocks(1);

    server.assert_response_regex(
      "/collections",
      StatusCode::OK,
      r".*
<h1>Collections</h1>
<div class=thumbnails>
  <a href=/inscription/.*><iframe .* src=/preview/.*></iframe></a>
  (<a href=/inscription/[[:xdigit:]]{64}i0>.*</a>\s*){99}
</div>
<div class=center>
prev
<a class=next href=/collections/1>next</a>
</div>.*"
        .to_string()
        .unindent(),
    );

    server.assert_response_regex(
      "/collections/1",
      StatusCode::OK,
      ".*
<h1>Collections</h1>
<div class=thumbnails>
  <a href=/inscription/.*><iframe .* src=/preview/.*></iframe></a>
</div>
<div class=center>
<a class=prev href=/collections/0>prev</a>
next
</div>.*"
        .unindent(),
    );
  }

  #[test]
  fn responses_are_gzipped() {
    let server = TestServer::new();

    let mut headers = HeaderMap::new();

    headers.insert(header::ACCEPT_ENCODING, "gzip".parse().unwrap());

    let response = reqwest::blocking::Client::builder()
      .default_headers(headers)
      .build()
      .unwrap()
      .get(server.join_url("/"))
      .send()
      .unwrap();

    assert_eq!(
      response.headers().get(header::CONTENT_ENCODING).unwrap(),
      "gzip"
    );
  }

  #[test]
  fn responses_are_brotlied() {
    let server = TestServer::new();

    let mut headers = HeaderMap::new();

    headers.insert(header::ACCEPT_ENCODING, "br".parse().unwrap());

    let response = reqwest::blocking::Client::builder()
      .default_headers(headers)
      .brotli(false)
      .build()
      .unwrap()
      .get(server.join_url("/"))
      .send()
      .unwrap();

    assert_eq!(
      response.headers().get(header::CONTENT_ENCODING).unwrap(),
      "br"
    );
  }

  #[test]
  fn inscriptions_can_be_hidden_with_config() {
    let bitcoin_rpc_server = test_bitcoincore_rpc::spawn();
    bitcoin_rpc_server.mine_blocks(1);
    let txid = bitcoin_rpc_server.broadcast_tx(TransactionTemplate {
      inputs: &[(
        1,
        0,
        0,
        inscription("text/plain;charset=utf-8", "hello").to_witness(),
      )],
      ..Default::default()
    });
    let inscription = InscriptionId { txid, index: 0 };
    bitcoin_rpc_server.mine_blocks(1);

    let server = TestServer::new_with_bitcoin_rpc_server_and_config(
      bitcoin_rpc_server,
      format!("\"hidden\":\n - {inscription}"),
    );

    server.assert_response(
      format!("/preview/{inscription}"),
      StatusCode::OK,
      &fs::read_to_string("templates/preview-unknown.html").unwrap(),
    );

    server.assert_response(
      format!("/content/{inscription}"),
      StatusCode::OK,
      &fs::read_to_string("templates/preview-unknown.html").unwrap(),
    );
  }

  #[test]
  fn inscription_links_to_parent() {
    let server = TestServer::new_with_regtest_with_json_api();
    server.mine_blocks(1);

    let parent_txid = server.bitcoin_rpc_server.broadcast_tx(TransactionTemplate {
      inputs: &[(1, 0, 0, inscription("text/plain", "hello").to_witness())],
      ..Default::default()
    });

    server.mine_blocks(1);

    let parent_inscription_id = InscriptionId {
      txid: parent_txid,
      index: 0,
    };

    let txid = server.bitcoin_rpc_server.broadcast_tx(TransactionTemplate {
      inputs: &[
        (
          2,
          0,
          0,
          Inscription {
            content_type: Some("text/plain".into()),
            body: Some("hello".into()),
            parent: Some(parent_inscription_id.value()),
            ..Default::default()
          }
          .to_witness(),
        ),
        (2, 1, 0, Default::default()),
      ],
      ..Default::default()
    });

    server.mine_blocks(1);

    let inscription_id = InscriptionId { txid, index: 0 };

    server.assert_response_regex(
      format!("/inscription/{inscription_id}"),
      StatusCode::OK,
      format!(".*<title>Inscription 1</title>.*<dt>parent</dt>.*<dd><a class=monospace href=/inscription/{parent_inscription_id}>{parent_inscription_id}</a></dd>.*"),
    );

    server.assert_response_regex(
      format!("/inscription/{parent_inscription_id}"),
      StatusCode::OK,
      format!(".*<title>Inscription 0</title>.*<dt>children</dt>.*<a href=/inscription/{inscription_id}>.*</a>.*"),
    );

    assert_eq!(
      server
        .get_json::<InscriptionJson>(format!("/inscription/{inscription_id}"))
        .parent,
      Some(parent_inscription_id),
    );

    assert_eq!(
      server
        .get_json::<InscriptionJson>(format!("/inscription/{parent_inscription_id}"))
        .children,
      [inscription_id],
    );
  }

  #[test]
  fn inscription_with_and_without_children_page() {
    let server = TestServer::new_with_regtest();
    server.mine_blocks(1);

    let parent_txid = server.bitcoin_rpc_server.broadcast_tx(TransactionTemplate {
      inputs: &[(1, 0, 0, inscription("text/plain", "hello").to_witness())],
      ..Default::default()
    });

    server.mine_blocks(1);

    let parent_inscription_id = InscriptionId {
      txid: parent_txid,
      index: 0,
    };

    server.assert_response_regex(
      format!("/children/{parent_inscription_id}"),
      StatusCode::OK,
      ".*<h3>No children</h3>.*",
    );

    let txid = server.bitcoin_rpc_server.broadcast_tx(TransactionTemplate {
      inputs: &[
        (
          2,
          0,
          0,
          Inscription {
            content_type: Some("text/plain".into()),
            body: Some("hello".into()),
            parent: Some(parent_inscription_id.value()),
            ..Default::default()
          }
          .to_witness(),
        ),
        (2, 1, 0, Default::default()),
      ],
      ..Default::default()
    });

    server.mine_blocks(1);

    let inscription_id = InscriptionId { txid, index: 0 };

    server.assert_response_regex(
      format!("/children/{parent_inscription_id}"),
      StatusCode::OK,
      format!(".*<title>Inscription 0 Children</title>.*<h1><a href=/inscription/{parent_inscription_id}>Inscription 0</a> Children</h1>.*<div class=thumbnails>.*<a href=/inscription/{inscription_id}><iframe .* src=/preview/{inscription_id}></iframe></a>.*"),
    );
  }

  #[test]
  fn inscriptions_page_shows_max_four_children() {
    let server = TestServer::new_with_regtest();
    server.mine_blocks(1);

    let parent_txid = server.bitcoin_rpc_server.broadcast_tx(TransactionTemplate {
      inputs: &[(1, 0, 0, inscription("text/plain", "hello").to_witness())],
      ..Default::default()
    });

    server.mine_blocks(6);

    let parent_inscription_id = InscriptionId {
      txid: parent_txid,
      index: 0,
    };

    let _txid = server.bitcoin_rpc_server.broadcast_tx(TransactionTemplate {
      inputs: &[
        (
          2,
          0,
          0,
          Inscription {
            content_type: Some("text/plain".into()),
            body: Some("hello".into()),
            parent: Some(parent_inscription_id.value()),
            ..Default::default()
          }
          .to_witness(),
        ),
        (
          3,
          0,
          0,
          Inscription {
            content_type: Some("text/plain".into()),
            body: Some("hello".into()),
            parent: Some(parent_inscription_id.value()),
            ..Default::default()
          }
          .to_witness(),
        ),
        (
          4,
          0,
          0,
          Inscription {
            content_type: Some("text/plain".into()),
            body: Some("hello".into()),
            parent: Some(parent_inscription_id.value()),
            ..Default::default()
          }
          .to_witness(),
        ),
        (
          5,
          0,
          0,
          Inscription {
            content_type: Some("text/plain".into()),
            body: Some("hello".into()),
            parent: Some(parent_inscription_id.value()),
            ..Default::default()
          }
          .to_witness(),
        ),
        (
          6,
          0,
          0,
          Inscription {
            content_type: Some("text/plain".into()),
            body: Some("hello".into()),
            parent: Some(parent_inscription_id.value()),
            ..Default::default()
          }
          .to_witness(),
        ),
        (2, 1, 0, Default::default()),
      ],
      ..Default::default()
    });

    server.mine_blocks(1);

    server.assert_response_regex(
      format!("/inscription/{parent_inscription_id}"),
      StatusCode::OK,
      format!(
        ".*<title>Inscription 0</title>.*
.*<a href=/inscription/.*><iframe .* src=/preview/.*></iframe></a>.*
.*<a href=/inscription/.*><iframe .* src=/preview/.*></iframe></a>.*
.*<a href=/inscription/.*><iframe .* src=/preview/.*></iframe></a>.*
.*<a href=/inscription/.*><iframe .* src=/preview/.*></iframe></a>.*
    <div class=center>
      <a href=/children/{parent_inscription_id}>all</a>
    </div>.*"
      ),
    );
  }

  #[test]
  fn inscription_number_endpoint() {
    let server = TestServer::new_with_regtest();
    server.mine_blocks(2);

    let txid = server.bitcoin_rpc_server.broadcast_tx(TransactionTemplate {
      inputs: &[
        (1, 0, 0, inscription("text/plain", "hello").to_witness()),
        (2, 0, 0, inscription("text/plain", "cursed").to_witness()),
      ],
      outputs: 2,
      ..Default::default()
    });

    let inscription_id = InscriptionId { txid, index: 0 };
    let cursed_inscription_id = InscriptionId { txid, index: 1 };

    server.mine_blocks(1);

    server.assert_response_regex(
      format!("/inscription/{inscription_id}"),
      StatusCode::OK,
      format!(
        ".*<h1>Inscription 0</h1>.*
<dl>
  <dt>id</dt>
  <dd class=monospace>{inscription_id}</dd>.*"
      ),
    );
    server.assert_response_regex(
      "/inscription/0",
      StatusCode::OK,
      format!(
        ".*<h1>Inscription 0</h1>.*
<dl>
  <dt>id</dt>
  <dd class=monospace>{inscription_id}</dd>.*"
      ),
    );

    server.assert_response_regex(
      "/inscription/-1",
      StatusCode::OK,
      format!(
        ".*<h1>Inscription -1</h1>.*
<dl>
  <dt>id</dt>
  <dd class=monospace>{cursed_inscription_id}</dd>.*"
      ),
    )
  }

  #[test]
  fn charm_cursed() {
    let server = TestServer::new_with_regtest();

    server.mine_blocks(2);

    let txid = server.bitcoin_rpc_server.broadcast_tx(TransactionTemplate {
      inputs: &[
        (1, 0, 0, Witness::default()),
        (2, 0, 0, inscription("text/plain", "cursed").to_witness()),
      ],
      outputs: 2,
      ..Default::default()
    });

    let id = InscriptionId { txid, index: 0 };

    server.mine_blocks(1);

    server.assert_response_regex(
      format!("/inscription/{id}"),
      StatusCode::OK,
      format!(
        ".*<h1>Inscription -1</h1>.*
<dl>
  <dt>id</dt>
  <dd class=monospace>{id}</dd>
  <dt>charms</dt>
  <dd>
    <span title=cursed>👹</span>
  </dd>
  .*
</dl>
.*
"
      ),
    );
  }

  #[test]
  fn charm_coin() {
    let server = TestServer::new_with_regtest_with_index_sats();

    server.mine_blocks(2);

    let txid = server.bitcoin_rpc_server.broadcast_tx(TransactionTemplate {
      inputs: &[(1, 0, 0, inscription("text/plain", "foo").to_witness())],
      ..Default::default()
    });

    let id = InscriptionId { txid, index: 0 };

    server.mine_blocks(1);

    server.assert_response_regex(
      format!("/inscription/{id}"),
      StatusCode::OK,
      format!(
        ".*<h1>Inscription 0</h1>.*
<dl>
  <dt>id</dt>
  <dd class=monospace>{id}</dd>
  <dt>charms</dt>
  <dd>.*<span title=coin>🪙</span>.*</dd>
  .*
</dl>
.*
"
      ),
    );
  }

  #[test]
  fn charm_uncommon() {
    let server = TestServer::new_with_regtest_with_index_sats();

    server.mine_blocks(2);

    let txid = server.bitcoin_rpc_server.broadcast_tx(TransactionTemplate {
      inputs: &[(1, 0, 0, inscription("text/plain", "foo").to_witness())],
      ..Default::default()
    });

    let id = InscriptionId { txid, index: 0 };

    server.mine_blocks(1);

    server.assert_response_regex(
      format!("/inscription/{id}"),
      StatusCode::OK,
      format!(
        ".*<h1>Inscription 0</h1>.*
<dl>
  <dt>id</dt>
  <dd class=monospace>{id}</dd>
  <dt>charms</dt>
  <dd>.*<span title=uncommon>🌱</span>.*</dd>
  .*
</dl>
.*
"
      ),
    );
  }

  #[test]
  fn charm_nineball() {
    let server = TestServer::new_with_regtest_with_index_sats();

    server.mine_blocks(9);

    let txid = server.bitcoin_rpc_server.broadcast_tx(TransactionTemplate {
      inputs: &[(9, 0, 0, inscription("text/plain", "foo").to_witness())],
      ..Default::default()
    });

    let id = InscriptionId { txid, index: 0 };

    server.mine_blocks(1);

    server.assert_response_regex(
      format!("/inscription/{id}"),
      StatusCode::OK,
      format!(
        ".*<h1>Inscription 0</h1>.*
<dl>
  <dt>id</dt>
  <dd class=monospace>{id}</dd>
  <dt>charms</dt>
  <dd>.*<span title=nineball>9️⃣</span>.*</dd>
  .*
</dl>
.*
"
      ),
    );
  }

  #[test]
  fn charm_reinscription() {
    let server = TestServer::new_with_regtest();

    server.mine_blocks(1);

    server.bitcoin_rpc_server.broadcast_tx(TransactionTemplate {
      inputs: &[(1, 0, 0, inscription("text/plain", "foo").to_witness())],
      ..Default::default()
    });

    server.mine_blocks(1);

    let txid = server.bitcoin_rpc_server.broadcast_tx(TransactionTemplate {
      inputs: &[(2, 1, 0, inscription("text/plain", "bar").to_witness())],
      ..Default::default()
    });

    server.mine_blocks(1);

    let id = InscriptionId { txid, index: 0 };

    server.assert_response_regex(
      format!("/inscription/{id}"),
      StatusCode::OK,
      format!(
        ".*<h1>Inscription -1</h1>.*
<dl>
  <dt>id</dt>
  <dd class=monospace>{id}</dd>
  <dt>charms</dt>
  <dd>
    <span title=reinscription>♻️</span>
    <span title=cursed>👹</span>
  </dd>
  .*
</dl>
.*
"
      ),
    );
  }

  #[test]
  fn charm_reinscription_in_same_tx_input() {
    let server = TestServer::new_with_regtest();

    server.mine_blocks(1);

    let script = script::Builder::new()
      .push_opcode(opcodes::OP_FALSE)
      .push_opcode(opcodes::all::OP_IF)
      .push_slice(b"ord")
      .push_slice([1])
      .push_slice(b"text/plain;charset=utf-8")
      .push_slice([])
      .push_slice(b"foo")
      .push_opcode(opcodes::all::OP_ENDIF)
      .push_opcode(opcodes::OP_FALSE)
      .push_opcode(opcodes::all::OP_IF)
      .push_slice(b"ord")
      .push_slice([1])
      .push_slice(b"text/plain;charset=utf-8")
      .push_slice([])
      .push_slice(b"bar")
      .push_opcode(opcodes::all::OP_ENDIF)
      .push_opcode(opcodes::OP_FALSE)
      .push_opcode(opcodes::all::OP_IF)
      .push_slice(b"ord")
      .push_slice([1])
      .push_slice(b"text/plain;charset=utf-8")
      .push_slice([])
      .push_slice(b"qix")
      .push_opcode(opcodes::all::OP_ENDIF)
      .into_script();

    let witness = Witness::from_slice(&[script.into_bytes(), Vec::new()]);

    let txid = server.bitcoin_rpc_server.broadcast_tx(TransactionTemplate {
      inputs: &[(1, 0, 0, witness)],
      ..Default::default()
    });

    server.mine_blocks(1);

    let id = InscriptionId { txid, index: 0 };
    server.assert_response_regex(
      format!("/inscription/{id}"),
      StatusCode::OK,
      format!(
        ".*<h1>Inscription 0</h1>.*
<dl>
  <dt>id</dt>
  <dd class=monospace>{id}</dd>
  <dt>output value</dt>
  .*
</dl>
.*
"
      ),
    );

    let id = InscriptionId { txid, index: 1 };
    server.assert_response_regex(
      format!("/inscription/{id}"),
      StatusCode::OK,
      ".*
    <span title=reinscription>♻️</span>
    <span title=cursed>👹</span>.*",
    );

    let id = InscriptionId { txid, index: 2 };
    server.assert_response_regex(
      format!("/inscription/{id}"),
      StatusCode::OK,
      ".*
    <span title=reinscription>♻️</span>
    <span title=cursed>👹</span>.*",
    );
  }

  #[test]
  fn charm_reinscription_in_same_tx_with_pointer() {
    let server = TestServer::new_with_regtest();

    server.mine_blocks(3);

    let cursed_inscription = inscription("text/plain", "bar");
    let reinscription: Inscription = InscriptionTemplate {
      pointer: Some(0),
      ..Default::default()
    }
    .into();

    let txid = server.bitcoin_rpc_server.broadcast_tx(TransactionTemplate {
      inputs: &[
        (1, 0, 0, inscription("text/plain", "foo").to_witness()),
        (2, 0, 0, cursed_inscription.to_witness()),
        (3, 0, 0, reinscription.to_witness()),
      ],
      ..Default::default()
    });

    server.mine_blocks(1);

    let id = InscriptionId { txid, index: 0 };
    server.assert_response_regex(
      format!("/inscription/{id}"),
      StatusCode::OK,
      format!(
        ".*<h1>Inscription 0</h1>.*
<dl>
  <dt>id</dt>
  <dd class=monospace>{id}</dd>
  <dt>output value</dt>
  .*
</dl>
.*
"
      ),
    );

    let id = InscriptionId { txid, index: 1 };
    server.assert_response_regex(
      format!("/inscription/{id}"),
      StatusCode::OK,
      ".*
    <span title=cursed>👹</span>.*",
    );

    let id = InscriptionId { txid, index: 2 };
    server.assert_response_regex(
      format!("/inscription/{id}"),
      StatusCode::OK,
      ".*
    <span title=reinscription>♻️</span>
    <span title=cursed>👹</span>.*",
    );
  }

  #[test]
  fn charm_unbound() {
    let server = TestServer::new_with_regtest();

    server.mine_blocks(1);

    let txid = server.bitcoin_rpc_server.broadcast_tx(TransactionTemplate {
      inputs: &[(1, 0, 0, envelope(&[b"ord", &[128], &[0]]))],
      ..Default::default()
    });

    server.mine_blocks(1);

    let id = InscriptionId { txid, index: 0 };

    server.assert_response_regex(
      format!("/inscription/{id}"),
      StatusCode::OK,
      format!(
        ".*<h1>Inscription -1</h1>.*
<dl>
  <dt>id</dt>
  <dd class=monospace>{id}</dd>
  <dt>charms</dt>
  <dd>
    <span title=cursed>👹</span>
    <span title=unbound>🔓</span>
  </dd>
  .*
</dl>
.*
"
      ),
    );
  }

  #[test]
  fn charm_lost() {
    let server = TestServer::new_with_regtest();

    server.mine_blocks(1);

    let txid = server.bitcoin_rpc_server.broadcast_tx(TransactionTemplate {
      inputs: &[(1, 0, 0, inscription("text/plain", "foo").to_witness())],
      ..Default::default()
    });

    let id = InscriptionId { txid, index: 0 };

    server.mine_blocks(1);

    server.assert_response_regex(
      format!("/inscription/{id}"),
      StatusCode::OK,
      format!(
        ".*<h1>Inscription 0</h1>.*
<dl>
  <dt>id</dt>
  <dd class=monospace>{id}</dd>
  <dt>output value</dt>
  <dd>5000000000</dd>
  .*
</dl>
.*
"
      ),
    );

    server.bitcoin_rpc_server.broadcast_tx(TransactionTemplate {
      inputs: &[(2, 1, 0, Default::default())],
      fee: 50 * COIN_VALUE,
      ..Default::default()
    });

    server.mine_blocks_with_subsidy(1, 0);

    server.assert_response_regex(
      format!("/inscription/{id}"),
      StatusCode::OK,
      format!(
        ".*<h1>Inscription 0</h1>.*
<dl>
  <dt>id</dt>
  <dd class=monospace>{id}</dd>
  <dt>charms</dt>
  <dd>
    <span title=lost>🤔</span>
  </dd>
  .*
</dl>
.*
"
      ),
    );
  }

  #[test]
  fn sat_recursive_endpoints() {
    let server = TestServer::new_with_regtest_with_index_sats();

    assert_eq!(
      server.get_json::<SatInscriptionsJson>("/r/sat/5000000000"),
      SatInscriptionsJson {
        ids: vec![],
        page: 0,
        more: false
      }
    );

    assert_eq!(
      server.get_json::<SatInscriptionJson>("/r/sat/5000000000/at/0"),
      SatInscriptionJson { id: None }
    );

    server.mine_blocks(1);

    let txid = server.bitcoin_rpc_server.broadcast_tx(TransactionTemplate {
      inputs: &[(1, 0, 0, inscription("text/plain", "foo").to_witness())],
      ..Default::default()
    });

    server.mine_blocks(1);

    let mut ids = Vec::new();
    ids.push(InscriptionId { txid, index: 0 });

    for i in 1..111 {
      let txid = server.bitcoin_rpc_server.broadcast_tx(TransactionTemplate {
        inputs: &[(i + 1, 1, 0, inscription("text/plain", "foo").to_witness())],
        ..Default::default()
      });

      server.mine_blocks(1);

      ids.push(InscriptionId { txid, index: 0 });
    }

    let paginated_response = server.get_json::<SatInscriptionsJson>("/r/sat/5000000000");

    let equivalent_paginated_response =
      server.get_json::<SatInscriptionsJson>("/r/sat/5000000000/0");

    assert_eq!(paginated_response.ids.len(), 100);
    assert!(paginated_response.more);
    assert_eq!(paginated_response.page, 0);

    assert_eq!(
      paginated_response.ids.len(),
      equivalent_paginated_response.ids.len()
    );
    assert_eq!(paginated_response.more, equivalent_paginated_response.more);
    assert_eq!(paginated_response.page, equivalent_paginated_response.page);

    let paginated_response = server.get_json::<SatInscriptionsJson>("/r/sat/5000000000/1");

    assert_eq!(paginated_response.ids.len(), 11);
    assert!(!paginated_response.more);
    assert_eq!(paginated_response.page, 1);

    assert_eq!(
      server
        .get_json::<SatInscriptionJson>("/r/sat/5000000000/at/0")
        .id,
      Some(ids[0])
    );

    assert_eq!(
      server
        .get_json::<SatInscriptionJson>("/r/sat/5000000000/at/-111")
        .id,
      Some(ids[0])
    );

    assert_eq!(
      server
        .get_json::<SatInscriptionJson>("/r/sat/5000000000/at/110")
        .id,
      Some(ids[110])
    );

    assert_eq!(
      server
        .get_json::<SatInscriptionJson>("/r/sat/5000000000/at/-1")
        .id,
      Some(ids[110])
    );

    assert!(server
      .get_json::<SatInscriptionJson>("/r/sat/5000000000/at/111")
      .id
      .is_none());
  }

  #[test]
  fn children_recursive_endpoint() {
    let server = TestServer::new_with_regtest_with_json_api();
    server.mine_blocks(1);

    let parent_txid = server.bitcoin_rpc_server.broadcast_tx(TransactionTemplate {
      inputs: &[(1, 0, 0, inscription("text/plain", "hello").to_witness())],
      ..Default::default()
    });

    let parent_inscription_id = InscriptionId {
      txid: parent_txid,
      index: 0,
    };

    server.assert_response(
      format!("/r/children/{parent_inscription_id}"),
      StatusCode::NOT_FOUND,
      &format!("inscription {parent_inscription_id} not found"),
    );

    server.mine_blocks(1);

    let children_json =
      server.get_json::<ChildrenJson>(format!("/r/children/{parent_inscription_id}"));
    assert_eq!(children_json.ids.len(), 0);

    let mut builder = script::Builder::new();
    for _ in 0..111 {
      builder = Inscription {
        content_type: Some("text/plain".into()),
        body: Some("hello".into()),
        parent: Some(parent_inscription_id.value()),
        unrecognized_even_field: false,
        ..Default::default()
      }
      .append_reveal_script_to_builder(builder);
    }

    let witness = Witness::from_slice(&[builder.into_bytes(), Vec::new()]);

    let txid = server.bitcoin_rpc_server.broadcast_tx(TransactionTemplate {
      inputs: &[(2, 0, 0, witness), (2, 1, 0, Default::default())],
      ..Default::default()
    });

    server.mine_blocks(1);

    let first_child_inscription_id = InscriptionId { txid, index: 0 };
    let hundredth_child_inscription_id = InscriptionId { txid, index: 99 };
    let hundred_first_child_inscription_id = InscriptionId { txid, index: 100 };
    let hundred_eleventh_child_inscription_id = InscriptionId { txid, index: 110 };

    let children_json =
      server.get_json::<ChildrenJson>(format!("/r/children/{parent_inscription_id}"));

    assert_eq!(children_json.ids.len(), 100);
    assert_eq!(children_json.ids[0], first_child_inscription_id);
    assert_eq!(children_json.ids[99], hundredth_child_inscription_id);
    assert!(children_json.more);
    assert_eq!(children_json.page, 0);

    let children_json =
      server.get_json::<ChildrenJson>(format!("/r/children/{parent_inscription_id}/1"));

    assert_eq!(children_json.ids.len(), 11);
    assert_eq!(children_json.ids[0], hundred_first_child_inscription_id);
    assert_eq!(children_json.ids[10], hundred_eleventh_child_inscription_id);
    assert!(!children_json.more);
    assert_eq!(children_json.page, 1);
  }

  #[test]
  fn inscriptions_in_block_page() {
    let server = TestServer::new_with_regtest_with_index_sats();

    for _ in 0..101 {
      server.mine_blocks(1);
    }

    for i in 0..101 {
      server.bitcoin_rpc_server.broadcast_tx(TransactionTemplate {
        inputs: &[(i + 1, 0, 0, inscription("text/foo", "hello").to_witness())],
        ..Default::default()
      });
    }

    server.mine_blocks(1);

    server.assert_response_regex(
      "/inscriptions/block/102",
      StatusCode::OK,
      r".*(<a href=/inscription/[[:xdigit:]]{64}i0>.*</a>.*){100}.*",
    );

    server.assert_response_regex(
      "/inscriptions/block/102/1",
      StatusCode::OK,
      r".*<a href=/inscription/[[:xdigit:]]{64}i0>.*</a>.*",
    );
  }

  #[test]
  fn inscription_query_display() {
    assert_eq!(
      InscriptionQuery::Id(inscription_id(1)).to_string(),
      "1111111111111111111111111111111111111111111111111111111111111111i1"
    );
    assert_eq!(InscriptionQuery::Number(1).to_string(), "1")
  }

  #[test]
  fn inscription_not_found() {
    TestServer::new_with_regtest_with_json_api().assert_response(
      "/inscription/0",
      StatusCode::NOT_FOUND,
      "inscription 0 not found",
    );
  }

  #[test]
  fn delegate() {
    let server = TestServer::new_with_regtest();

    server.mine_blocks(1);

    let delegate = Inscription {
      content_type: Some("text/html".into()),
      body: Some("foo".into()),
      ..Default::default()
    };

    let txid = server.bitcoin_rpc_server.broadcast_tx(TransactionTemplate {
      inputs: &[(1, 0, 0, delegate.to_witness())],
      ..Default::default()
    });

    let delegate = InscriptionId { txid, index: 0 };

    server.mine_blocks(1);

    let inscription = Inscription {
      delegate: Some(delegate.value()),
      ..Default::default()
    };

    let txid = server.bitcoin_rpc_server.broadcast_tx(TransactionTemplate {
      inputs: &[(2, 0, 0, inscription.to_witness())],
      ..Default::default()
    });

    server.mine_blocks(1);

    let id = InscriptionId { txid, index: 0 };

    server.assert_response_regex(
      format!("/inscription/{id}"),
      StatusCode::OK,
      format!(
        ".*<h1>Inscription 1</h1>.*
        <dl>
          <dt>id</dt>
          <dd class=monospace>{id}</dd>
          .*
          <dt>delegate</dt>
          <dd><a href=/inscription/{delegate}>{delegate}</a></dd>
          .*
        </dl>.*"
      )
      .unindent(),
    );

    server.assert_response(format!("/content/{id}"), StatusCode::OK, "foo");

    server.assert_response(format!("/preview/{id}"), StatusCode::OK, "foo");
  }
}<|MERGE_RESOLUTION|>--- conflicted
+++ resolved
@@ -15,7 +15,7 @@
       PreviewAudioHtml, PreviewCodeHtml, PreviewFontHtml, PreviewImageHtml, PreviewMarkdownHtml,
       PreviewModelHtml, PreviewPdfHtml, PreviewTextHtml, PreviewUnknownHtml, PreviewVideoHtml,
       RangeHtml, RareTxt, RuneHtml, RunesHtml, SatHtml, SatInscriptionJson, SatInscriptionsJson,
-      SatJson, StatusHtml, TransactionHtml, TransfersJson, TransfersHtml,
+      SatJson, StatusHtml, TransactionHtml,
     },
   },
   axum::{
@@ -51,7 +51,6 @@
 mod accept_json;
 mod error;
 
-<<<<<<< HEAD
 #[derive(Serialize)]
 pub struct Outputs {
   pub output: OutPoint,
@@ -64,11 +63,8 @@
   pub ranges: Vec<(u64, u64)>,
 }
 
-enum InscriptionQuery {
-=======
 #[derive(Copy, Clone)]
 pub(crate) enum InscriptionQuery {
->>>>>>> 1726ff6e
   Id(InscriptionId),
   Number(i32),
 }
@@ -288,7 +284,6 @@
         .route("/feed.xml", get(Self::feed))
         .route("/input/:block/:transaction/:input", get(Self::input))
         .route("/inscription/:inscription_query", get(Self::inscription))
-        .route("/inscription_with_funder/:inscription_id", get(Self::inscription_with_funder))
         .route("/inscriptions", get(Self::inscriptions))
         .route("/inscriptions/:page", get(Self::inscriptions_paginated))
         .route(
@@ -349,9 +344,6 @@
         .route("/static/*path", get(Self::static_asset))
         .route("/stats", get(Self::stats))
         .route("/status", get(Self::status))
-        .route("/transfer_history/:height", get(Self::inscriptionid_history_from_height))
-        .route("/transfer_history/:height/:start", get(Self::inscriptionid_history_from_height_start))
-        .route("/transfer_history/:height/:start/:end", get(Self::inscriptionid_history_from_height_start_end))
         .route("/transfers/:height", get(Self::inscriptionids_from_height))
         .route("/transfers/:height/:start", get(Self::inscriptionids_from_height_start))
         .route("/transfers/:height/:start/:end", get(Self::inscriptionids_from_height_start_end))
@@ -842,27 +834,12 @@
     Extension(index): Extension<Arc<Index>>,
     Path(DeserializeFromStr(spaced_rune)): Path<DeserializeFromStr<SpacedRune>>,
   ) -> ServerResult<PageHtml<RuneHtml>> {
-<<<<<<< HEAD
     log::info!("GET /rune/{spaced_rune}");
-    let (id, entry) = index.rune(spaced_rune.rune)?.ok_or_else(|| {
-      ServerError::NotFound(
-        "tracking runes requires index created with `--index-runes` flag".into(),
-      )
-    })?;
-
-    let parent = InscriptionId {
-      txid: entry.etching,
-      index: 0,
-    };
-
-    let parent = index.inscription_exists(parent)?.then_some(parent);
-=======
     if !index.has_rune_index() {
       return Err(ServerError::NotFound(
         "this server has no rune index".to_string(),
       ));
     }
->>>>>>> 1726ff6e
 
     Ok(
       index
@@ -1043,117 +1020,6 @@
     Ok(ret)
   }
 
-  async fn inscriptionid_history_from_height(
-    Extension(server_config): Extension<Arc<ServerConfig>>,
-    Extension(index): Extension<Arc<Index>>,
-    Path(height): Path<u32>,
-    accept_json: AcceptJson,
-  ) -> ServerResult<Response> {
-    log::info!("GET /transfer_history/{height}");
-    Self::inscriptionid_history_from_height_inner(
-      server_config,
-      index.clone(),
-      height,
-      index.get_sequence_numbers_by_height(height)?,
-      accept_json,
-    ).await
-  }
-
-  async fn inscriptionid_history_from_height_start(
-    Extension(server_config): Extension<Arc<ServerConfig>>,
-    Extension(index): Extension<Arc<Index>>,
-    Path(path): Path<(u32, usize)>,
-    accept_json: AcceptJson,
-  ) -> ServerResult<Response> {
-    let height = path.0;
-    let start = path.1;
-    log::info!("GET /transfer_history/{height}/{start}");
-
-    let sequence_numbers = index.get_sequence_numbers_by_height(height)?;
-    let end = sequence_numbers.len();
-
-    match start.cmp(&end) {
-      Ordering::Equal => Err(ServerError::BadRequest("range length == 0".to_string())),
-      Ordering::Greater => Err(ServerError::BadRequest("range length < 0".to_string())),
-      Ordering::Less => {
-        Self::inscriptionid_history_from_height_inner(
-          server_config,
-          index.clone(),
-          height,
-          sequence_numbers[start..end].to_vec(),
-          accept_json,
-        ).await
-      }
-    }
-  }
-
-  async fn inscriptionid_history_from_height_start_end(
-    Extension(server_config): Extension<Arc<ServerConfig>>,
-    Extension(index): Extension<Arc<Index>>,
-    Path(path): Path<(u32, usize, usize)>,
-    accept_json: AcceptJson,
-  ) -> ServerResult<Response> {
-    let height = path.0;
-    let start = path.1;
-    let mut end = path.2;
-    log::info!("GET /transfer_history/{height}/{start}/{end}");
-
-    let sequence_numbers = index.get_sequence_numbers_by_height(height)?;
-    end = usize::min(end, sequence_numbers.len());
-
-    match start.cmp(&end) {
-      Ordering::Equal => Err(ServerError::BadRequest("range length == 0".to_string())),
-      Ordering::Greater => Err(ServerError::BadRequest("range length < 0".to_string())),
-      Ordering::Less => {
-        Self::inscriptionid_history_from_height_inner(server_config,
-                                                      index.clone(),
-                                                      height,
-                                                      sequence_numbers[start..end].to_vec(),
-                                                      accept_json,
-        ).await
-      }
-    }
-  }
-
-  async fn inscriptionid_history_from_height_inner(
-    server_config: Arc<ServerConfig>,
-    index: Arc<Index>,
-    height: u32,
-    sequence_numbers: Vec<u32>,
-    accept_json: AcceptJson,
-  ) -> ServerResult<Response> {
-    let mut ret = Vec::new();
-    let mut tx_cache = HashMap::new();
-
-    for sequence_number in sequence_numbers {
-      let inscription_id = index.get_inscription_id_by_sequence_number(sequence_number)?.unwrap();
-      let mut transfers_vec = Vec::new();
-      let transfers = index.get_transfers_by_sequence_number(sequence_number)?;
-      for transfer in transfers {
-        sleep(Duration::from_millis(0)).await;
-        if transfer.height != height {
-          continue;
-        }
-
-        let address = Self::outpoint_to_address(server_config.chain, &index, transfer.outpoint, &mut tx_cache)?;
-
-        transfers_vec.push((address, transfer.outpoint));
-      }
-
-      if !transfers_vec.is_empty() {
-        ret.push((inscription_id, transfers_vec));
-      }
-    }
-
-    Ok(if accept_json.0 {
-      Json(ret.iter().map(|ins| TransfersJson::new(ins.clone())).collect::<Vec<TransfersJson>>()).into_response()
-    } else {
-      TransfersHtml::new(Height(height), ret)
-        .page(server_config)
-        .into_response()
-    })
-  }
-
   fn outpoint_to_address(
     chain: Chain,
     index: &Arc<Index>,
@@ -1191,16 +1057,12 @@
     Extension(index): Extension<Arc<Index>>,
     Path(txid): Path<Txid>,
   ) -> ServerResult<PageHtml<TransactionHtml>> {
-<<<<<<< HEAD
     log::info!("GET /tx/{txid}");
-    let inscription = index.get_inscription_by_id(InscriptionId { txid, index: 0 })?;
-=======
     let transaction = index
       .get_transaction(txid)?
       .ok_or_not_found(|| format!("transaction {txid}"))?;
 
     let inscription_count = index.inscription_count(txid)?;
->>>>>>> 1726ff6e
 
     let blockhash = index.get_transaction_blockhash(txid)?;
 
@@ -1711,115 +1573,11 @@
     Path(DeserializeFromStr(query)): Path<DeserializeFromStr<InscriptionQuery>>,
     AcceptJson(accept_json): AcceptJson,
   ) -> ServerResult<Response> {
-<<<<<<< HEAD
-    let inscription_id = match query {
-      InscriptionQuery::Id(id) => {
-	log::info!("GET /inscription/{id}");
-	id
-      },
-      InscriptionQuery::Number(inscription_number) => {
-	log::info!("GET /inscription/{inscription_number}");
-	index
-          .get_inscription_id_by_inscription_number(inscription_number)?
-          .ok_or_not_found(|| format!("{inscription_number}"))?
-      },
-    };
-
-    Self::inscription_inner(server_config, index, inscription_id, accept_json, None, None).await
-  }
-
-  async fn inscription_with_funder(
-    Extension(index): Extension<Arc<Index>>,
-    Extension(server_config): Extension<Arc<ServerConfig>>,
-    Path(inscription_id): Path<InscriptionId>,
-    accept_json: AcceptJson,
-  ) -> ServerResult<Response> {
-    log::info!("GET /inscription_with_funder/{inscription_id}");
-
-    let reveal_txid = inscription_id.txid;
-    let reveal_tx = index.get_transaction(reveal_txid)?.unwrap();
-    let reveal_input_count = reveal_tx.input.len();
-    let (funder, funder_error) = if reveal_input_count == 1 {
-      let commit_txid = reveal_tx.input[0].previous_output.txid;
-      let commit_tx = index.get_transaction(commit_txid)?.unwrap();
-      let commit_input_count = commit_tx.input.len();
-      if commit_input_count == 1 {
-        let funder_txid = reveal_tx.input[0].previous_output.txid;
-        let funder_tx = index.get_transaction(funder_txid)?.unwrap();
-        let funder_vout = reveal_tx.input[0].previous_output.vout;
-        (Some(server_config.chain.address_from_script(&funder_tx.output[funder_vout as usize].script_pubkey).unwrap().to_string()), None)
-      } else {
-        (None, Some(format!("commit tx {} has {} inputs", commit_txid, commit_input_count)))
-      }
-    } else {
-      (None, Some(format!("reveal tx {} has {} inputs", reveal_txid, reveal_input_count)))
-    };
-
-    Self::inscription_inner(server_config, index, inscription_id, accept_json, funder, funder_error).await
-  }
-
-  async fn inscription_inner(
-    server_config: Arc<ServerConfig>,
-    index: Arc<Index>,
-    inscription_id: InscriptionId,
-    accept_json: AcceptJson,
-    funder: Option<String>,
-    funder_error: Option<String>,
-  ) -> ServerResult<Response> {
-    let entry = index
-      .get_inscription_entry(inscription_id)?
-      .ok_or_not_found(|| format!("inscription {inscription_id}"))?;
-
-    let inscription = index
-      .get_inscription_by_id(inscription_id)?
-      .ok_or_not_found(|| format!("inscription {inscription_id}"))?;
-
-    let satpoint = index
-      .get_inscription_satpoint_by_id(inscription_id)?
-      .ok_or_not_found(|| format!("inscription {inscription_id}"))?;
-
-    let output = if satpoint.outpoint == unbound_outpoint() || satpoint.outpoint == OutPoint::null()
-    {
-      None
-    } else {
-      Some(
-        index
-          .get_transaction(satpoint.outpoint.txid)?
-          .ok_or_not_found(|| format!("inscription {inscription_id} current transaction"))?
-          .output
-          .into_iter()
-          .nth(satpoint.outpoint.vout.try_into().unwrap())
-          .ok_or_not_found(|| format!("inscription {inscription_id} current transaction output"))?,
-      )
-    };
-
-    let previous = if let Some(n) = entry.sequence_number.checked_sub(1) {
-      index.get_inscription_id_by_sequence_number(n)?
-    } else {
-      None
-    };
-
-    let next = index.get_inscription_id_by_sequence_number(entry.sequence_number + 1)?;
-=======
     let info =
       Index::inscription_info(&index, query)?.ok_or_not_found(|| format!("inscription {query}"))?;
->>>>>>> 1726ff6e
 
     Ok(if accept_json {
       Json(InscriptionJson {
-<<<<<<< HEAD
-        inscription_id,
-        children,
-        inscription_number: entry.inscription_number,
-        metaprotocol: inscription.metaprotocol().map(String::from),
-        funder,
-        funder_error,
-        genesis_height: entry.height,
-        parent,
-        genesis_fee: entry.fee,
-        output_value: output.as_ref().map(|o| o.value),
-        address: output
-=======
         inscription_id: info.entry.id,
         children: info.children,
         inscription_number: info.entry.inscription_number,
@@ -1829,7 +1587,6 @@
         output_value: info.output.as_ref().map(|o| o.value),
         address: info
           .output
->>>>>>> 1726ff6e
           .as_ref()
           .and_then(|o| {
             server_config
@@ -1851,25 +1608,6 @@
     } else {
       InscriptionHtml {
         chain: server_config.chain,
-<<<<<<< HEAD
-        charms,
-        children,
-        funder,
-        funder_error,
-        genesis_fee: entry.fee,
-        genesis_height: entry.height,
-        inscription,
-        inscription_id,
-        inscription_number: entry.inscription_number,
-        next,
-        output,
-        parent,
-        previous,
-        rune,
-        sat: entry.sat,
-        satpoint,
-        timestamp: timestamp(entry.timestamp),
-=======
         charms: info.charms,
         children: info.children,
         genesis_fee: info.entry.fee,
@@ -1885,7 +1623,6 @@
         sat: info.entry.sat,
         satpoint: info.satpoint,
         timestamp: timestamp(info.entry.timestamp),
->>>>>>> 1726ff6e
       }
       .page(server_config)
       .into_response()
