use {
  self::{
    accept_encoding::AcceptEncoding,
    accept_json::AcceptJson,
    deserialize_from_str::DeserializeFromStr,
    error::{OptionExt, ServerError, ServerResult},
  },
  super::*,
  crate::{
    server_config::ServerConfig,
    templates::{
      BlockHtml, BlockJson, BlocksHtml, ChildrenHtml, ChildrenJson, ClockSvg, CollectionsHtml,
      HomeHtml, InputHtml, InscriptionHtml, InscriptionJson, InscriptionsBlockHtml,
      InscriptionsHtml, InscriptionsJson, OutputHtml, OutputJson, PageContent, PageHtml,
      PreviewAudioHtml, PreviewCodeHtml, PreviewFontHtml, PreviewImageHtml, PreviewMarkdownHtml,
      PreviewModelHtml, PreviewPdfHtml, PreviewTextHtml, PreviewUnknownHtml, PreviewVideoHtml,
      RangeHtml, RareTxt, RuneHtml, RunesHtml, SatHtml, SatInscriptionJson, SatInscriptionsJson,
      SatJson, StatusHtml, TransactionHtml,
    },
  },
  axum::{
    body,
    extract::{Extension, Json, Path, Query},
    headers::UserAgent,
    http::{header, HeaderMap, HeaderValue, StatusCode, Uri},
    response::{IntoResponse, Redirect, Response},
    routing::{get, post},
    Router, TypedHeader,
  },
  axum_server::Handle,
  brotli::Decompressor,
  rust_embed::RustEmbed,
  rustls_acme::{
    acme::{LETS_ENCRYPT_PRODUCTION_DIRECTORY, LETS_ENCRYPT_STAGING_DIRECTORY},
    axum::AxumAcceptor,
    caches::DirCache,
    AcmeConfig,
  },
<<<<<<< HEAD
  std::{cmp::Ordering, io::Read, str, sync::Arc},
=======
  std::{cmp::Ordering, collections::HashMap, str, sync::Arc},
  tokio::time::sleep,
>>>>>>> 904999fd
  tokio_stream::StreamExt,
  tower_http::{
    compression::CompressionLayer,
    cors::{Any, CorsLayer},
    set_header::SetResponseHeaderLayer,
  },
};

mod accept_encoding;
mod accept_json;
mod error;

<<<<<<< HEAD
=======
#[derive(Clone)]
pub struct ServerConfig {
  pub is_json_api_enabled: bool,
}

#[derive(Serialize)]
pub struct Outputs {
  pub output: OutPoint,
  pub details: OutputJson,
}

#[derive(Serialize)]
pub struct Ranges {
  pub output: OutPoint,
  pub ranges: Vec<(u64, u64)>,
}

>>>>>>> 904999fd
enum InscriptionQuery {
  Id(InscriptionId),
  Number(i32),
}

impl FromStr for InscriptionQuery {
  type Err = Error;

  fn from_str(s: &str) -> Result<Self, Self::Err> {
    Ok(if s.contains('i') {
      InscriptionQuery::Id(s.parse()?)
    } else {
      InscriptionQuery::Number(s.parse()?)
    })
  }
}

enum BlockQuery {
  Height(u32),
  Hash(BlockHash),
}

impl FromStr for BlockQuery {
  type Err = Error;

  fn from_str(s: &str) -> Result<Self, Self::Err> {
    Ok(if s.len() == 64 {
      BlockQuery::Hash(s.parse()?)
    } else {
      BlockQuery::Height(s.parse()?)
    })
  }
}

enum SpawnConfig {
  Https(AxumAcceptor),
  Http,
  Redirect(String),
}

#[derive(Deserialize)]
struct Search {
  query: String,
}

#[derive(Serialize)]
struct MyInscriptionJson {
  number: i32,
  sequence_number: u32,
  id: InscriptionId,
  parent: Option<InscriptionId>,
  address: Option<String>,
  output_value: Option<u64>,
  sat: Option<SatoshiJson>,
  content_length: Option<usize>,
  content_type: String,
  timestamp: u32,
  genesis_height: u32,
  genesis_fee: u64,
  genesis_transaction: Txid,
  location: String,
  output: String,
  offset: u64,
  children: Vec<InscriptionId>,
}

#[derive(Serialize)]
struct SatoshiJson {
  number: u64,
  decimal: String,
  degree: String,
  percentile: String,
  name: String,
  cycle: u32,
  epoch: u32,
  period: u32,
  block: u32,
  offset: u64,
  rarity: Rarity,
  // timestamp: i64,
}

#[derive(Serialize)]
struct StatsJson {
  version: String,
  highest_block_indexed: Option<u32>,
  lowest_inscription_number: Option<i32>,
  highest_inscription_number: Option<i32>,
}

#[derive(RustEmbed)]
#[folder = "static"]
struct StaticAssets;

struct StaticHtml {
  title: &'static str,
  html: &'static str,
}

impl PageContent for StaticHtml {
  fn title(&self) -> String {
    self.title.into()
  }
}

impl Display for StaticHtml {
  fn fmt(&self, f: &mut Formatter) -> fmt::Result {
    f.write_str(self.html)
  }
}

#[derive(Debug, Parser)]
pub(crate) struct Server {
  #[arg(
    long,
    default_value = "0.0.0.0",
    help = "Listen on <ADDRESS> for incoming requests."
  )]
  address: String,
  #[arg(
    long,
    help = "Request ACME TLS certificate for <ACME_DOMAIN>. This ord instance must be reachable at <ACME_DOMAIN>:443 to respond to Let's Encrypt ACME challenges."
  )]
  acme_domain: Vec<String>,
  #[arg(
    long,
    help = "Use <CSP_ORIGIN> in Content-Security-Policy header. Set this to the public-facing URL of your ord instance."
  )]
  csp_origin: Option<String>,
  #[arg(
    long,
    help = "Listen on <HTTP_PORT> for incoming HTTP requests. [default: 80]."
  )]
  http_port: Option<u16>,
  #[arg(
    long,
    group = "port",
    help = "Listen on <HTTPS_PORT> for incoming HTTPS requests. [default: 443]."
  )]
  https_port: Option<u16>,
  #[arg(long, help = "Store ACME TLS certificates in <ACME_CACHE>.")]
  acme_cache: Option<PathBuf>,
  #[arg(long, help = "Provide ACME contact <ACME_CONTACT>.")]
  acme_contact: Vec<String>,
  #[arg(long, help = "Serve HTTP traffic on <HTTP_PORT>.")]
  http: bool,
  #[arg(long, help = "Serve HTTPS traffic on <HTTPS_PORT>.")]
  https: bool,
  #[arg(long, help = "Redirect HTTP traffic to HTTPS.")]
  redirect_http_to_https: bool,
  #[arg(long, short = 'j', help = "Enable JSON API.")]
  pub(crate) enable_json_api: bool,
  #[arg(
    long,
    help = "Decompress encoded content. Currently only supports brotli. Be careful using this on production instances. A decompressed inscription may be arbitrarily large, making decompression a DoS vector."
  )]
  pub(crate) decompress: bool,
}

impl Server {
  pub(crate) fn run(self, options: Options, index: Arc<Index>, handle: Handle) -> SubcommandResult {
    Runtime::new()?.block_on(async {
      let index_clone = index.clone();

      let index_thread = thread::spawn(move || loop {
        if SHUTTING_DOWN.load(atomic::Ordering::Relaxed) {
          break;
        }
        if let Err(error) = index_clone.update() {
          log::warn!("Updating index: {error}");
        }
        thread::sleep(Duration::from_millis(5000));
      });
      INDEXER.lock().unwrap().replace(index_thread);

      let config = Arc::new(options.load_config()?);
      let acme_domains = self.acme_domains()?;

      let server_config = Arc::new(ServerConfig {
        chain: options.chain(),
        csp_origin: self.csp_origin.clone(),
        domain: acme_domains.first().cloned(),
        index_sats: index.has_sat_index(),
        is_json_api_enabled: self.enable_json_api,
        decompress: self.decompress,
      });

      let router = Router::new()
        .route("/", get(Self::home))
        .route("/block/:query", get(Self::block))
        .route("/blockcount", get(Self::block_count))
        .route("/blockhash", get(Self::block_hash))
        .route("/blockhash/:height", get(Self::block_hash_from_height))
        .route("/blockheight", get(Self::block_height))
        .route("/blocks", get(Self::blocks))
        .route("/blocktime", get(Self::block_time))
        .route("/bounties", get(Self::bounties))
        .route("/children", get(Self::children_all))
        .route("/children/:inscription_id", get(Self::children))
        .route(
          "/children/:inscription_id/:page",
          get(Self::children_paginated),
        )
        .route("/clock", get(Self::clock))
        .route("/collections", get(Self::collections))
        .route("/collections/:page", get(Self::collections_paginated))
        .route("/content/:inscription_id", get(Self::content))
        .route("/faq", get(Self::faq))
        .route("/favicon.ico", get(Self::favicon))
        .route("/feed.xml", get(Self::feed))
        .route("/input/:block/:transaction/:input", get(Self::input))
        .route("/inscription/:inscription_query", get(Self::inscription))
        .route("/inscriptions", get(Self::inscriptions))
        .route("/inscriptions/:page", get(Self::inscriptions_paginated))
        .route(
          "/inscriptions/block/:height",
          get(Self::inscriptions_in_block),
        )
        .route(
          "/inscriptions/block/:height/:page",
          get(Self::inscriptions_in_block_paginated),
        )
        .route(
          "/inscriptions_json/:start",
          get(Self::inscriptions_json_start),
        )
        .route(
          "/inscriptions_json/:start/:end",
          get(Self::inscriptions_json_start_end),
        )
        .route(
          "/inscriptions_sequence_numbers/:start/:end",
          get(Self::inscriptions_sequence_numbers),
        )
        .route("/install.sh", get(Self::install_script))
        .route("/ordinal/:sat", get(Self::ordinal))
        .route("/output/:output", get(Self::output))
        .route("/outputs", post(Self::outputs))
        .route("/preview/:inscription_id", get(Self::preview))
        .route("/r/blockhash", get(Self::block_hash_json))
        .route(
          "/r/blockhash/:height",
          get(Self::block_hash_from_height_json),
        )
        .route("/r/blockheight", get(Self::block_height))
        .route("/r/blocktime", get(Self::block_time))
        .route("/r/children/:inscription_id", get(Self::children_recursive))
        .route(
          "/r/children/:inscription_id/:page",
          get(Self::children_recursive_paginated),
        )
        .route("/r/metadata/:inscription_id", get(Self::metadata))
        .route("/r/sat/:sat_number", get(Self::sat_inscriptions))
        .route(
          "/r/sat/:sat_number/:page",
          get(Self::sat_inscriptions_paginated),
        )
        .route(
          "/r/sat/:sat_number/at/:index",
          get(Self::sat_inscription_at_index),
        )
        .route("/range/:start/:end", get(Self::range))
        .route("/ranges", post(Self::ranges))
        .route("/rare.txt", get(Self::rare_txt))
        .route("/rune/:rune", get(Self::rune))
        .route("/runes", get(Self::runes))
        .route("/sat/:sat", get(Self::sat))
        .route("/search", get(Self::search_by_query))
        .route("/search/*query", get(Self::search_by_path))
        .route("/static/*path", get(Self::static_asset))
        .route("/stats", get(Self::stats))
        .route("/status", get(Self::status))
        .route("/transfers/:height", get(Self::inscriptionids_from_height))
        .route("/transfers/:height/:start", get(Self::inscriptionids_from_height_start))
        .route("/transfers/:height/:start/:end", get(Self::inscriptionids_from_height_start_end))
        .route("/tx/:txid", get(Self::transaction))
        .layer(Extension(index))
        .layer(Extension(server_config.clone()))
        .layer(Extension(config))
        .layer(SetResponseHeaderLayer::if_not_present(
          header::CONTENT_SECURITY_POLICY,
          HeaderValue::from_static("default-src 'self'"),
        ))
        .layer(SetResponseHeaderLayer::overriding(
          header::STRICT_TRANSPORT_SECURITY,
          HeaderValue::from_static("max-age=31536000; includeSubDomains; preload"),
        ))
        .layer(
          CorsLayer::new()
            .allow_methods([http::Method::GET])
            .allow_origin(Any),
        )
        .layer(CompressionLayer::new())
        .with_state(server_config);

      match (self.http_port(), self.https_port()) {
        (Some(http_port), None) => {
          self
            .spawn(router, handle, http_port, SpawnConfig::Http)?
            .await??
        }
        (None, Some(https_port)) => {
          self
            .spawn(
              router,
              handle,
              https_port,
              SpawnConfig::Https(self.acceptor(&options)?),
            )?
            .await??
        }
        (Some(http_port), Some(https_port)) => {
          let http_spawn_config = if self.redirect_http_to_https {
            SpawnConfig::Redirect(if https_port == 443 {
              format!("https://{}", acme_domains[0])
            } else {
              format!("https://{}:{https_port}", acme_domains[0])
            })
          } else {
            SpawnConfig::Http
          };

          let (http_result, https_result) = tokio::join!(
            self.spawn(router.clone(), handle.clone(), http_port, http_spawn_config)?,
            self.spawn(
              router,
              handle,
              https_port,
              SpawnConfig::Https(self.acceptor(&options)?),
            )?
          );
          http_result.and(https_result)??;
        }
        (None, None) => unreachable!(),
      }

      Ok(Box::new(Empty {}) as Box<dyn Output>)
    })
  }

  fn spawn(
    &self,
    router: Router,
    handle: Handle,
    port: u16,
    config: SpawnConfig,
  ) -> Result<task::JoinHandle<io::Result<()>>> {
    let addr = (self.address.as_str(), port)
      .to_socket_addrs()?
      .next()
      .ok_or_else(|| anyhow!("failed to get socket addrs"))?;

    if !integration_test() {
      eprintln!(
        "Listening on {}://{addr}",
        match config {
          SpawnConfig::Https(_) => "https",
          _ => "http",
        }
      );
    }

    Ok(tokio::spawn(async move {
      match config {
        SpawnConfig::Https(acceptor) => {
          axum_server::Server::bind(addr)
            .handle(handle)
            .acceptor(acceptor)
            .serve(router.into_make_service())
            .await
        }
        SpawnConfig::Redirect(destination) => {
          axum_server::Server::bind(addr)
            .handle(handle)
            .serve(
              Router::new()
                .fallback(Self::redirect_http_to_https)
                .layer(Extension(destination))
                .into_make_service(),
            )
            .await
        }
        SpawnConfig::Http => {
          axum_server::Server::bind(addr)
            .handle(handle)
            .serve(router.into_make_service())
            .await
        }
      }
    }))
  }

  fn acme_cache(acme_cache: Option<&PathBuf>, options: &Options) -> Result<PathBuf> {
    let acme_cache = if let Some(acme_cache) = acme_cache {
      acme_cache.clone()
    } else {
      options.data_dir()?.join("acme-cache")
    };

    Ok(acme_cache)
  }

  fn acme_domains(&self) -> Result<Vec<String>> {
    if !self.acme_domain.is_empty() {
      Ok(self.acme_domain.clone())
    } else {
      Ok(vec![System::new()
        .host_name()
        .ok_or(anyhow!("no hostname found"))?])
    }
  }

  fn http_port(&self) -> Option<u16> {
    if self.http || self.http_port.is_some() || (self.https_port.is_none() && !self.https) {
      Some(self.http_port.unwrap_or(80))
    } else {
      None
    }
  }

  fn https_port(&self) -> Option<u16> {
    if self.https || self.https_port.is_some() {
      Some(self.https_port.unwrap_or(443))
    } else {
      None
    }
  }

  fn acceptor(&self, options: &Options) -> Result<AxumAcceptor> {
    let config = AcmeConfig::new(self.acme_domains()?)
      .contact(&self.acme_contact)
      .cache_option(Some(DirCache::new(Self::acme_cache(
        self.acme_cache.as_ref(),
        options,
      )?)))
      .directory(if cfg!(test) {
        LETS_ENCRYPT_STAGING_DIRECTORY
      } else {
        LETS_ENCRYPT_PRODUCTION_DIRECTORY
      });

    let mut state = config.state();

    let acceptor = state.axum_acceptor(Arc::new(
      rustls::ServerConfig::builder()
        .with_no_client_auth()
        .with_cert_resolver(state.resolver()),
    ));

    tokio::spawn(async move {
      while let Some(result) = state.next().await {
        match result {
          Ok(ok) => log::info!("ACME event: {:?}", ok),
          Err(err) => log::error!("ACME error: {:?}", err),
        }
      }
    });

    Ok(acceptor)
  }

  fn index_height(index: &Index) -> ServerResult<Height> {
    index.block_height()?.ok_or_not_found(|| "genesis block")
  }

  async fn children_all(Extension(index): Extension<Arc<Index>>) -> ServerResult<String> {
    log::info!("GET /children");
    let mut result = "parent child\n".to_string();
    for (parent, child) in index.get_children()? {
      result += format!("{} {}\n", parent, child).as_str();
    }
    Ok(result)
  }

  async fn clock(Extension(index): Extension<Arc<Index>>) -> ServerResult<Response> {
    log::info!("GET /clock");
    Ok(
      (
        [(
          header::CONTENT_SECURITY_POLICY,
          HeaderValue::from_static("default-src 'unsafe-inline'"),
        )],
        ClockSvg::new(Self::index_height(&index)?),
      )
        .into_response(),
    )
  }

  async fn sat(
    Extension(server_config): Extension<Arc<ServerConfig>>,
    Extension(index): Extension<Arc<Index>>,
    Path(DeserializeFromStr(sat)): Path<DeserializeFromStr<Sat>>,
    accept_json: AcceptJson,
  ) -> ServerResult<Response> {
    log::info!("GET /sat/{sat}");
    let inscriptions = index.get_inscription_ids_by_sat(sat)?;
    let satpoint = index.rare_sat_satpoint(sat)?.or_else(|| {
      inscriptions.first().and_then(|&first_inscription_id| {
        index
          .get_inscription_satpoint_by_id(first_inscription_id)
          .ok()
          .flatten()
      })
    });
    let blocktime = index.block_time(sat.height())?;
    Ok(if accept_json.0 {
      Json(SatJson {
        number: sat.0,
        decimal: sat.decimal().to_string(),
        degree: sat.degree().to_string(),
        name: sat.name(),
        block: sat.height().0,
        cycle: sat.cycle(),
        epoch: sat.epoch().0,
        period: sat.period(),
        offset: sat.third(),
        rarity: sat.rarity(),
        percentile: sat.percentile(),
        satpoint,
        timestamp: blocktime.timestamp().timestamp(),
        inscriptions,
      })
      .into_response()
    } else {
      SatHtml {
        sat,
        satpoint,
        blocktime,
        inscriptions,
      }
      .page(server_config)
      .into_response()
    })
  }

  async fn ordinal(Path(sat): Path<String>) -> Redirect {
    log::info!("GET /ordinal/{sat}");
    Redirect::to(&format!("/sat/{sat}"))
  }

  async fn output(
    Extension(server_config): Extension<Arc<ServerConfig>>,
    Extension(index): Extension<Arc<Index>>,
    Path(outpoint): Path<OutPoint>,
    accept_json: AcceptJson,
  ) -> ServerResult<Response> {
    log::info!("GET /output/{outpoint}");
    let list = index.list(outpoint)?;

    let output = if outpoint == OutPoint::null() || outpoint == unbound_outpoint() {
      let mut value = 0;

      if let Some(List::Unspent(ranges)) = &list {
        for (start, end) in ranges {
          value += end - start;
        }
      }

      TxOut {
        value,
        script_pubkey: ScriptBuf::new(),
      }
    } else {
      index
        .get_transaction(outpoint.txid)?
        .ok_or_not_found(|| format!("output {outpoint}"))?
        .output
        .into_iter()
        .nth(outpoint.vout as usize)
        .ok_or_not_found(|| format!("output {outpoint}"))?
    };

    let inscriptions = index.get_inscriptions_on_output(outpoint)?;

    let runes = index.get_rune_balances_for_outpoint(outpoint)?;

    Ok(if accept_json.0 {
      Json(OutputJson::new(
        outpoint,
        list,
        server_config.chain,
        output,
        inscriptions,
        runes
          .into_iter()
          .map(|(spaced_rune, pile)| (spaced_rune.rune, pile.amount))
          .collect(),
      ))
      .into_response()
    } else {
      OutputHtml {
        outpoint,
        inscriptions,
        list,
        chain: server_config.chain,
        output,
        runes,
      }
      .page(server_config)
      .into_response()
    })
  }

  async fn outputs(
    Extension(page_config): Extension<Arc<PageConfig>>,
    Extension(index): Extension<Arc<Index>>,
    Json(data): Json<serde_json::Value>
  ) -> ServerResult<Response> {
    log::info!("POST /outputs");

    if !data.is_array() {
      return Err(ServerError::BadRequest("expected array".to_string()));
    }

    let mut result = Vec::new();

    for outpoint in data.as_array().unwrap() {
      if !outpoint.is_string() {
        return Err(ServerError::BadRequest("expected array of strings".to_string()));
      }

      match OutPoint::from_str(outpoint.as_str().unwrap()) {
        Ok(outpoint) => {
          sleep(Duration::from_millis(0)).await;

          let list = index.list(outpoint)?;

          let output = if outpoint == OutPoint::null() || outpoint == unbound_outpoint() {
            let mut value = 0;

            if let Some(List::Unspent(ranges)) = &list {
              for (start, end) in ranges {
                value += end - start;
              }
            }

            TxOut {
              value,
              script_pubkey: ScriptBuf::new(),
            }
          } else {
            index
              .get_transaction(outpoint.txid)?
              .ok_or_not_found(|| format!("output {outpoint}"))?
              .output
              .into_iter()
              .nth(outpoint.vout as usize)
              .ok_or_not_found(|| format!("output {outpoint}"))?
          };

          let inscriptions = index.get_inscriptions_on_output(outpoint)?;

          let runes = index.get_rune_balances_for_outpoint(outpoint)?;

          result.push(
            Outputs {output: outpoint, details: 
            OutputJson::new(
              outpoint,
              list,
              page_config.chain,
              output,
              inscriptions,
              runes
                .into_iter()
                .map(|(rune, pile)| (rune, pile.amount))
                .collect(),
            )
            }
          )
        }
        _ => return Err(ServerError::BadRequest(format!("expected array of OutPoint strings ({} is bad)", outpoint))),
      }
    }

    Ok(Json(result).into_response())
  }

  async fn range(
    Extension(server_config): Extension<Arc<ServerConfig>>,
    Path((DeserializeFromStr(start), DeserializeFromStr(end))): Path<(
      DeserializeFromStr<Sat>,
      DeserializeFromStr<Sat>,
    )>,
  ) -> ServerResult<PageHtml<RangeHtml>> {
    log::info!("GET /range/{start}/{end}");
    match start.cmp(&end) {
      Ordering::Equal => Err(ServerError::BadRequest("empty range".to_string())),
      Ordering::Greater => Err(ServerError::BadRequest(
        "range start greater than range end".to_string(),
      )),
      Ordering::Less => Ok(RangeHtml { start, end }.page(server_config)),
    }
  }

  async fn ranges(
    Extension(index): Extension<Arc<Index>>,
    Json(data): Json<serde_json::Value>
  ) -> ServerResult<Response> {
    log::info!("POST /ranges");

    if !index.has_sat_index() {
      return Err(ServerError::BadRequest("the /ranges endpoint needs the server to have a sat index".to_string()));
    }

    if !data.is_array() {
      return Err(ServerError::BadRequest("expected array".to_string()));
    }

    let mut result = Vec::new();
    let mut range_count = 0;
    let mut outpoint_count = 0;
    let start_time = Instant::now();

    for outpoint in data.as_array().unwrap() {
      if start_time.elapsed() > Duration::from_secs(5) {
        return Err(ServerError::BadRequest("request timed out".to_string()));
      }

      if !outpoint.is_string() {
        return Err(ServerError::BadRequest("expected array of strings".to_string()));
      }

      match OutPoint::from_str(outpoint.as_str().unwrap()) {
        Ok(outpoint) => {
          sleep(Duration::from_millis(0)).await;
          match index.ranges(outpoint) {
            Ok(ranges) => {
              range_count += ranges.len();
              outpoint_count += 1;
              result.push(Ranges {output: outpoint, ranges});
            }
            _ => println!("no ranges for {}", outpoint),
          }
        }
        _ => return Err(ServerError::BadRequest(format!("expected array of OutPoint strings ({} is bad)", outpoint))),
      }
    }

    println!("  {} ranges from {} outputs in {:?}", range_count, outpoint_count, start_time.elapsed());

    Ok(Json(result).into_response())
  }

  async fn rare_txt(Extension(index): Extension<Arc<Index>>) -> ServerResult<RareTxt> {
    log::info!("GET /rare.txt");
    Ok(RareTxt(index.rare_sat_satpoints()?))
  }

  async fn rune(
    Extension(server_config): Extension<Arc<ServerConfig>>,
    Extension(index): Extension<Arc<Index>>,
    Path(DeserializeFromStr(spaced_rune)): Path<DeserializeFromStr<SpacedRune>>,
  ) -> ServerResult<PageHtml<RuneHtml>> {
<<<<<<< HEAD
    let (id, entry) = index.rune(spaced_rune.rune)?.ok_or_else(|| {
=======
    log::info!("GET /rune/{rune}");
    let (id, entry) = index.rune(rune)?.ok_or_else(|| {
>>>>>>> 904999fd
      ServerError::NotFound(
        "tracking runes requires index created with `--index-runes` flag".into(),
      )
    })?;

    let parent = InscriptionId {
      txid: entry.etching,
      index: 0,
    };

    let parent = index.inscription_exists(parent)?.then_some(parent);

    Ok(RuneHtml { id, entry, parent }.page(server_config))
  }

  async fn runes(
    Extension(server_config): Extension<Arc<ServerConfig>>,
    Extension(index): Extension<Arc<Index>>,
  ) -> ServerResult<PageHtml<RunesHtml>> {
    log::info!("GET /runes");
    Ok(
      RunesHtml {
        entries: index.runes()?,
      }
      .page(server_config),
    )
  }

  async fn home(
    Extension(server_config): Extension<Arc<ServerConfig>>,
    Extension(index): Extension<Arc<Index>>,
  ) -> ServerResult<PageHtml<HomeHtml>> {
    log::info!("GET /");
    Ok(
      HomeHtml {
        inscriptions: index.get_home_inscriptions()?,
      }
      .page(server_config),
    )
  }

  async fn blocks(
    Extension(server_config): Extension<Arc<ServerConfig>>,
    Extension(index): Extension<Arc<Index>>,
  ) -> ServerResult<PageHtml<BlocksHtml>> {
    let blocks = index.blocks(100)?;
    let mut featured_blocks = BTreeMap::new();
    for (height, hash) in blocks.iter().take(5) {
      let (inscriptions, _total_num) =
        index.get_highest_paying_inscriptions_in_block(*height, 8)?;

      featured_blocks.insert(*hash, inscriptions);
    }

    Ok(BlocksHtml::new(blocks, featured_blocks).page(server_config))
  }

  async fn install_script() -> Redirect {
    log::info!("GET /install.sh");
    Redirect::to("https://raw.githubusercontent.com/ordinals/ord/master/install.sh")
  }

  async fn block(
    Extension(server_config): Extension<Arc<ServerConfig>>,
    Extension(index): Extension<Arc<Index>>,
    Path(DeserializeFromStr(query)): Path<DeserializeFromStr<BlockQuery>>,
    accept_json: AcceptJson,
  ) -> ServerResult<Response> {
    let (block, height) = match query {
      BlockQuery::Height(height) => {
        log::info!("GET /block/{height}/");
        let block = index
          .get_block_by_height(height)?
          .ok_or_not_found(|| format!("block {height}"))?;

        (block, height)
      }
      BlockQuery::Hash(hash) => {
        log::info!("GET /block/{hash}/");
        let info = index
          .block_header_info(hash)?
          .ok_or_not_found(|| format!("block {hash}"))?;

        let block = index
          .get_block_by_hash(hash)?
          .ok_or_not_found(|| format!("block {hash}"))?;

        (block, u32::try_from(info.height).unwrap())
      }
    };

    Ok(if accept_json.0 {
      let inscriptions = index.get_inscriptions_in_block(height)?;
      Json(BlockJson::new(
        block,
        Height(height),
        Self::index_height(&index)?,
        inscriptions,
      ))
      .into_response()
    } else {
      let (featured_inscriptions, total_num) =
        index.get_highest_paying_inscriptions_in_block(height, 8)?;
      BlockHtml::new(
        block,
        Height(height),
        Self::index_height(&index)?,
        total_num,
        featured_inscriptions,
      )
      .page(server_config)
      .into_response()
    })
  }

  async fn inscriptionids_from_height(
    Extension(page_config): Extension<Arc<PageConfig>>,
    Extension(index): Extension<Arc<Index>>,
    Path(height): Path<u32>,
  ) -> ServerResult<String> {
    log::info!("GET /transfers/{height}");
    Self::inscriptionids_from_height_inner(page_config, index.clone(), index.get_inscription_ids_by_height(height)?).await
  }

  async fn inscriptionids_from_height_start(
    Extension(page_config): Extension<Arc<PageConfig>>,
    Extension(index): Extension<Arc<Index>>,
    Path(path): Path<(u32, usize)>,
  ) -> ServerResult<String> {
    let height = path.0;
    let start = path.1;
    log::info!("GET /transfers/{height}/{start}");

    let inscription_ids = index.get_inscription_ids_by_height(height)?;
    let end = inscription_ids.len();

    match start.cmp(&end) {
      Ordering::Equal => Err(ServerError::BadRequest("range length == 0".to_string())),
      Ordering::Greater => Err(ServerError::BadRequest("range length < 0".to_string())),
      Ordering::Less => {
        Self::inscriptionids_from_height_inner(page_config, index.clone(), inscription_ids[start..end].to_vec()).await
      }
    }
  }

  async fn inscriptionids_from_height_start_end(
    Extension(page_config): Extension<Arc<PageConfig>>,
    Extension(index): Extension<Arc<Index>>,
    Path(path): Path<(u32, usize, usize)>,
  ) -> ServerResult<String> {
    let height = path.0;
    let start = path.1;
    let mut end = path.2;
    log::info!("GET /transfers/{height}/{start}/{end}");

    let inscription_ids = index.get_inscription_ids_by_height(height)?;
    end = usize::min(end, inscription_ids.len());

    match start.cmp(&end) {
      Ordering::Equal => Err(ServerError::BadRequest("range length == 0".to_string())),
      Ordering::Greater => Err(ServerError::BadRequest("range length < 0".to_string())),
      Ordering::Less => {
        Self::inscriptionids_from_height_inner(page_config, index.clone(), inscription_ids[start..end].to_vec()).await
      }
    }
  }

  async fn inscriptionids_from_height_inner(
    page_config: Arc<PageConfig>,
    index: Arc<Index>,
    inscription_ids: Vec<InscriptionId>,
  ) -> ServerResult<String> {
    let mut ret = String::from("");
    let mut tx_cache = HashMap::new();
    for inscription_id in inscription_ids {
      sleep(Duration::from_millis(0)).await;
      let satpoint = index
        .get_inscription_satpoint_by_id(inscription_id)?
        .ok_or_not_found(|| format!("inscription {inscription_id}"))?;
      let address = if satpoint.outpoint == unbound_outpoint() {
        String::from("unbound")
      } else {
        if !tx_cache.contains_key(&satpoint.outpoint.txid) {
          tx_cache.insert(satpoint.outpoint.txid,
                          index
                          .get_transaction(satpoint.outpoint.txid)?
                          .ok_or_not_found(|| format!("inscription {inscription_id} current transaction"))?);
        }
        
        let output = tx_cache.get(&satpoint.outpoint.txid).unwrap().clone()
          .output
          .into_iter()
          .nth(satpoint.outpoint.vout.try_into().unwrap())
          .ok_or_not_found(|| format!("inscription {inscription_id} current transaction output"))?;
        if let Ok(address) = page_config.chain.address_from_script(&output.script_pubkey) {
          address.to_string()
        } else {
          String::from("error")
        }
      };

      ret += &format!("{} {}\n", inscription_id, address);
    }

    Ok(ret)
  }

  async fn transaction(
    Extension(server_config): Extension<Arc<ServerConfig>>,
    Extension(index): Extension<Arc<Index>>,
    Path(txid): Path<Txid>,
  ) -> ServerResult<PageHtml<TransactionHtml>> {
    log::info!("GET /tx/{txid}");
    let inscription = index.get_inscription_by_id(InscriptionId { txid, index: 0 })?;

    let blockhash = index.get_transaction_blockhash(txid)?;

    Ok(
      TransactionHtml::new(
        index
          .get_transaction(txid)?
          .ok_or_not_found(|| format!("transaction {txid}"))?,
        blockhash,
        inscription.map(|_| InscriptionId { txid, index: 0 }),
        server_config.chain,
        index.get_etching(txid)?,
      )
      .page(server_config),
    )
  }

  async fn metadata(
    Extension(index): Extension<Arc<Index>>,
    Path(inscription_id): Path<InscriptionId>,
  ) -> ServerResult<Json<String>> {
    log::info!("GET /r/metadata/{inscription_id}");
    let metadata = index
      .get_inscription_by_id(inscription_id)?
      .ok_or_not_found(|| format!("inscription {inscription_id}"))?
      .metadata
      .ok_or_not_found(|| format!("inscription {inscription_id} metadata"))?;

    Ok(Json(hex::encode(metadata)))
  }

  async fn stats(Extension(index): Extension<Arc<Index>>) -> ServerResult<String> {
    log::info!("GET /stats");
    let stats = index.get_stats()?;
    Ok(
      serde_json::to_string_pretty(&StatsJson {
        version: env!("CARGO_PKG_VERSION").to_string(),
        highest_block_indexed: stats.0,
        lowest_inscription_number: stats.1,
        highest_inscription_number: stats.2,
      })
      .ok()
      .unwrap(),
    )
  }

  async fn status(
    Extension(server_config): Extension<Arc<ServerConfig>>,
    Extension(index): Extension<Arc<Index>>,
  ) -> ServerResult<PageHtml<StatusHtml>> {
    Ok(index.status()?.page(server_config))
  }

  async fn search_by_query(
    Extension(index): Extension<Arc<Index>>,
    Query(search): Query<Search>,
  ) -> ServerResult<Redirect> {
    log::info!("GET /search");
    Self::search(&index, &search.query).await
  }

  async fn search_by_path(
    Extension(index): Extension<Arc<Index>>,
    Path(search): Path<Search>,
  ) -> ServerResult<Redirect> {
    log::info!("GET /search/{}", search.query);
    Self::search(&index, &search.query).await
  }

  async fn search(index: &Index, query: &str) -> ServerResult<Redirect> {
    Self::search_inner(index, query)
  }

  fn search_inner(index: &Index, query: &str) -> ServerResult<Redirect> {
    lazy_static! {
      static ref HASH: Regex = Regex::new(r"^[[:xdigit:]]{64}$").unwrap();
      static ref INSCRIPTION_ID: Regex = Regex::new(r"^[[:xdigit:]]{64}i\d+$").unwrap();
      static ref OUTPOINT: Regex = Regex::new(r"^[[:xdigit:]]{64}:\d+$").unwrap();
      static ref RUNE: Regex = Regex::new(r"^[A-Z•.]+$").unwrap();
      static ref RUNE_ID: Regex = Regex::new(r"^[0-9]+/[0-9]+$").unwrap();
    }

    let query = query.trim();

    if HASH.is_match(query) {
      if index.block_header(query.parse().unwrap())?.is_some() {
        Ok(Redirect::to(&format!("/block/{query}")))
      } else {
        Ok(Redirect::to(&format!("/tx/{query}")))
      }
    } else if OUTPOINT.is_match(query) {
      Ok(Redirect::to(&format!("/output/{query}")))
    } else if INSCRIPTION_ID.is_match(query) {
      Ok(Redirect::to(&format!("/inscription/{query}")))
    } else if RUNE.is_match(query) {
      Ok(Redirect::to(&format!("/rune/{query}")))
    } else if RUNE_ID.is_match(query) {
      let id = query
        .parse::<RuneId>()
        .map_err(|err| ServerError::BadRequest(err.to_string()))?;

      let rune = index.get_rune_by_id(id)?.ok_or_not_found(|| "rune ID")?;

      Ok(Redirect::to(&format!("/rune/{rune}")))
    } else {
      Ok(Redirect::to(&format!("/sat/{query}")))
    }
  }

  async fn favicon(user_agent: Option<TypedHeader<UserAgent>>) -> ServerResult<Response> {
    log::info!("GET /favicon.ico");
    if user_agent
      .map(|user_agent| {
        user_agent.as_str().contains("Safari/")
          && !user_agent.as_str().contains("Chrome/")
          && !user_agent.as_str().contains("Chromium/")
      })
      .unwrap_or_default()
    {
      Ok(
        Self::static_asset(Path("/favicon.png".to_string()))
          .await
          .into_response(),
      )
    } else {
      Ok(
        (
          [(
            header::CONTENT_SECURITY_POLICY,
            HeaderValue::from_static("default-src 'unsafe-inline'"),
          )],
          Self::static_asset(Path("/favicon.svg".to_string())).await?,
        )
          .into_response(),
      )
    }
  }

  async fn feed(
    Extension(server_config): Extension<Arc<ServerConfig>>,
    Extension(index): Extension<Arc<Index>>,
  ) -> ServerResult<Response> {
    log::info!("GET /feed.xml");
    let mut builder = rss::ChannelBuilder::default();

    let chain = server_config.chain;
    match chain {
      Chain::Mainnet => builder.title("Inscriptions".to_string()),
      _ => builder.title(format!("Inscriptions – {chain:?}")),
    };

    builder.generator(Some("ord".to_string()));

    for (number, id) in index.get_feed_inscriptions(300)? {
      builder.item(
        rss::ItemBuilder::default()
          .title(Some(format!("Inscription {number}")))
          .link(Some(format!("/inscription/{id}")))
          .guid(Some(rss::Guid {
            value: format!("/inscription/{id}"),
            permalink: true,
          }))
          .build(),
      );
    }

    Ok(
      (
        [
          (header::CONTENT_TYPE, "application/rss+xml"),
          (
            header::CONTENT_SECURITY_POLICY,
            "default-src 'unsafe-inline'",
          ),
        ],
        builder.build().to_string(),
      )
        .into_response(),
    )
  }

  async fn static_asset(Path(path): Path<String>) -> ServerResult<Response> {
    let content = StaticAssets::get(if let Some(stripped) = path.strip_prefix('/') {
      log::info!("GET /static/{stripped}");
      stripped
    } else {
      log::info!("GET /static/{path}");
      &path
    })
    .ok_or_not_found(|| format!("asset {path}"))?;
    let body = body::boxed(body::Full::from(content.data));
    let mime = mime_guess::from_path(path).first_or_octet_stream();
    Ok(
      Response::builder()
        .header(header::CONTENT_TYPE, mime.as_ref())
        .body(body)
        .unwrap(),
    )
  }

  async fn block_count(Extension(index): Extension<Arc<Index>>) -> ServerResult<String> {
    log::info!("GET /blockcount");
    Ok(index.block_count()?.to_string())
  }

  async fn block_height(Extension(index): Extension<Arc<Index>>) -> ServerResult<String> {
    log::info!("GET /blockheight");
    Ok(
      index
        .block_height()?
        .ok_or_not_found(|| "blockheight")?
        .to_string(),
    )
  }

  async fn block_hash(Extension(index): Extension<Arc<Index>>) -> ServerResult<String> {
    log::info!("GET /blockhash");
    Ok(
      index
        .block_hash(None)?
        .ok_or_not_found(|| "blockhash")?
        .to_string(),
    )
  }

  async fn block_hash_json(Extension(index): Extension<Arc<Index>>) -> ServerResult<Json<String>> {
    log::info!("GET /r/blockhash");
    Ok(Json(
      index
        .block_hash(None)?
        .ok_or_not_found(|| "blockhash")?
        .to_string(),
    ))
  }

  async fn block_hash_from_height(
    Extension(index): Extension<Arc<Index>>,
    Path(height): Path<u32>,
  ) -> ServerResult<String> {
    log::info!("GET /blockhash/{height}");
    Ok(
      index
        .block_hash(Some(height))?
        .ok_or_not_found(|| "blockhash")?
        .to_string(),
    )
  }

  async fn block_hash_from_height_json(
    Extension(index): Extension<Arc<Index>>,
    Path(height): Path<u32>,
  ) -> ServerResult<Json<String>> {
    log::info!("GET /r/blockhash/{height}");
    Ok(Json(
      index
        .block_hash(Some(height))?
        .ok_or_not_found(|| "blockhash")?
        .to_string(),
    ))
  }

  async fn block_time(Extension(index): Extension<Arc<Index>>) -> ServerResult<String> {
    log::info!("GET /blocktime");
    Ok(
      index
        .block_time(index.block_height()?.ok_or_not_found(|| "blocktime")?)?
        .unix_timestamp()
        .to_string(),
    )
  }

  async fn input(
    Extension(server_config): Extension<Arc<ServerConfig>>,
    Extension(index): Extension<Arc<Index>>,
    Path(path): Path<(u32, usize, usize)>,
  ) -> ServerResult<PageHtml<InputHtml>> {
    log::info!("GET /input/{}/{}/{}", path.0, path.1, path.2);
    let not_found = || format!("input /{}/{}/{}", path.0, path.1, path.2);

    let block = index
      .get_block_by_height(path.0)?
      .ok_or_not_found(not_found)?;

    let transaction = block
      .txdata
      .into_iter()
      .nth(path.1)
      .ok_or_not_found(not_found)?;

    let input = transaction
      .input
      .into_iter()
      .nth(path.2)
      .ok_or_not_found(not_found)?;

    Ok(InputHtml { path, input }.page(server_config))
  }

  async fn faq() -> Redirect {
    log::info!("GET /faq");
    Redirect::to("https://docs.ordinals.com/faq/")
  }

  async fn bounties() -> Redirect {
    log::info!("GET /bounties");
    Redirect::to("https://docs.ordinals.com/bounty/")
  }

  async fn content(
    Extension(index): Extension<Arc<Index>>,
    Extension(config): Extension<Arc<Config>>,
    Extension(server_config): Extension<Arc<ServerConfig>>,
    Path(inscription_id): Path<InscriptionId>,
    accept_encoding: AcceptEncoding,
  ) -> ServerResult<Response> {
    log::info!("GET /content/{inscription_id}");
    if config.is_hidden(inscription_id) {
      return Ok(PreviewUnknownHtml.into_response());
    }

    let inscription = index
      .get_inscription_by_id(inscription_id)?
      .ok_or_not_found(|| format!("inscription {inscription_id}"))?;

    Ok(
      Self::content_response(inscription, accept_encoding, &server_config)?
        .ok_or_not_found(|| format!("inscription {inscription_id} content"))?
        .into_response(),
    )
  }

  fn content_response(
    inscription: Inscription,
    accept_encoding: AcceptEncoding,
    server_config: &ServerConfig,
  ) -> ServerResult<Option<(HeaderMap, Vec<u8>)>> {
    let mut headers = HeaderMap::new();

    match &server_config.csp_origin {
      None => {
        headers.insert(
          header::CONTENT_SECURITY_POLICY,
          HeaderValue::from_static("default-src 'self' 'unsafe-eval' 'unsafe-inline' data: blob:"),
        );
        headers.append(
          header::CONTENT_SECURITY_POLICY,
          HeaderValue::from_static("default-src *:*/content/ *:*/blockheight *:*/blockhash *:*/blockhash/ *:*/blocktime *:*/r/ 'unsafe-eval' 'unsafe-inline' data: blob:"),
        );
      }
      Some(origin) => {
        let csp = format!("default-src {origin}/content/ {origin}/blockheight {origin}/blockhash {origin}/blockhash/ {origin}/blocktime {origin}/r/ 'unsafe-eval' 'unsafe-inline' data: blob:");
        headers.insert(
          header::CONTENT_SECURITY_POLICY,
          HeaderValue::from_str(&csp).map_err(|err| ServerError::Internal(Error::from(err)))?,
        );
      }
    }

    headers.insert(
      header::CACHE_CONTROL,
      HeaderValue::from_static("public, max-age=31536000, immutable"),
    );

    headers.insert(
      header::CONTENT_TYPE,
      inscription
        .content_type()
        .and_then(|content_type| content_type.parse().ok())
        .unwrap_or(HeaderValue::from_static("application/octet-stream")),
    );

    if let Some(content_encoding) = inscription.content_encoding() {
      if accept_encoding.is_acceptable(&content_encoding) {
        headers.insert(header::CONTENT_ENCODING, content_encoding);
      } else if server_config.decompress && content_encoding == "br" {
        let Some(body) = inscription.into_body() else {
          return Ok(None);
        };

        let mut decompressed = Vec::new();

        Decompressor::new(body.as_slice(), 4096)
          .read_to_end(&mut decompressed)
          .map_err(|err| ServerError::Internal(err.into()))?;

        return Ok(Some((headers, decompressed)));
      } else {
        return Err(ServerError::NotAcceptable {
          accept_encoding,
          content_encoding,
        });
      }
    }

    let Some(body) = inscription.into_body() else {
      return Ok(None);
    };

    Ok(Some((headers, body)))
  }

  async fn preview(
    Extension(index): Extension<Arc<Index>>,
    Extension(config): Extension<Arc<Config>>,
    Extension(server_config): Extension<Arc<ServerConfig>>,
    Path(inscription_id): Path<InscriptionId>,
    accept_encoding: AcceptEncoding,
  ) -> ServerResult<Response> {
    log::info!("GET /preview/{inscription_id}");
    if config.is_hidden(inscription_id) {
      return Ok(PreviewUnknownHtml.into_response());
    }

    let inscription = index
      .get_inscription_by_id(inscription_id)?
      .ok_or_not_found(|| format!("inscription {inscription_id}"))?;

    match inscription.media() {
      Media::Audio => Ok(PreviewAudioHtml { inscription_id }.into_response()),
      Media::Code(language) => Ok(
        (
          [(
            header::CONTENT_SECURITY_POLICY,
            "script-src-elem 'self' https://cdn.jsdelivr.net",
          )],
          PreviewCodeHtml {
            inscription_id,
            language,
          },
        )
          .into_response(),
      ),
      Media::Font => Ok(
        (
          [(
            header::CONTENT_SECURITY_POLICY,
            "script-src-elem 'self'; style-src 'self' 'unsafe-inline';",
          )],
          PreviewFontHtml { inscription_id },
        )
          .into_response(),
      ),
      Media::Iframe => Ok(
        Self::content_response(inscription, accept_encoding, &server_config)?
          .ok_or_not_found(|| format!("inscription {inscription_id} content"))?
          .into_response(),
      ),
      Media::Image => Ok(
        (
          [(
            header::CONTENT_SECURITY_POLICY,
            "default-src 'self' 'unsafe-inline'",
          )],
          PreviewImageHtml { inscription_id },
        )
          .into_response(),
      ),
      Media::Markdown => Ok(
        (
          [(
            header::CONTENT_SECURITY_POLICY,
            "script-src-elem 'self' https://cdn.jsdelivr.net",
          )],
          PreviewMarkdownHtml { inscription_id },
        )
          .into_response(),
      ),
      Media::Model => Ok(
        (
          [(
            header::CONTENT_SECURITY_POLICY,
            "script-src-elem 'self' https://ajax.googleapis.com",
          )],
          PreviewModelHtml { inscription_id },
        )
          .into_response(),
      ),
      Media::Pdf => Ok(
        (
          [(
            header::CONTENT_SECURITY_POLICY,
            "script-src-elem 'self' https://cdn.jsdelivr.net",
          )],
          PreviewPdfHtml { inscription_id },
        )
          .into_response(),
      ),
      Media::Text => Ok(PreviewTextHtml { inscription_id }.into_response()),
      Media::Unknown => Ok(PreviewUnknownHtml.into_response()),
      Media::Video => Ok(PreviewVideoHtml { inscription_id }.into_response()),
    }
  }

  async fn inscription(
    Extension(server_config): Extension<Arc<ServerConfig>>,
    Extension(index): Extension<Arc<Index>>,
    Path(DeserializeFromStr(query)): Path<DeserializeFromStr<InscriptionQuery>>,
    accept_json: AcceptJson,
  ) -> ServerResult<Response> {
    let inscription_id = match query {
      InscriptionQuery::Id(id) => {
	log::info!("GET /inscription/{id}");
	id
      },
      InscriptionQuery::Number(inscription_number) => {
	log::info!("GET /inscription/{inscription_number}");
	index
          .get_inscription_id_by_inscription_number(inscription_number)?
          .ok_or_not_found(|| format!("{inscription_number}"))?
      },
    };

    let entry = index
      .get_inscription_entry(inscription_id)?
      .ok_or_not_found(|| format!("inscription {inscription_id}"))?;

    let inscription = index
      .get_inscription_by_id(inscription_id)?
      .ok_or_not_found(|| format!("inscription {inscription_id}"))?;

    let satpoint = index
      .get_inscription_satpoint_by_id(inscription_id)?
      .ok_or_not_found(|| format!("inscription {inscription_id}"))?;

    let output = if satpoint.outpoint == unbound_outpoint() || satpoint.outpoint == OutPoint::null()
    {
      None
    } else {
      Some(
        index
          .get_transaction(satpoint.outpoint.txid)?
          .ok_or_not_found(|| format!("inscription {inscription_id} current transaction"))?
          .output
          .into_iter()
          .nth(satpoint.outpoint.vout.try_into().unwrap())
          .ok_or_not_found(|| format!("inscription {inscription_id} current transaction output"))?,
      )
    };

    let previous = if let Some(n) = entry.sequence_number.checked_sub(1) {
      index.get_inscription_id_by_sequence_number(n)?
    } else {
      None
    };

    let next = index.get_inscription_id_by_sequence_number(entry.sequence_number + 1)?;

    let (children, _more_children) =
      index.get_children_by_sequence_number_paginated(entry.sequence_number, 4, 0)?;

    let rune = index.get_rune_by_sequence_number(entry.sequence_number)?;

    let parent = match entry.parent {
      Some(parent) => index.get_inscription_id_by_sequence_number(parent)?,
      None => None,
    };

    let mut charms = entry.charms;

    if satpoint.outpoint == OutPoint::null() {
      Charm::Lost.set(&mut charms);
    }

    Ok(if accept_json.0 {
      Json(InscriptionJson {
        inscription_id,
        children,
        inscription_number: entry.inscription_number,
        genesis_height: entry.height,
        parent,
        genesis_fee: entry.fee,
        output_value: output.as_ref().map(|o| o.value),
        address: output
          .as_ref()
          .and_then(|o| {
            server_config
              .chain
              .address_from_script(&o.script_pubkey)
              .ok()
          })
          .map(|address| address.to_string()),
        sat: entry.sat,
        satpoint,
        content_type: inscription.content_type().map(|s| s.to_string()),
        content_length: inscription.content_length(),
        timestamp: timestamp(entry.timestamp).timestamp(),
        previous,
        next,
        rune,
      })
      .into_response()
    } else {
      InscriptionHtml {
        chain: server_config.chain,
        charms,
        children,
        genesis_fee: entry.fee,
        genesis_height: entry.height,
        inscription,
        inscription_id,
        inscription_number: entry.inscription_number,
        next,
        output,
        parent,
        previous,
        rune,
        sat: entry.sat,
        satpoint,
        timestamp: timestamp(entry.timestamp),
      }
      .page(server_config)
      .into_response()
    })
  }

  async fn collections(
    Extension(server_config): Extension<Arc<ServerConfig>>,
    Extension(index): Extension<Arc<Index>>,
  ) -> ServerResult<Response> {
    Self::collections_paginated(Extension(server_config), Extension(index), Path(0)).await
  }

  async fn collections_paginated(
    Extension(server_config): Extension<Arc<ServerConfig>>,
    Extension(index): Extension<Arc<Index>>,
    Path(page_index): Path<usize>,
  ) -> ServerResult<Response> {
    let (collections, more_collections) = index.get_collections_paginated(100, page_index)?;

    let prev = page_index.checked_sub(1);

    let next = more_collections.then_some(page_index + 1);

    Ok(
      CollectionsHtml {
        inscriptions: collections,
        prev,
        next,
      }
      .page(server_config)
      .into_response(),
    )
  }

  async fn children(
    Extension(server_config): Extension<Arc<ServerConfig>>,
    Extension(index): Extension<Arc<Index>>,
    Path(inscription_id): Path<InscriptionId>,
  ) -> ServerResult<Response> {
    Self::children_paginated(
      Extension(server_config),
      Extension(index),
      Path((inscription_id, 0)),
    )
    .await
  }

  async fn children_paginated(
    Extension(server_config): Extension<Arc<ServerConfig>>,
    Extension(index): Extension<Arc<Index>>,
    Path((parent, page)): Path<(InscriptionId, usize)>,
  ) -> ServerResult<Response> {
    log::info!("GET /children/{parent}/{page}");
    let entry = index
      .get_inscription_entry(parent)?
      .ok_or_not_found(|| format!("inscription {parent}"))?;

    let parent_number = entry.inscription_number;

    let (children, more_children) =
      index.get_children_by_sequence_number_paginated(entry.sequence_number, 100, page)?;

    let prev_page = page.checked_sub(1);

    let next_page = more_children.then_some(page + 1);

    Ok(
      ChildrenHtml {
        parent,
        parent_number,
        children,
        prev_page,
        next_page,
      }
      .page(server_config)
      .into_response(),
    )
  }

  async fn children_recursive(
    Extension(index): Extension<Arc<Index>>,
    Path(inscription_id): Path<InscriptionId>,
  ) -> ServerResult<Response> {
    Self::children_recursive_paginated(Extension(index), Path((inscription_id, 0))).await
  }

  async fn children_recursive_paginated(
    Extension(index): Extension<Arc<Index>>,
    Path((parent, page)): Path<(InscriptionId, usize)>,
  ) -> ServerResult<Response> {
    let parent_sequence_number = index
      .get_inscription_entry(parent)?
      .ok_or_not_found(|| format!("inscription {parent}"))?
      .sequence_number;

    let (ids, more) =
      index.get_children_by_sequence_number_paginated(parent_sequence_number, 100, page)?;

    Ok(Json(ChildrenJson { ids, more, page }).into_response())
  }

  async fn inscriptions(
    Extension(server_config): Extension<Arc<ServerConfig>>,
    Extension(index): Extension<Arc<Index>>,
    accept_json: AcceptJson,
  ) -> ServerResult<Response> {
    log::info!("GET /inscriptions");
    Self::inscriptions_paginated(
      Extension(server_config),
      Extension(index),
      Path(0),
      accept_json,
    )
    .await
  }

  async fn inscriptions_paginated(
    Extension(server_config): Extension<Arc<ServerConfig>>,
    Extension(index): Extension<Arc<Index>>,
    Path(page_index): Path<usize>,
    accept_json: AcceptJson,
  ) -> ServerResult<Response> {
    log::info!("GET /inscriptions/{page_index}");
    let (inscriptions, more_inscriptions) = index.get_inscriptions_paginated(100, page_index)?;

    let prev = page_index.checked_sub(1);

    let next = more_inscriptions.then_some(page_index + 1);

    Ok(if accept_json.0 {
      Json(InscriptionsJson {
        inscriptions,
        page_index,
        more: more_inscriptions,
      })
      .into_response()
    } else {
      InscriptionsHtml {
        inscriptions,
        next,
        prev,
      }
      .page(server_config)
      .into_response()
    })
  }

  async fn inscriptions_in_block(
    Extension(server_config): Extension<Arc<ServerConfig>>,
    Extension(index): Extension<Arc<Index>>,
    Path(block_height): Path<u32>,
    accept_json: AcceptJson,
  ) -> ServerResult<Response> {
    log::info!("GET /inscriptions/block/{block_height}");
    Self::inscriptions_in_block_paginated(
      Extension(server_config),
      Extension(index),
      Path((block_height, 0)),
      accept_json,
    )
    .await
  }

  async fn inscriptions_in_block_paginated(
    Extension(server_config): Extension<Arc<ServerConfig>>,
    Extension(index): Extension<Arc<Index>>,
    Path((block_height, page_index)): Path<(u32, usize)>,
    accept_json: AcceptJson,
  ) -> ServerResult<Response> {
    log::info!("GET /inscriptions/block/{block_height}/{page_index}");
    let page_size = 100;

    let mut inscriptions = index
      .get_inscriptions_in_block(block_height)?
      .into_iter()
      .skip(page_index.saturating_mul(page_size))
      .take(page_size.saturating_add(1))
      .collect::<Vec<InscriptionId>>();

    let more = inscriptions.len() > page_size;

    if more {
      inscriptions.pop();
    }

    Ok(if accept_json.0 {
      Json(InscriptionsJson {
        inscriptions,
        page_index,
        more,
      })
      .into_response()
    } else {
      InscriptionsBlockHtml::new(
        block_height,
        index.block_height()?.unwrap_or(Height(0)).n(),
        inscriptions,
        more,
        page_index,
      )?
      .page(server_config)
      .into_response()
    })
  }

  async fn inscriptions_json_start(
    Extension(page_config): Extension<Arc<PageConfig>>,
    Extension(index): Extension<Arc<Index>>,
    Path(start): Path<i32>,
  ) -> ServerResult<String> {
    log::info!("GET /inscriptions_json/{start}");
    Self::inscriptions_json(page_config, index, start, start + 1).await
  }

  async fn inscriptions_json_start_end(
    Extension(page_config): Extension<Arc<PageConfig>>,
    Extension(index): Extension<Arc<Index>>,
    Path(path): Path<(i32, i32)>,
  ) -> ServerResult<String> {
    log::info!("GET /inscriptions_json/{}/{}", path.0, path.1);
    Self::inscriptions_json(page_config, index, path.0, path.1).await
  }

  async fn inscriptions_json(
    page_config: Arc<PageConfig>,
    index: Arc<Index>,
    start: i32,
    end: i32,
  ) -> ServerResult<String> {
    const MAX_JSON_INSCRIPTIONS: i32 = 1000;

    match start.cmp(&end) {
      Ordering::Equal => Err(ServerError::BadRequest("range length == 0".to_string())),
      Ordering::Greater => Err(ServerError::BadRequest("range length < 0".to_string())),
      Ordering::Less => {
        if end - start > MAX_JSON_INSCRIPTIONS {
          return Err(ServerError::BadRequest(format!(
            "range length > {MAX_JSON_INSCRIPTIONS}"
          )));
        }

        let mut ret = Vec::new();

        for i in start..end {
          sleep(Duration::from_millis(0)).await;
          match index.get_inscription_id_by_inscription_number(i) {
            Err(_) => return Err(ServerError::BadRequest(format!("no inscription {i}"))),
            Ok(inscription_id) => match inscription_id {
              Some(inscription_id) => {
                let entry = index
                  .get_inscription_entry(inscription_id)?
                  .ok_or_not_found(|| format!("inscription {inscription_id}"))?;

                let tx = index.get_transaction(inscription_id.txid)?.unwrap();
                let inscription = index
                  .get_inscription_by_id(inscription_id)?
                  .ok_or_not_found(|| format!("inscription {inscription_id}"))?;

                let satpoint = index
                  .get_inscription_satpoint_by_id(inscription_id)?
                  .ok_or_not_found(|| format!("inscription {inscription_id}"))?;

                let output = if satpoint.outpoint == unbound_outpoint() {
                  None
                } else {
                  Some(
                    if satpoint.outpoint.txid == inscription_id.txid {
                      tx
                    } else {
                      index
                        .get_transaction(satpoint.outpoint.txid)?
                        .ok_or_not_found(|| {
                          format!("inscription {inscription_id} current transaction")
                        })?
                    }
                    .output
                    .into_iter()
                    .nth(satpoint.outpoint.vout.try_into().unwrap())
                    .ok_or_not_found(|| {
                      format!("inscription {inscription_id} current transaction output")
                    })?,
                  )
                };

                let mut address = None;
                if let Some(output) = &output {
                  if let Ok(a) = page_config.chain.address_from_script(&output.script_pubkey) {
                    address = Some(a.to_string());
                  }
                }

                let sequence_number = entry.sequence_number;

                let sat = entry.sat.map(|s| SatoshiJson {
                  number: s.n(),
                  decimal: s.decimal().to_string(),
                  degree: s.degree().to_string(),
                  percentile: s.percentile().to_string(),
                  name: s.name(),
                  cycle: s.cycle(),
                  epoch: s.epoch().0,
                  period: s.period(),
                  block: s.height().0,
                  offset: s.third(),
                  rarity: s.rarity(),
                  // timestamp: index.block_time(s.height())?.unix_timestamp(),
                });

                let content_type = inscription.content_type();
                let unbound_suffix = if satpoint.outpoint == unbound_outpoint() {
                  " (unbound)"
                } else {
                  ""
                };

                let parent = match entry.parent {
                  Some(parent) => index.get_inscription_id_by_sequence_number(parent)?,
                  None => None,
                };

                ret.push(MyInscriptionJson {
                  number: i,
                  sequence_number,
                  id: inscription_id,
                  parent,
                  address,
                  output_value: if output.is_some() {
                    Some(output.unwrap().value)
                  } else {
                    None
                  },
                  sat,
                  content_length: inscription.content_length(),
                  content_type: if content_type.is_some() {
                    content_type.unwrap().to_string()
                  } else {
                    "".to_string()
                  },
                  timestamp: entry.timestamp,
                  genesis_height: entry.height,
                  genesis_fee: entry.fee,
                  genesis_transaction: inscription_id.txid,
                  location: satpoint.to_string() + unbound_suffix,
                  output: satpoint.outpoint.to_string() + unbound_suffix,
                  offset: satpoint.offset,
                  children: index.get_children_by_sequence_number(sequence_number)?,
                });
              }
              None => return Err(ServerError::BadRequest(format!("no inscription {i}"))),
            },
          }
        }

        Ok(serde_json::to_string_pretty(&ret).ok().unwrap())
      }
    }
  }

  async fn inscriptions_sequence_numbers(
    Extension(index): Extension<Arc<Index>>,
    Path(path): Path<(i32, i32)>,
  ) -> ServerResult<String> {
    log::info!("GET /inscriptions_sequence_numbers/{}/{}", path.0, path.1);

    let start = path.0;
    let end = path.1;

    match start.cmp(&end) {
      Ordering::Equal => Err(ServerError::BadRequest("range length == 0".to_string())),
      Ordering::Greater => Err(ServerError::BadRequest("range length < 0".to_string())),
      Ordering::Less => {
        let mut ret = String::new();

        for i in start..end {
          sleep(Duration::from_millis(0)).await;
          match index.get_sequence_number_by_inscription_number(i) {
            Err(_) => return Err(ServerError::BadRequest(format!("no inscription {i}"))),
            Ok(sequence_number) => ret += format!("{i},{sequence_number}\n").as_str(),
          }
        }

        Ok(ret)
      }
    }
  }

  async fn sat_inscriptions(
    Extension(index): Extension<Arc<Index>>,
    Path(sat): Path<u64>,
  ) -> ServerResult<Json<SatInscriptionsJson>> {
    Self::sat_inscriptions_paginated(Extension(index), Path((sat, 0))).await
  }

  async fn sat_inscriptions_paginated(
    Extension(index): Extension<Arc<Index>>,
    Path((sat, page)): Path<(u64, u64)>,
  ) -> ServerResult<Json<SatInscriptionsJson>> {
    if !index.has_sat_index() {
      return Err(ServerError::NotFound(
        "this server has no sat index".to_string(),
      ));
    }

    let (ids, more) = index.get_inscription_ids_by_sat_paginated(Sat(sat), 100, page)?;

    Ok(Json(SatInscriptionsJson { ids, more, page }))
  }

  async fn sat_inscription_at_index(
    Extension(index): Extension<Arc<Index>>,
    Path((DeserializeFromStr(sat), inscription_index)): Path<(DeserializeFromStr<Sat>, isize)>,
  ) -> ServerResult<Json<SatInscriptionJson>> {
    if !index.has_sat_index() {
      return Err(ServerError::NotFound(
        "this server has no sat index".to_string(),
      ));
    }

    let id = index.get_inscription_id_by_sat_indexed(sat, inscription_index)?;

    Ok(Json(SatInscriptionJson { id }))
  }

  async fn redirect_http_to_https(
    Extension(mut destination): Extension<String>,
    uri: Uri,
  ) -> Redirect {
    if let Some(path_and_query) = uri.path_and_query() {
      destination.push_str(path_and_query.as_str());
    }

    Redirect::to(&destination)
  }
}

#[cfg(test)]
mod tests {
  use {
    super::*,
    crate::runes::{Edict, Etching, Rune, Runestone},
    reqwest::Url,
    serde::de::DeserializeOwned,
    std::net::TcpListener,
  };

  const RUNE: u128 = 99246114928149462;

  struct TestServer {
    bitcoin_rpc_server: test_bitcoincore_rpc::Handle,
    index: Arc<Index>,
    ord_server_handle: Handle,
    url: Url,
    #[allow(unused)]
    tempdir: TempDir,
  }

  impl TestServer {
    fn new() -> Self {
      Self::new_with_args(&[], &[])
    }

    fn new_with_sat_index() -> Self {
      Self::new_with_args(&["--index-sats"], &[])
    }

    fn new_with_args(ord_args: &[&str], server_args: &[&str]) -> Self {
      Self::new_server(test_bitcoincore_rpc::spawn(), None, ord_args, server_args)
    }

    fn new_with_regtest() -> Self {
      Self::new_server(
        test_bitcoincore_rpc::builder()
          .network(bitcoin::network::constants::Network::Regtest)
          .build(),
        None,
        &["--chain", "regtest"],
        &[],
      )
    }

    fn new_with_regtest_with_json_api() -> Self {
      Self::new_server(
        test_bitcoincore_rpc::builder()
          .network(bitcoin::network::constants::Network::Regtest)
          .build(),
        None,
        &["--chain", "regtest"],
        &["--enable-json-api"],
      )
    }

    fn new_with_regtest_with_index_sats() -> Self {
      Self::new_server(
        test_bitcoincore_rpc::builder()
          .network(bitcoin::Network::Regtest)
          .build(),
        None,
        &["--chain", "regtest", "--index-sats"],
        &[],
      )
    }

    fn new_with_regtest_with_index_runes() -> Self {
      Self::new_server(
        test_bitcoincore_rpc::builder()
          .network(bitcoin::Network::Regtest)
          .build(),
        None,
        &["--chain", "regtest", "--index-runes"],
        &["--enable-json-api"],
      )
    }

    fn new_with_bitcoin_rpc_server_and_config(
      bitcoin_rpc_server: test_bitcoincore_rpc::Handle,
      config: String,
    ) -> Self {
      Self::new_server(bitcoin_rpc_server, Some(config), &[], &[])
    }

    fn new_server(
      bitcoin_rpc_server: test_bitcoincore_rpc::Handle,
      config: Option<String>,
      ord_args: &[&str],
      server_args: &[&str],
    ) -> Self {
      let tempdir = TempDir::new().unwrap();

      let cookiefile = tempdir.path().join("cookie");

      fs::write(&cookiefile, "username:password").unwrap();

      let port = TcpListener::bind("127.0.0.1:0")
        .unwrap()
        .local_addr()
        .unwrap()
        .port();

      let url = Url::parse(&format!("http://127.0.0.1:{port}")).unwrap();

      let config_args = match config {
        Some(config) => {
          let config_path = tempdir.path().join("ord.yaml");
          fs::write(&config_path, config).unwrap();
          format!("--config {}", config_path.display())
        }
        None => "".to_string(),
      };

      let (options, server) = parse_server_args(&format!(
        "ord --rpc-url {} --cookie-file {} --data-dir {} {config_args} {} server --http-port {} --address 127.0.0.1 {}",
        bitcoin_rpc_server.url(),
        cookiefile.to_str().unwrap(),
        tempdir.path().to_str().unwrap(),
        ord_args.join(" "),
        port,
        server_args.join(" "),
      ));

      let index = Arc::new(Index::open(&options).unwrap());
      let ord_server_handle = Handle::new();

      {
        let index = index.clone();
        let ord_server_handle = ord_server_handle.clone();
        thread::spawn(|| server.run(options, index, ord_server_handle).unwrap());
      }

      while index.statistic(crate::index::Statistic::Commits) == 0 {
        thread::sleep(Duration::from_millis(25));
      }

      let client = reqwest::blocking::Client::builder()
        .redirect(reqwest::redirect::Policy::none())
        .build()
        .unwrap();

      for i in 0.. {
        match client.get(format!("http://127.0.0.1:{port}/status")).send() {
          Ok(_) => break,
          Err(err) => {
            if i == 400 {
              panic!("server failed to start: {err}");
            }
          }
        }

        thread::sleep(Duration::from_millis(25));
      }

      Self {
        bitcoin_rpc_server,
        index,
        ord_server_handle,
        tempdir,
        url,
      }
    }

    fn get(&self, path: impl AsRef<str>) -> reqwest::blocking::Response {
      if let Err(error) = self.index.update() {
        log::error!("{error}");
      }
      reqwest::blocking::get(self.join_url(path.as_ref())).unwrap()
    }

    pub(crate) fn get_json<T: DeserializeOwned>(&self, path: impl AsRef<str>) -> T {
      if let Err(error) = self.index.update() {
        log::error!("{error}");
      }

      let client = reqwest::blocking::Client::new();

      let response = client
        .get(self.join_url(path.as_ref()))
        .header(reqwest::header::ACCEPT, "application/json")
        .send()
        .unwrap();

      assert_eq!(response.status(), StatusCode::OK);

      response.json().unwrap()
    }

    fn join_url(&self, url: &str) -> Url {
      self.url.join(url).unwrap()
    }

    fn assert_response(&self, path: impl AsRef<str>, status: StatusCode, expected_response: &str) {
      let response = self.get(path);
      assert_eq!(response.status(), status, "{}", response.text().unwrap());
      pretty_assert_eq!(response.text().unwrap(), expected_response);
    }

    #[track_caller]
    fn assert_response_regex(
      &self,
      path: impl AsRef<str>,
      status: StatusCode,
      regex: impl AsRef<str>,
    ) {
      let response = self.get(path);
      assert_eq!(response.status(), status);
      assert_regex_match!(response.text().unwrap(), regex.as_ref());
    }

    fn assert_response_csp(
      &self,
      path: impl AsRef<str>,
      status: StatusCode,
      content_security_policy: &str,
      regex: impl AsRef<str>,
    ) {
      let response = self.get(path);
      assert_eq!(response.status(), status);
      assert_eq!(
        response
          .headers()
          .get(header::CONTENT_SECURITY_POLICY,)
          .unwrap(),
        content_security_policy
      );
      assert_regex_match!(response.text().unwrap(), regex.as_ref());
    }

    #[track_caller]
    fn assert_redirect(&self, path: &str, location: &str) {
      let response = reqwest::blocking::Client::builder()
        .redirect(reqwest::redirect::Policy::none())
        .build()
        .unwrap()
        .get(self.join_url(path))
        .send()
        .unwrap();

      assert_eq!(response.status(), StatusCode::SEE_OTHER);
      assert_eq!(response.headers().get(header::LOCATION).unwrap(), location);
    }

    fn mine_blocks(&self, n: u64) -> Vec<bitcoin::Block> {
      let blocks = self.bitcoin_rpc_server.mine_blocks(n);
      self.index.update().unwrap();
      blocks
    }

    fn mine_blocks_with_subsidy(&self, n: u64, subsidy: u64) -> Vec<Block> {
      let blocks = self.bitcoin_rpc_server.mine_blocks_with_subsidy(n, subsidy);
      self.index.update().unwrap();
      blocks
    }
  }

  impl Drop for TestServer {
    fn drop(&mut self) {
      self.ord_server_handle.shutdown();
    }
  }

  fn parse_server_args(args: &str) -> (Options, Server) {
    match Arguments::try_parse_from(args.split_whitespace()) {
      Ok(arguments) => match arguments.subcommand {
        Subcommand::Server(server) => (arguments.options, server),
        subcommand => panic!("unexpected subcommand: {subcommand:?}"),
      },
      Err(err) => panic!("error parsing arguments: {err}"),
    }
  }

  #[test]
  fn http_and_https_port_dont_conflict() {
    parse_server_args(
      "ord server --http-port 0 --https-port 0 --acme-cache foo --acme-contact bar --acme-domain baz",
    );
  }

  #[test]
  fn http_port_defaults_to_80() {
    assert_eq!(parse_server_args("ord server").1.http_port(), Some(80));
  }

  #[test]
  fn https_port_defaults_to_none() {
    assert_eq!(parse_server_args("ord server").1.https_port(), None);
  }

  #[test]
  fn https_sets_https_port_to_443() {
    assert_eq!(
      parse_server_args("ord server --https --acme-cache foo --acme-contact bar --acme-domain baz")
        .1
        .https_port(),
      Some(443)
    );
  }

  #[test]
  fn https_disables_http() {
    assert_eq!(
      parse_server_args("ord server --https --acme-cache foo --acme-contact bar --acme-domain baz")
        .1
        .http_port(),
      None
    );
  }

  #[test]
  fn https_port_disables_http() {
    assert_eq!(
      parse_server_args(
        "ord server --https-port 433 --acme-cache foo --acme-contact bar --acme-domain baz"
      )
      .1
      .http_port(),
      None
    );
  }

  #[test]
  fn https_port_sets_https_port() {
    assert_eq!(
      parse_server_args(
        "ord server --https-port 1000 --acme-cache foo --acme-contact bar --acme-domain baz"
      )
      .1
      .https_port(),
      Some(1000)
    );
  }

  #[test]
  fn http_with_https_leaves_http_enabled() {
    assert_eq!(
      parse_server_args(
        "ord server --https --http --acme-cache foo --acme-contact bar --acme-domain baz"
      )
      .1
      .http_port(),
      Some(80)
    );
  }

  #[test]
  fn http_with_https_leaves_https_enabled() {
    assert_eq!(
      parse_server_args(
        "ord server --https --http --acme-cache foo --acme-contact bar --acme-domain baz"
      )
      .1
      .https_port(),
      Some(443)
    );
  }

  #[test]
  fn acme_contact_accepts_multiple_values() {
    assert!(Arguments::try_parse_from([
      "ord",
      "server",
      "--address",
      "127.0.0.1",
      "--http-port",
      "0",
      "--acme-contact",
      "foo",
      "--acme-contact",
      "bar"
    ])
    .is_ok());
  }

  #[test]
  fn acme_domain_accepts_multiple_values() {
    assert!(Arguments::try_parse_from([
      "ord",
      "server",
      "--address",
      "127.0.0.1",
      "--http-port",
      "0",
      "--acme-domain",
      "foo",
      "--acme-domain",
      "bar"
    ])
    .is_ok());
  }

  #[test]
  fn acme_cache_defaults_to_data_dir() {
    let arguments = Arguments::try_parse_from(["ord", "--data-dir", "foo", "server"]).unwrap();
    let acme_cache = Server::acme_cache(None, &arguments.options)
      .unwrap()
      .display()
      .to_string();
    assert!(
      acme_cache.contains(if cfg!(windows) {
        r"foo\acme-cache"
      } else {
        "foo/acme-cache"
      }),
      "{acme_cache}"
    )
  }

  #[test]
  fn acme_cache_flag_is_respected() {
    let arguments =
      Arguments::try_parse_from(["ord", "--data-dir", "foo", "server", "--acme-cache", "bar"])
        .unwrap();
    let acme_cache = Server::acme_cache(Some(&"bar".into()), &arguments.options)
      .unwrap()
      .display()
      .to_string();
    assert_eq!(acme_cache, "bar")
  }

  #[test]
  fn acme_domain_defaults_to_hostname() {
    let (_, server) = parse_server_args("ord server");
    assert_eq!(
      server.acme_domains().unwrap(),
      &[System::new().host_name().unwrap()]
    );
  }

  #[test]
  fn acme_domain_flag_is_respected() {
    let (_, server) = parse_server_args("ord server --acme-domain example.com");
    assert_eq!(server.acme_domains().unwrap(), &["example.com"]);
  }

  #[test]
  fn install_sh_redirects_to_github() {
    TestServer::new().assert_redirect(
      "/install.sh",
      "https://raw.githubusercontent.com/ordinals/ord/master/install.sh",
    );
  }

  #[test]
  fn ordinal_redirects_to_sat() {
    TestServer::new().assert_redirect("/ordinal/0", "/sat/0");
  }

  #[test]
  fn bounties_redirects_to_docs_site() {
    TestServer::new().assert_redirect("/bounties", "https://docs.ordinals.com/bounty/");
  }

  #[test]
  fn faq_redirects_to_docs_site() {
    TestServer::new().assert_redirect("/faq", "https://docs.ordinals.com/faq/");
  }

  #[test]
  fn search_by_query_returns_sat() {
    TestServer::new().assert_redirect("/search?query=0", "/sat/0");
  }

  #[test]
  fn search_by_query_returns_rune() {
    TestServer::new().assert_redirect("/search?query=ABCD", "/rune/ABCD");
  }

  #[test]
  fn search_by_query_returns_spaced_rune() {
    TestServer::new().assert_redirect("/search?query=AB•CD", "/rune/AB•CD");
  }

  #[test]
  fn search_by_query_returns_inscription() {
    TestServer::new().assert_redirect(
      "/search?query=0000000000000000000000000000000000000000000000000000000000000000i0",
      "/inscription/0000000000000000000000000000000000000000000000000000000000000000i0",
    );
  }

  #[test]
  fn search_is_whitespace_insensitive() {
    TestServer::new().assert_redirect("/search/ 0 ", "/sat/0");
  }

  #[test]
  fn search_by_path_returns_sat() {
    TestServer::new().assert_redirect("/search/0", "/sat/0");
  }

  #[test]
  fn search_for_blockhash_returns_block() {
    TestServer::new().assert_redirect(
      "/search/000000000019d6689c085ae165831e934ff763ae46a2a6c172b3f1b60a8ce26f",
      "/block/000000000019d6689c085ae165831e934ff763ae46a2a6c172b3f1b60a8ce26f",
    );
  }

  #[test]
  fn search_for_txid_returns_transaction() {
    TestServer::new().assert_redirect(
      "/search/0000000000000000000000000000000000000000000000000000000000000000",
      "/tx/0000000000000000000000000000000000000000000000000000000000000000",
    );
  }

  #[test]
  fn search_for_outpoint_returns_output() {
    TestServer::new().assert_redirect(
      "/search/0000000000000000000000000000000000000000000000000000000000000000:0",
      "/output/0000000000000000000000000000000000000000000000000000000000000000:0",
    );
  }

  #[test]
  fn search_for_inscription_id_returns_inscription() {
    TestServer::new().assert_redirect(
      "/search/0000000000000000000000000000000000000000000000000000000000000000i0",
      "/inscription/0000000000000000000000000000000000000000000000000000000000000000i0",
    );
  }

  #[test]
  fn search_by_path_returns_rune() {
    TestServer::new().assert_redirect("/search/ABCD", "/rune/ABCD");
  }

  #[test]
  fn search_by_path_returns_spaced_rune() {
    TestServer::new().assert_redirect("/search/AB•CD", "/rune/AB•CD");
  }

  #[test]
  fn search_by_rune_id_returns_rune() {
    let server = TestServer::new_with_regtest_with_index_runes();

    server.mine_blocks(1);

    let rune = Rune(RUNE);

    server.assert_response_regex(format!("/rune/{rune}"), StatusCode::NOT_FOUND, ".*");

    server.bitcoin_rpc_server.broadcast_tx(TransactionTemplate {
      inputs: &[(1, 0, 0, inscription("text/plain", "hello").to_witness())],
      op_return: Some(
        Runestone {
          edicts: vec![Edict {
            id: 0,
            amount: u128::max_value(),
            output: 0,
          }],
          etching: Some(Etching {
            rune: Some(rune),
            ..Default::default()
          }),
          ..Default::default()
        }
        .encipher(),
      ),
      ..Default::default()
    });

    server.mine_blocks(1);

    server.assert_redirect("/search/2/1", "/rune/AAAAAAAAAAAAA");
    server.assert_redirect("/search?query=2/1", "/rune/AAAAAAAAAAAAA");

    server.assert_response_regex("/rune/100/200", StatusCode::NOT_FOUND, ".*");

    server.assert_response_regex(
      "/search/100000000000000000000/200000000000000000",
      StatusCode::BAD_REQUEST,
      ".*",
    );
  }

  #[test]
  fn runes_are_displayed_on_runes_page() {
    let server = TestServer::new_with_regtest_with_index_runes();

    server.mine_blocks(1);

    server.assert_response_regex(
      "/runes",
      StatusCode::OK,
      ".*<title>Runes</title>.*<h1>Runes</h1>\n<ul>\n</ul>.*",
    );

    let txid = server.bitcoin_rpc_server.broadcast_tx(TransactionTemplate {
      inputs: &[(1, 0, 0, Witness::new())],
      op_return: Some(
        Runestone {
          edicts: vec![Edict {
            id: 0,
            amount: u128::max_value(),
            output: 0,
          }],
          etching: Some(Etching {
            rune: Some(Rune(RUNE)),
            ..Default::default()
          }),
          ..Default::default()
        }
        .encipher(),
      ),
      ..Default::default()
    });

    server.mine_blocks(1);

    let id = RuneId {
      height: 2,
      index: 1,
    };

    assert_eq!(
      server.index.runes().unwrap(),
      [(
        id,
        RuneEntry {
          etching: txid,
          rune: Rune(RUNE),
          supply: u128::max_value(),
          timestamp: 2,
          ..Default::default()
        }
      )]
    );

    assert_eq!(
      server.index.get_rune_balances().unwrap(),
      [(OutPoint { txid, vout: 0 }, vec![(id, u128::max_value())])]
    );

    server.assert_response_regex(
      "/runes",
      StatusCode::OK,
      ".*<title>Runes</title>.*
<h1>Runes</h1>
<ul>
  <li><a href=/rune/AAAAAAAAAAAAA>AAAAAAAAAAAAA</a></li>
</ul>.*",
    );
  }

  #[test]
  fn runes_are_displayed_on_rune_page() {
    let server = TestServer::new_with_regtest_with_index_runes();

    server.mine_blocks(1);

    let rune = Rune(RUNE);

    server.assert_response_regex(format!("/rune/{rune}"), StatusCode::NOT_FOUND, ".*");

    let txid = server.bitcoin_rpc_server.broadcast_tx(TransactionTemplate {
      inputs: &[(1, 0, 0, inscription("text/plain", "hello").to_witness())],
      op_return: Some(
        Runestone {
          edicts: vec![Edict {
            id: 0,
            amount: u128::max_value(),
            output: 0,
          }],
          etching: Some(Etching {
            rune: Some(rune),
            symbol: Some('$'),
            ..Default::default()
          }),
          ..Default::default()
        }
        .encipher(),
      ),
      ..Default::default()
    });

    server.mine_blocks(1);

    let id = RuneId {
      height: 2,
      index: 1,
    };

    assert_eq!(
      server.index.runes().unwrap(),
      [(
        id,
        RuneEntry {
          etching: txid,
          rune,
          supply: u128::max_value(),
          symbol: Some('$'),
          timestamp: 2,
          ..Default::default()
        }
      )]
    );

    assert_eq!(
      server.index.get_rune_balances().unwrap(),
      [(OutPoint { txid, vout: 0 }, vec![(id, u128::max_value())])]
    );

    server.assert_response_regex(
      format!("/rune/{rune}"),
      StatusCode::OK,
      format!(
        r".*<title>Rune AAAAAAAAAAAAA</title>.*
<h1>AAAAAAAAAAAAA</h1>
<iframe .* src=/preview/{txid}i0></iframe>
<dl>
  <dt>id</dt>
  <dd>2/1</dd>
  <dt>number</dt>
  <dd>0</dd>
  <dt>timestamp</dt>
  <dd><time>1970-01-01 00:00:02 UTC</time></dd>
  <dt>etching block height</dt>
  <dd><a href=/block/2>2</a></dd>
  <dt>etching transaction index</dt>
  <dd>1</dd>
  <dt>supply</dt>
  <dd>\$340282366920938463463374607431768211455</dd>
  <dt>burned</dt>
  <dd>\$0</dd>
  <dt>divisibility</dt>
  <dd>0</dd>
  <dt>symbol</dt>
  <dd>\$</dd>
  <dt>etching</dt>
  <dd><a class=monospace href=/tx/{txid}>{txid}</a></dd>
  <dt>parent</dt>
  <dd><a class=monospace href=/inscription/{txid}i0>{txid}i0</a></dd>
</dl>
.*"
      ),
    );

    server.assert_response_regex(
      format!("/inscription/{txid}i0"),
      StatusCode::OK,
      ".*
<dl>
  .*
  <dt>rune</dt>
  <dd><a href=/rune/AAAAAAAAAAAAA>AAAAAAAAAAAAA</a></dd>
</dl>
.*",
    );
  }

  #[test]
  fn runes_are_spaced() {
    let server = TestServer::new_with_regtest_with_index_runes();

    server.mine_blocks(1);

    let rune = Rune(RUNE);

    server.assert_response_regex(format!("/rune/{rune}"), StatusCode::NOT_FOUND, ".*");

    let txid = server.bitcoin_rpc_server.broadcast_tx(TransactionTemplate {
      inputs: &[(1, 0, 0, inscription("text/plain", "hello").to_witness())],
      op_return: Some(
        Runestone {
          edicts: vec![Edict {
            id: 0,
            amount: u128::max_value(),
            output: 0,
          }],
          etching: Some(Etching {
            rune: Some(rune),
            symbol: Some('$'),
            spacers: 1,
            ..Default::default()
          }),
          ..Default::default()
        }
        .encipher(),
      ),
      ..Default::default()
    });

    server.mine_blocks(1);

    let id = RuneId {
      height: 2,
      index: 1,
    };

    assert_eq!(
      server.index.runes().unwrap(),
      [(
        id,
        RuneEntry {
          etching: txid,
          rune,
          supply: u128::max_value(),
          symbol: Some('$'),
          timestamp: 2,
          spacers: 1,
          ..Default::default()
        }
      )]
    );

    assert_eq!(
      server.index.get_rune_balances().unwrap(),
      [(OutPoint { txid, vout: 0 }, vec![(id, u128::max_value())])]
    );

    server.assert_response_regex(
      format!("/rune/{rune}"),
      StatusCode::OK,
      r".*<title>Rune A•AAAAAAAAAAAA</title>.*<h1>A•AAAAAAAAAAAA</h1>.*",
    );

    server.assert_response_regex(
      format!("/inscription/{txid}i0"),
      StatusCode::OK,
      ".*<dt>rune</dt>.*<dd><a href=/rune/A•AAAAAAAAAAAA>A•AAAAAAAAAAAA</a></dd>.*",
    );

    server.assert_response_regex(
      "/runes",
      StatusCode::OK,
      ".*<li><a href=/rune/A•AAAAAAAAAAAA>A•AAAAAAAAAAAA</a></li>.*",
    );

    server.assert_response_regex(
      format!("/tx/{txid}"),
      StatusCode::OK,
      ".*
  <dt>etching</dt>
  <dd><a href=/rune/A•AAAAAAAAAAAA>A•AAAAAAAAAAAA</a></dd>
.*",
    );

    server.assert_response_regex(
      format!("/output/{txid}:0"),
      StatusCode::OK,
      ".*<tr>
        <td><a href=/rune/A•AAAAAAAAAAAA>A•AAAAAAAAAAAA</a></td>
        <td>\\$340282366920938463463374607431768211455</td>
      </tr>.*",
    );
  }

  #[test]
  fn transactions_link_to_etching() {
    let server = TestServer::new_with_regtest_with_index_runes();

    server.mine_blocks(1);

    server.assert_response_regex(
      "/runes",
      StatusCode::OK,
      ".*<title>Runes</title>.*<h1>Runes</h1>\n<ul>\n</ul>.*",
    );

    let txid = server.bitcoin_rpc_server.broadcast_tx(TransactionTemplate {
      inputs: &[(1, 0, 0, Witness::new())],
      op_return: Some(
        Runestone {
          edicts: vec![Edict {
            id: 0,
            amount: u128::max_value(),
            output: 0,
          }],
          etching: Some(Etching {
            rune: Some(Rune(RUNE)),
            ..Default::default()
          }),
          ..Default::default()
        }
        .encipher(),
      ),
      ..Default::default()
    });

    server.mine_blocks(1);

    let id = RuneId {
      height: 2,
      index: 1,
    };

    assert_eq!(
      server.index.runes().unwrap(),
      [(
        id,
        RuneEntry {
          etching: txid,
          rune: Rune(RUNE),
          supply: u128::max_value(),
          timestamp: 2,
          ..Default::default()
        }
      )]
    );

    assert_eq!(
      server.index.get_rune_balances().unwrap(),
      [(OutPoint { txid, vout: 0 }, vec![(id, u128::max_value())])]
    );

    server.assert_response_regex(
      format!("/tx/{txid}"),
      StatusCode::OK,
      ".*
  <dt>etching</dt>
  <dd><a href=/rune/AAAAAAAAAAAAA>AAAAAAAAAAAAA</a></dd>
.*",
    );
  }

  #[test]
  fn runes_are_displayed_on_output_page() {
    let server = TestServer::new_with_regtest_with_index_runes();

    server.mine_blocks(1);

    let rune = Rune(RUNE);

    server.assert_response_regex(format!("/rune/{rune}"), StatusCode::NOT_FOUND, ".*");

    let txid = server.bitcoin_rpc_server.broadcast_tx(TransactionTemplate {
      inputs: &[(1, 0, 0, Default::default())],
      op_return: Some(
        Runestone {
          edicts: vec![Edict {
            id: 0,
            amount: u128::max_value(),
            output: 0,
          }],
          etching: Some(Etching {
            divisibility: 1,
            rune: Some(rune),
            ..Default::default()
          }),
          ..Default::default()
        }
        .encipher(),
      ),
      ..Default::default()
    });

    server.mine_blocks(1);

    let id = RuneId {
      height: 2,
      index: 1,
    };

    assert_eq!(
      server.index.runes().unwrap(),
      [(
        id,
        RuneEntry {
          divisibility: 1,
          etching: txid,
          rune,
          supply: u128::max_value(),
          timestamp: 2,
          ..Default::default()
        }
      )]
    );

    let output = OutPoint { txid, vout: 0 };

    assert_eq!(
      server.index.get_rune_balances().unwrap(),
      [(output, vec![(id, u128::max_value())])]
    );

    server.assert_response_regex(
      format!("/output/{output}"),
      StatusCode::OK,
      format!(
        ".*<title>Output {output}</title>.*<h1>Output <span class=monospace>{output}</span></h1>.*
  <dt>runes</dt>
  <dd>
    <table>
      <tr>
        <th>rune</th>
        <th>balance</th>
      </tr>
      <tr>
        <td><a href=/rune/AAAAAAAAAAAAA>AAAAAAAAAAAAA</a></td>
        <td>34028236692093846346337460743176821145.5</td>
      </tr>
    </table>
  </dd>
.*"
      ),
    );

    assert_eq!(
      server.get_json::<OutputJson>(format!("/output/{output}")),
      OutputJson {
        value: 5000000000,
        script_pubkey: String::new(),
        address: None,
        transaction: txid.to_string(),
        sat_ranges: None,
        inscriptions: Vec::new(),
        runes: vec![(Rune(RUNE), 340282366920938463463374607431768211455)]
          .into_iter()
          .collect(),
      }
    );
  }

  #[test]
  fn http_to_https_redirect_with_path() {
    TestServer::new_with_args(&[], &["--redirect-http-to-https", "--https"]).assert_redirect(
      "/sat/0",
      &format!("https://{}/sat/0", System::new().host_name().unwrap()),
    );
  }

  #[test]
  fn http_to_https_redirect_with_empty() {
    TestServer::new_with_args(&[], &["--redirect-http-to-https", "--https"]).assert_redirect(
      "/",
      &format!("https://{}/", System::new().host_name().unwrap()),
    );
  }

  #[test]
  fn status() {
    let test_server = TestServer::new();

    test_server.assert_response_regex(
      "/status",
      StatusCode::OK,
      ".*<h1>Status</h1>
<dl>
  <dt>height</dt>
  <dd>0</dd>
  <dt>inscriptions</dt>
  <dd>0</dd>
  <dt>blessed inscriptions</dt>
  <dd>0</dd>
  <dt>cursed inscriptions</dt>
  <dd>0</dd>
  <dt>runes</dt>
  <dd>0</dd>
  <dt>lost sats</dt>
  <dd>.*</dd>
  <dt>started</dt>
  <dd>.*</dd>
  <dt>uptime</dt>
  <dd>.*</dd>
  <dt>minimum rune for next block</dt>
  <dd>AAAAAAAAAAAAA</dd>
  <dt>version</dt>
  <dd>.*</dd>
  <dt>unrecoverably reorged</dt>
  <dd>false</dd>
  <dt>sat index</dt>
  <dd>false</dd>
  <dt>rune index</dt>
  <dd>false</dd>
  <dt>git branch</dt>
  <dd>.*</dd>
  <dt>git commit</dt>
  <dd>
    <a href=https://github.com/ordinals/ord/commit/[[:xdigit:]]{40}>
      [[:xdigit:]]{40}
    </a>
  </dd>
</dl>
.*",
    );
  }

  #[test]
  fn block_count_endpoint() {
    let test_server = TestServer::new();

    let response = test_server.get("/blockcount");

    assert_eq!(response.status(), StatusCode::OK);
    assert_eq!(response.text().unwrap(), "1");

    test_server.mine_blocks(1);

    let response = test_server.get("/blockcount");

    assert_eq!(response.status(), StatusCode::OK);
    assert_eq!(response.text().unwrap(), "2");
  }

  #[test]
  fn block_height_endpoint() {
    let test_server = TestServer::new();

    let response = test_server.get("/blockheight");

    assert_eq!(response.status(), StatusCode::OK);
    assert_eq!(response.text().unwrap(), "0");

    test_server.mine_blocks(2);

    let response = test_server.get("/blockheight");

    assert_eq!(response.status(), StatusCode::OK);
    assert_eq!(response.text().unwrap(), "2");
  }

  #[test]
  fn block_hash_endpoint() {
    let test_server = TestServer::new();

    let response = test_server.get("/blockhash");

    assert_eq!(response.status(), StatusCode::OK);
    assert_eq!(
      response.text().unwrap(),
      "000000000019d6689c085ae165831e934ff763ae46a2a6c172b3f1b60a8ce26f"
    );
  }

  #[test]
  fn block_hash_from_height_endpoint() {
    let test_server = TestServer::new();

    let response = test_server.get("/blockhash/0");

    assert_eq!(response.status(), StatusCode::OK);
    assert_eq!(
      response.text().unwrap(),
      "000000000019d6689c085ae165831e934ff763ae46a2a6c172b3f1b60a8ce26f"
    );
  }

  #[test]
  fn block_time_endpoint() {
    let test_server = TestServer::new();

    let response = test_server.get("/blocktime");

    assert_eq!(response.status(), StatusCode::OK);
    assert_eq!(response.text().unwrap(), "1231006505");
  }

  #[test]
  fn range_end_before_range_start_returns_400() {
    TestServer::new().assert_response(
      "/range/1/0",
      StatusCode::BAD_REQUEST,
      "range start greater than range end",
    );
  }

  #[test]
  fn invalid_range_start_returns_400() {
    TestServer::new().assert_response(
      "/range/=/0",
      StatusCode::BAD_REQUEST,
      "Invalid URL: invalid digit found in string",
    );
  }

  #[test]
  fn invalid_range_end_returns_400() {
    TestServer::new().assert_response(
      "/range/0/=",
      StatusCode::BAD_REQUEST,
      "Invalid URL: invalid digit found in string",
    );
  }

  #[test]
  fn empty_range_returns_400() {
    TestServer::new().assert_response("/range/0/0", StatusCode::BAD_REQUEST, "empty range");
  }

  #[test]
  fn range() {
    TestServer::new().assert_response_regex(
      "/range/0/1",
      StatusCode::OK,
      r".*<title>Sat range 0–1</title>.*<h1>Sat range 0–1</h1>
<dl>
  <dt>value</dt><dd>1</dd>
  <dt>first</dt><dd><a href=/sat/0 class=mythic>0</a></dd>
</dl>.*",
    );
  }
  #[test]
  fn sat_number() {
    TestServer::new().assert_response_regex("/sat/0", StatusCode::OK, ".*<h1>Sat 0</h1>.*");
  }

  #[test]
  fn sat_decimal() {
    TestServer::new().assert_response_regex("/sat/0.0", StatusCode::OK, ".*<h1>Sat 0</h1>.*");
  }

  #[test]
  fn sat_degree() {
    TestServer::new().assert_response_regex("/sat/0°0′0″0‴", StatusCode::OK, ".*<h1>Sat 0</h1>.*");
  }

  #[test]
  fn sat_name() {
    TestServer::new().assert_response_regex(
      "/sat/nvtdijuwxlp",
      StatusCode::OK,
      ".*<h1>Sat 0</h1>.*",
    );
  }

  #[test]
  fn sat() {
    TestServer::new().assert_response_regex(
      "/sat/0",
      StatusCode::OK,
      ".*<title>Sat 0</title>.*<h1>Sat 0</h1>.*",
    );
  }

  #[test]
  fn block() {
    TestServer::new().assert_response_regex(
      "/block/0",
      StatusCode::OK,
      ".*<title>Block 0</title>.*<h1>Block 0</h1>.*",
    );
  }

  #[test]
  fn sat_out_of_range() {
    TestServer::new().assert_response(
      "/sat/2099999997690000",
      StatusCode::BAD_REQUEST,
      "Invalid URL: invalid sat",
    );
  }

  #[test]
  fn invalid_outpoint_hash_returns_400() {
    TestServer::new().assert_response(
      "/output/foo:0",
      StatusCode::BAD_REQUEST,
      "Invalid URL: error parsing TXID",
    );
  }

  #[test]
  fn output_with_sat_index() {
    let txid = "4a5e1e4baab89f3a32518a88c31bc87f618f76673e2cc77ab2127b7afdeda33b";
    TestServer::new_with_sat_index().assert_response_regex(
      format!("/output/{txid}:0"),
      StatusCode::OK,
      format!(
        ".*<title>Output {txid}:0</title>.*<h1>Output <span class=monospace>{txid}:0</span></h1>
<dl>
  <dt>value</dt><dd>5000000000</dd>
  <dt>script pubkey</dt><dd class=monospace>OP_PUSHBYTES_65 [[:xdigit:]]{{130}} OP_CHECKSIG</dd>
  <dt>transaction</dt><dd><a class=monospace href=/tx/{txid}>{txid}</a></dd>
</dl>
<h2>1 Sat Range</h2>
<ul class=monospace>
  <li><a href=/range/0/5000000000 class=mythic>0–5000000000</a></li>
</ul>.*"
      ),
    );
  }

  #[test]
  fn output_without_sat_index() {
    let txid = "4a5e1e4baab89f3a32518a88c31bc87f618f76673e2cc77ab2127b7afdeda33b";
    TestServer::new().assert_response_regex(
      format!("/output/{txid}:0"),
      StatusCode::OK,
      format!(
        ".*<title>Output {txid}:0</title>.*<h1>Output <span class=monospace>{txid}:0</span></h1>
<dl>
  <dt>value</dt><dd>5000000000</dd>
  <dt>script pubkey</dt><dd class=monospace>OP_PUSHBYTES_65 [[:xdigit:]]{{130}} OP_CHECKSIG</dd>
  <dt>transaction</dt><dd><a class=monospace href=/tx/{txid}>{txid}</a></dd>
</dl>.*"
      ),
    );
  }

  #[test]
  fn null_output_is_initially_empty() {
    let txid = "0000000000000000000000000000000000000000000000000000000000000000";
    TestServer::new_with_sat_index().assert_response_regex(
      format!("/output/{txid}:4294967295"),
      StatusCode::OK,
      format!(
        ".*<title>Output {txid}:4294967295</title>.*<h1>Output <span class=monospace>{txid}:4294967295</span></h1>
<dl>
  <dt>value</dt><dd>0</dd>
  <dt>script pubkey</dt><dd class=monospace></dd>
  <dt>transaction</dt><dd><a class=monospace href=/tx/{txid}>{txid}</a></dd>
</dl>
<h2>0 Sat Ranges</h2>
<ul class=monospace>
</ul>.*"
      ),
    );
  }

  #[test]
  fn null_output_receives_lost_sats() {
    let server = TestServer::new_with_sat_index();

    server.mine_blocks_with_subsidy(1, 0);

    let txid = "0000000000000000000000000000000000000000000000000000000000000000";

    server.assert_response_regex(
      format!("/output/{txid}:4294967295"),
      StatusCode::OK,
      format!(
        ".*<title>Output {txid}:4294967295</title>.*<h1>Output <span class=monospace>{txid}:4294967295</span></h1>
<dl>
  <dt>value</dt><dd>5000000000</dd>
  <dt>script pubkey</dt><dd class=monospace></dd>
  <dt>transaction</dt><dd><a class=monospace href=/tx/{txid}>{txid}</a></dd>
</dl>
<h2>1 Sat Range</h2>
<ul class=monospace>
  <li><a href=/range/5000000000/10000000000 class=uncommon>5000000000–10000000000</a></li>
</ul>.*"
      ),
    );
  }

  #[test]
  fn unbound_output_receives_unbound_inscriptions() {
    let server = TestServer::new_with_regtest_with_index_sats();

    server.mine_blocks(1);

    server.bitcoin_rpc_server.broadcast_tx(TransactionTemplate {
      inputs: &[(1, 0, 0, Default::default())],
      fee: 50 * 100_000_000,
      ..Default::default()
    });

    server.mine_blocks(1);

    let txid = server.bitcoin_rpc_server.broadcast_tx(TransactionTemplate {
      inputs: &[(
        2,
        1,
        0,
        inscription("text/plain;charset=utf-8", "hello").to_witness(),
      )],
      ..Default::default()
    });

    server.mine_blocks(1);

    let inscription_id = InscriptionId { txid, index: 0 };

    server.assert_response_regex(
      format!("/inscription/{}", inscription_id),
      StatusCode::OK,
      format!(
        ".*<dl>
  <dt>id</dt>
  <dd class=monospace>{inscription_id}</dd>.*<dt>output</dt>
  <dd><a class=monospace href=/output/0000000000000000000000000000000000000000000000000000000000000000:0>0000000000000000000000000000000000000000000000000000000000000000:0</a></dd>.*"
      ),
    );

    server.assert_response_regex(
      "/output/0000000000000000000000000000000000000000000000000000000000000000:0",
      StatusCode::OK,
      ".*<h1>Output <span class=monospace>0000000000000000000000000000000000000000000000000000000000000000:0</span></h1>
<dl>
  <dt>inscriptions</dt>
  <dd class=thumbnails>
    <a href=/inscription/.*><iframe sandbox=allow-scripts scrolling=no loading=lazy src=/preview/.*></iframe></a>
  </dd>.*",
    );
  }

  #[test]
  fn unbound_output_returns_200() {
    TestServer::new().assert_response_regex(
      "/output/0000000000000000000000000000000000000000000000000000000000000000:0",
      StatusCode::OK,
      ".*",
    );
  }

  #[test]
  fn invalid_output_returns_400() {
    TestServer::new().assert_response(
      "/output/foo:0",
      StatusCode::BAD_REQUEST,
      "Invalid URL: error parsing TXID",
    );
  }

  #[test]
  fn home() {
    let server = TestServer::new_with_regtest();

    server.mine_blocks(1);

    let mut ids = Vec::new();

    for i in 0..101 {
      let txid = server.bitcoin_rpc_server.broadcast_tx(TransactionTemplate {
        inputs: &[(i + 1, 0, 0, inscription("foo", "hello").to_witness())],
        ..Default::default()
      });
      ids.push(InscriptionId { txid, index: 0 });
      server.mine_blocks(1);
    }

    server.bitcoin_rpc_server.broadcast_tx(TransactionTemplate {
      inputs: &[(1, 0, 0, inscription("text/plain", "{}").to_witness())],
      ..Default::default()
    });

    server.mine_blocks(1);

    server.assert_response_regex(
      "/",
      StatusCode::OK,
      format!(
        r".*<title>Ordinals</title>.*
<h1>Latest Inscriptions</h1>
<div class=thumbnails>
  <a href=/inscription/{}>.*</a>
  (<a href=/inscription/[[:xdigit:]]{{64}}i0>.*</a>\s*){{99}}
</div>
.*
",
        ids[100]
      ),
    );
  }

  #[test]
  fn blocks() {
    let test_server = TestServer::new();

    test_server.mine_blocks(1);

    test_server.assert_response_regex(
      "/blocks",
      StatusCode::OK,
      ".*<title>Blocks</title>.*
<h1>Blocks</h1>
<div class=block>
  <h2><a href=/block/1>Block 1</a></h2>
  <div class=thumbnails>
  </div>
</div>
<div class=block>
  <h2><a href=/block/0>Block 0</a></h2>
  <div class=thumbnails>
  </div>
</div>
</ol>.*",
    );
  }

  #[test]
  fn nav_displays_chain() {
    TestServer::new_with_regtest().assert_response_regex(
      "/",
      StatusCode::OK,
      ".*<a href=/ title=home>Ordinals<sup>regtest</sup></a>.*",
    );
  }

  #[test]
  fn blocks_block_limit() {
    let test_server = TestServer::new();

    test_server.mine_blocks(101);

    test_server.assert_response_regex(
      "/blocks",
      StatusCode::OK,
      ".*<ol start=96 reversed class=block-list>\n(  <li><a href=/block/[[:xdigit:]]{64}>[[:xdigit:]]{64}</a></li>\n){95}</ol>.*"
    );
  }

  #[test]
  fn block_not_found() {
    TestServer::new().assert_response(
      "/block/467a86f0642b1d284376d13a98ef58310caa49502b0f9a560ee222e0a122fe16",
      StatusCode::NOT_FOUND,
      "block 467a86f0642b1d284376d13a98ef58310caa49502b0f9a560ee222e0a122fe16 not found",
    );
  }

  #[test]
  fn unmined_sat() {
    TestServer::new().assert_response_regex(
      "/sat/0",
      StatusCode::OK,
      ".*<dt>timestamp</dt><dd><time>2009-01-03 18:15:05 UTC</time></dd>.*",
    );
  }

  #[test]
  fn mined_sat() {
    TestServer::new().assert_response_regex(
      "/sat/5000000000",
      StatusCode::OK,
      ".*<dt>timestamp</dt><dd><time>.*</time> \\(expected\\)</dd>.*",
    );
  }

  #[test]
  fn static_asset() {
    TestServer::new().assert_response_regex(
      "/static/index.css",
      StatusCode::OK,
      r".*\.rare \{
  background-color: var\(--rare\);
}.*",
    );
  }

  #[test]
  fn favicon() {
    TestServer::new().assert_response_regex("/favicon.ico", StatusCode::OK, r".*");
  }

  #[test]
  fn clock_updates() {
    let test_server = TestServer::new();
    test_server.assert_response_regex("/clock", StatusCode::OK, ".*<text.*>0</text>.*");
    test_server.mine_blocks(1);
    test_server.assert_response_regex("/clock", StatusCode::OK, ".*<text.*>1</text>.*");
  }

  #[test]
  fn block_by_hash() {
    let test_server = TestServer::new();

    test_server.mine_blocks(1);
    let transaction = TransactionTemplate {
      inputs: &[(1, 0, 0, Default::default())],
      fee: 0,
      ..Default::default()
    };
    test_server.bitcoin_rpc_server.broadcast_tx(transaction);
    let block_hash = test_server.mine_blocks(1)[0].block_hash();

    test_server.assert_response_regex(
      format!("/block/{block_hash}"),
      StatusCode::OK,
      ".*<h1>Block 2</h1>.*",
    );
  }

  #[test]
  fn block_by_height() {
    let test_server = TestServer::new();

    test_server.assert_response_regex("/block/0", StatusCode::OK, ".*<h1>Block 0</h1>.*");
  }

  #[test]
  fn transaction() {
    let test_server = TestServer::new();

    let coinbase_tx = test_server.mine_blocks(1)[0].txdata[0].clone();
    let txid = coinbase_tx.txid();

    test_server.assert_response_regex(
      format!("/tx/{txid}"),
      StatusCode::OK,
      format!(
        ".*<title>Transaction {txid}</title>.*<h1>Transaction <span class=monospace>{txid}</span></h1>
<dl>
</dl>
<h2>1 Input</h2>
<ul>
  <li><a class=monospace href=/output/0000000000000000000000000000000000000000000000000000000000000000:4294967295>0000000000000000000000000000000000000000000000000000000000000000:4294967295</a></li>
</ul>
<h2>1 Output</h2>
<ul class=monospace>
  <li>
    <a href=/output/30f2f037629c6a21c1f40ed39b9bd6278df39762d68d07f49582b23bcb23386a:0 class=monospace>
      30f2f037629c6a21c1f40ed39b9bd6278df39762d68d07f49582b23bcb23386a:0
    </a>
    <dl>
      <dt>value</dt><dd>5000000000</dd>
      <dt>script pubkey</dt><dd class=monospace></dd>
    </dl>
  </li>
</ul>.*"
      ),
    );
  }

  #[test]
  fn detect_unrecoverable_reorg() {
    let test_server = TestServer::new();

    test_server.mine_blocks(21);

    test_server.assert_response_regex(
      "/status",
      StatusCode::OK,
      ".*<dt>unrecoverably reorged</dt>\n  <dd>false</dd>.*",
    );

    for _ in 0..15 {
      test_server.bitcoin_rpc_server.invalidate_tip();
    }

    test_server.bitcoin_rpc_server.mine_blocks(21);

    test_server.assert_response_regex(
      "/status",
      StatusCode::OK,
      ".*<dt>unrecoverably reorged</dt>\n  <dd>true</dd>.*",
    );
  }

  #[test]
  fn rare_with_sat_index() {
    TestServer::new_with_sat_index().assert_response(
      "/rare.txt",
      StatusCode::OK,
      "sat\tsatpoint
0\t4a5e1e4baab89f3a32518a88c31bc87f618f76673e2cc77ab2127b7afdeda33b:0:0
",
    );
  }

  #[test]
  fn rare_without_sat_index() {
    TestServer::new().assert_response(
      "/rare.txt",
      StatusCode::OK,
      "sat\tsatpoint
",
    );
  }

  #[test]
  fn show_rare_txt_in_header_with_sat_index() {
    TestServer::new_with_sat_index().assert_response_regex(
      "/",
      StatusCode::OK,
      ".*
      <a href=/clock title=clock>.*</a>
      <a href=/rare.txt title=rare>.*</a>.*",
    );
  }

  #[test]
  fn rare_sat_location() {
    TestServer::new_with_sat_index().assert_response_regex(
      "/sat/0",
      StatusCode::OK,
      ".*>4a5e1e4baab89f3a32518a88c31bc87f618f76673e2cc77ab2127b7afdeda33b:0:0<.*",
    );
  }

  #[test]
  fn dont_show_rare_txt_in_header_without_sat_index() {
    TestServer::new().assert_response_regex(
      "/",
      StatusCode::OK,
      ".*
      <a href=/clock title=clock>.*</a>
      <a href=https://docs.ordinals.com/.*",
    );
  }

  #[test]
  fn input() {
    TestServer::new().assert_response_regex(
      "/input/0/0/0",
      StatusCode::OK,
      ".*<title>Input /0/0/0</title>.*<h1>Input /0/0/0</h1>.*<dt>text</dt><dd>.*The Times 03/Jan/2009 Chancellor on brink of second bailout for banks</dd>.*",
    );
  }

  #[test]
  fn input_missing() {
    TestServer::new().assert_response(
      "/input/1/1/1",
      StatusCode::NOT_FOUND,
      "input /1/1/1 not found",
    );
  }

  #[test]
  fn commits_are_tracked() {
    let server = TestServer::new();

    thread::sleep(Duration::from_millis(100));
    assert_eq!(server.index.statistic(crate::index::Statistic::Commits), 1);

    let info = server.index.info().unwrap();
    assert_eq!(info.transactions.len(), 1);
    assert_eq!(info.transactions[0].starting_block_count, 0);

    server.index.update().unwrap();

    assert_eq!(server.index.statistic(crate::index::Statistic::Commits), 1);

    let info = server.index.info().unwrap();
    assert_eq!(info.transactions.len(), 1);
    assert_eq!(info.transactions[0].starting_block_count, 0);

    server.mine_blocks(1);

    thread::sleep(Duration::from_millis(10));
    server.index.update().unwrap();

    assert_eq!(server.index.statistic(crate::index::Statistic::Commits), 2);

    let info = server.index.info().unwrap();
    assert_eq!(info.transactions.len(), 2);
    assert_eq!(info.transactions[0].starting_block_count, 0);
    assert_eq!(info.transactions[1].starting_block_count, 1);
    assert!(
      info.transactions[1].starting_timestamp - info.transactions[0].starting_timestamp >= 10
    );
  }

  #[test]
  fn outputs_traversed_are_tracked() {
    let server = TestServer::new_with_sat_index();

    assert_eq!(
      server
        .index
        .statistic(crate::index::Statistic::OutputsTraversed),
      1
    );

    server.index.update().unwrap();

    assert_eq!(
      server
        .index
        .statistic(crate::index::Statistic::OutputsTraversed),
      1
    );

    server.mine_blocks(2);

    server.index.update().unwrap();

    assert_eq!(
      server
        .index
        .statistic(crate::index::Statistic::OutputsTraversed),
      3
    );
  }

  #[test]
  fn coinbase_sat_ranges_are_tracked() {
    let server = TestServer::new_with_sat_index();

    assert_eq!(
      server.index.statistic(crate::index::Statistic::SatRanges),
      1
    );

    server.mine_blocks(1);

    assert_eq!(
      server.index.statistic(crate::index::Statistic::SatRanges),
      2
    );

    server.mine_blocks(1);

    assert_eq!(
      server.index.statistic(crate::index::Statistic::SatRanges),
      3
    );
  }

  #[test]
  fn split_sat_ranges_are_tracked() {
    let server = TestServer::new_with_sat_index();

    assert_eq!(
      server.index.statistic(crate::index::Statistic::SatRanges),
      1
    );

    server.mine_blocks(1);
    server.bitcoin_rpc_server.broadcast_tx(TransactionTemplate {
      inputs: &[(1, 0, 0, Default::default())],
      outputs: 2,
      fee: 0,
      ..Default::default()
    });
    server.mine_blocks(1);

    assert_eq!(
      server.index.statistic(crate::index::Statistic::SatRanges),
      4,
    );
  }

  #[test]
  fn fee_sat_ranges_are_tracked() {
    let server = TestServer::new_with_sat_index();

    assert_eq!(
      server.index.statistic(crate::index::Statistic::SatRanges),
      1
    );

    server.mine_blocks(1);
    server.bitcoin_rpc_server.broadcast_tx(TransactionTemplate {
      inputs: &[(1, 0, 0, Default::default())],
      outputs: 2,
      fee: 2,
      ..Default::default()
    });
    server.mine_blocks(1);

    assert_eq!(
      server.index.statistic(crate::index::Statistic::SatRanges),
      5,
    );
  }

  #[test]
  fn content_response_no_content() {
    assert_eq!(
      Server::content_response(
        Inscription::new(Some("text/plain".as_bytes().to_vec()), None),
        AcceptEncoding::default(),
        &ServerConfig::default(),
      )
      .unwrap(),
      None
    );
  }

  #[test]
  fn content_response_with_content() {
    let (headers, body) = Server::content_response(
      Inscription::new(Some("text/plain".as_bytes().to_vec()), Some(vec![1, 2, 3])),
      AcceptEncoding::default(),
      &ServerConfig::default(),
    )
    .unwrap()
    .unwrap();

    assert_eq!(headers["content-type"], "text/plain");
    assert_eq!(body, vec![1, 2, 3]);
  }

  #[test]
  fn content_security_policy_no_origin() {
    let (headers, _) = Server::content_response(
      Inscription::new(Some("text/plain".as_bytes().to_vec()), Some(vec![1, 2, 3])),
      AcceptEncoding::default(),
      &ServerConfig::default(),
    )
    .unwrap()
    .unwrap();

    assert_eq!(
      headers["content-security-policy"],
      HeaderValue::from_static("default-src 'self' 'unsafe-eval' 'unsafe-inline' data: blob:")
    );
  }

  #[test]
  fn content_security_policy_with_origin() {
    let (headers, _) = Server::content_response(
      Inscription::new(Some("text/plain".as_bytes().to_vec()), Some(vec![1, 2, 3])),
      AcceptEncoding::default(),
      &ServerConfig {
        csp_origin: Some("https://ordinals.com".into()),
        ..Default::default()
      },
    )
    .unwrap()
    .unwrap();

    assert_eq!(headers["content-security-policy"], HeaderValue::from_static("default-src https://ordinals.com/content/ https://ordinals.com/blockheight https://ordinals.com/blockhash https://ordinals.com/blockhash/ https://ordinals.com/blocktime https://ordinals.com/r/ 'unsafe-eval' 'unsafe-inline' data: blob:"));
  }

  #[test]
  fn code_preview() {
    let server = TestServer::new_with_regtest();
    server.mine_blocks(1);

    let txid = server.bitcoin_rpc_server.broadcast_tx(TransactionTemplate {
      inputs: &[(
        1,
        0,
        0,
        inscription("text/javascript", "hello").to_witness(),
      )],
      ..Default::default()
    });
    let inscription_id = InscriptionId { txid, index: 0 };

    server.mine_blocks(1);

    server.assert_response_regex(
      format!("/preview/{inscription_id}"),
      StatusCode::OK,
      format!(r".*<html lang=en data-inscription={inscription_id} data-language=javascript>.*"),
    );
  }

  #[test]
  fn content_response_no_content_type() {
    let (headers, body) = Server::content_response(
      Inscription::new(None, Some(Vec::new())),
      AcceptEncoding::default(),
      &ServerConfig::default(),
    )
    .unwrap()
    .unwrap();

    assert_eq!(headers["content-type"], "application/octet-stream");
    assert!(body.is_empty());
  }

  #[test]
  fn content_response_bad_content_type() {
    let (headers, body) = Server::content_response(
      Inscription::new(Some("\n".as_bytes().to_vec()), Some(Vec::new())),
      AcceptEncoding::default(),
      &ServerConfig::default(),
    )
    .unwrap()
    .unwrap();

    assert_eq!(headers["content-type"], "application/octet-stream");
    assert!(body.is_empty());
  }

  #[test]
  fn text_preview() {
    let server = TestServer::new_with_regtest();
    server.mine_blocks(1);

    let txid = server.bitcoin_rpc_server.broadcast_tx(TransactionTemplate {
      inputs: &[(
        1,
        0,
        0,
        inscription("text/plain;charset=utf-8", "hello").to_witness(),
      )],
      ..Default::default()
    });

    let inscription_id = InscriptionId { txid, index: 0 };

    server.mine_blocks(1);

    server.assert_response_csp(
      format!("/preview/{}", inscription_id),
      StatusCode::OK,
      "default-src 'self'",
      format!(".*<html lang=en data-inscription={}>.*", inscription_id),
    );
  }

  #[test]
  fn audio_preview() {
    let server = TestServer::new_with_regtest();
    server.mine_blocks(1);

    let txid = server.bitcoin_rpc_server.broadcast_tx(TransactionTemplate {
      inputs: &[(1, 0, 0, inscription("audio/flac", "hello").to_witness())],
      ..Default::default()
    });
    let inscription_id = InscriptionId { txid, index: 0 };

    server.mine_blocks(1);

    server.assert_response_regex(
      format!("/preview/{inscription_id}"),
      StatusCode::OK,
      format!(r".*<audio .*>\s*<source src=/content/{inscription_id}>.*"),
    );
  }

  #[test]
  fn font_preview() {
    let server = TestServer::new_with_regtest();
    server.mine_blocks(1);

    let txid = server.bitcoin_rpc_server.broadcast_tx(TransactionTemplate {
      inputs: &[(1, 0, 0, inscription("font/ttf", "hello").to_witness())],
      ..Default::default()
    });
    let inscription_id = InscriptionId { txid, index: 0 };

    server.mine_blocks(1);

    server.assert_response_regex(
      format!("/preview/{inscription_id}"),
      StatusCode::OK,
      format!(r".*src: url\(/content/{inscription_id}\).*"),
    );
  }

  #[test]
  fn pdf_preview() {
    let server = TestServer::new_with_regtest();
    server.mine_blocks(1);

    let txid = server.bitcoin_rpc_server.broadcast_tx(TransactionTemplate {
      inputs: &[(
        1,
        0,
        0,
        inscription("application/pdf", "hello").to_witness(),
      )],
      ..Default::default()
    });
    let inscription_id = InscriptionId { txid, index: 0 };

    server.mine_blocks(1);

    server.assert_response_regex(
      format!("/preview/{inscription_id}"),
      StatusCode::OK,
      format!(r".*<canvas data-inscription={inscription_id}></canvas>.*"),
    );
  }

  #[test]
  fn markdown_preview() {
    let server = TestServer::new_with_regtest();
    server.mine_blocks(1);

    let txid = server.bitcoin_rpc_server.broadcast_tx(TransactionTemplate {
      inputs: &[(1, 0, 0, inscription("text/markdown", "hello").to_witness())],
      ..Default::default()
    });
    let inscription_id = InscriptionId { txid, index: 0 };

    server.mine_blocks(1);

    server.assert_response_regex(
      format!("/preview/{inscription_id}"),
      StatusCode::OK,
      format!(r".*<html lang=en data-inscription={inscription_id}>.*"),
    );
  }

  #[test]
  fn image_preview() {
    let server = TestServer::new_with_regtest();
    server.mine_blocks(1);

    let txid = server.bitcoin_rpc_server.broadcast_tx(TransactionTemplate {
      inputs: &[(1, 0, 0, inscription("image/png", "hello").to_witness())],
      ..Default::default()
    });
    let inscription_id = InscriptionId { txid, index: 0 };

    server.mine_blocks(1);

    server.assert_response_csp(
      format!("/preview/{inscription_id}"),
      StatusCode::OK,
      "default-src 'self' 'unsafe-inline'",
      format!(r".*background-image: url\(/content/{inscription_id}\);.*"),
    );
  }

  #[test]
  fn iframe_preview() {
    let server = TestServer::new_with_regtest();
    server.mine_blocks(1);

    let txid = server.bitcoin_rpc_server.broadcast_tx(TransactionTemplate {
      inputs: &[(
        1,
        0,
        0,
        inscription("text/html;charset=utf-8", "hello").to_witness(),
      )],
      ..Default::default()
    });

    server.mine_blocks(1);

    server.assert_response_csp(
      format!("/preview/{}", InscriptionId { txid, index: 0 }),
      StatusCode::OK,
      "default-src 'self' 'unsafe-eval' 'unsafe-inline' data: blob:",
      "hello",
    );
  }

  #[test]
  fn unknown_preview() {
    let server = TestServer::new_with_regtest();
    server.mine_blocks(1);

    let txid = server.bitcoin_rpc_server.broadcast_tx(TransactionTemplate {
      inputs: &[(1, 0, 0, inscription("text/foo", "hello").to_witness())],
      ..Default::default()
    });

    server.mine_blocks(1);

    server.assert_response_csp(
      format!("/preview/{}", InscriptionId { txid, index: 0 }),
      StatusCode::OK,
      "default-src 'self'",
      fs::read_to_string("templates/preview-unknown.html").unwrap(),
    );
  }

  #[test]
  fn video_preview() {
    let server = TestServer::new_with_regtest();
    server.mine_blocks(1);

    let txid = server.bitcoin_rpc_server.broadcast_tx(TransactionTemplate {
      inputs: &[(1, 0, 0, inscription("video/webm", "hello").to_witness())],
      ..Default::default()
    });
    let inscription_id = InscriptionId { txid, index: 0 };

    server.mine_blocks(1);

    server.assert_response_regex(
      format!("/preview/{inscription_id}"),
      StatusCode::OK,
      format!(r".*<video .*>\s*<source src=/content/{inscription_id}>.*"),
    );
  }

  #[test]
  fn inscription_page_title() {
    let server = TestServer::new_with_regtest_with_index_sats();
    server.mine_blocks(1);

    let txid = server.bitcoin_rpc_server.broadcast_tx(TransactionTemplate {
      inputs: &[(1, 0, 0, inscription("text/foo", "hello").to_witness())],
      ..Default::default()
    });

    server.mine_blocks(1);

    server.assert_response_regex(
      format!("/inscription/{}", InscriptionId { txid, index: 0 }),
      StatusCode::OK,
      ".*<title>Inscription 0</title>.*",
    );
  }

  #[test]
  fn inscription_page_has_sat_when_sats_are_tracked() {
    let server = TestServer::new_with_regtest_with_index_sats();
    server.mine_blocks(1);

    let txid = server.bitcoin_rpc_server.broadcast_tx(TransactionTemplate {
      inputs: &[(1, 0, 0, inscription("text/foo", "hello").to_witness())],
      ..Default::default()
    });

    server.mine_blocks(1);

    server.assert_response_regex(
      format!("/inscription/{}", InscriptionId { txid, index: 0 }),
      StatusCode::OK,
      r".*<dt>sat</dt>\s*<dd><a href=/sat/5000000000>5000000000</a></dd>\s*<dt>preview</dt>.*",
    );
  }

  #[test]
  fn inscription_page_does_not_have_sat_when_sats_are_not_tracked() {
    let server = TestServer::new_with_regtest();
    server.mine_blocks(1);

    let txid = server.bitcoin_rpc_server.broadcast_tx(TransactionTemplate {
      inputs: &[(1, 0, 0, inscription("text/foo", "hello").to_witness())],
      ..Default::default()
    });

    server.mine_blocks(1);

    server.assert_response_regex(
      format!("/inscription/{}", InscriptionId { txid, index: 0 }),
      StatusCode::OK,
      r".*<dt>output value</dt>\s*<dd>5000000000</dd>\s*<dt>preview</dt>.*",
    );
  }

  #[test]
  fn strict_transport_security_header_is_set() {
    assert_eq!(
      TestServer::new()
        .get("/status")
        .headers()
        .get(header::STRICT_TRANSPORT_SECURITY)
        .unwrap(),
      "max-age=31536000; includeSubDomains; preload",
    );
  }

  #[test]
  fn feed() {
    let server = TestServer::new_with_regtest_with_index_sats();
    server.mine_blocks(1);

    server.bitcoin_rpc_server.broadcast_tx(TransactionTemplate {
      inputs: &[(1, 0, 0, inscription("text/foo", "hello").to_witness())],
      ..Default::default()
    });

    server.mine_blocks(1);

    server.assert_response_regex(
      "/feed.xml",
      StatusCode::OK,
      ".*<title>Inscription 0</title>.*",
    );
  }

  #[test]
  fn inscription_with_unknown_type_and_no_body_has_unknown_preview() {
    let server = TestServer::new_with_regtest_with_index_sats();
    server.mine_blocks(1);

    let txid = server.bitcoin_rpc_server.broadcast_tx(TransactionTemplate {
      inputs: &[(
        1,
        0,
        0,
        Inscription::new(Some("foo/bar".as_bytes().to_vec()), None).to_witness(),
      )],
      ..Default::default()
    });

    let inscription_id = InscriptionId { txid, index: 0 };

    server.mine_blocks(1);

    server.assert_response(
      format!("/preview/{inscription_id}"),
      StatusCode::OK,
      &fs::read_to_string("templates/preview-unknown.html").unwrap(),
    );
  }

  #[test]
  fn inscription_with_known_type_and_no_body_has_unknown_preview() {
    let server = TestServer::new_with_regtest_with_index_sats();
    server.mine_blocks(1);

    let txid = server.bitcoin_rpc_server.broadcast_tx(TransactionTemplate {
      inputs: &[(
        1,
        0,
        0,
        Inscription::new(Some("image/png".as_bytes().to_vec()), None).to_witness(),
      )],
      ..Default::default()
    });

    let inscription_id = InscriptionId { txid, index: 0 };

    server.mine_blocks(1);

    server.assert_response(
      format!("/preview/{inscription_id}"),
      StatusCode::OK,
      &fs::read_to_string("templates/preview-unknown.html").unwrap(),
    );
  }

  #[test]
  fn content_responses_have_cache_control_headers() {
    let server = TestServer::new_with_regtest();
    server.mine_blocks(1);

    let txid = server.bitcoin_rpc_server.broadcast_tx(TransactionTemplate {
      inputs: &[(1, 0, 0, inscription("text/foo", "hello").to_witness())],
      ..Default::default()
    });

    server.mine_blocks(1);

    let response = server.get(format!("/content/{}", InscriptionId { txid, index: 0 }));

    assert_eq!(response.status(), StatusCode::OK);
    assert_eq!(
      response.headers().get(header::CACHE_CONTROL).unwrap(),
      "public, max-age=31536000, immutable"
    );
  }

  #[test]
  fn error_content_responses_have_max_age_zero_cache_control_headers() {
    let server = TestServer::new_with_regtest();
    let response =
      server.get("/content/6ac5cacb768794f4fd7a78bf00f2074891fce68bd65c4ff36e77177237aacacai0");

    assert_eq!(response.status(), 404);
    assert_eq!(
      response.headers().get(header::CACHE_CONTROL).unwrap(),
      "no-store"
    );
  }

  #[test]
  fn inscriptions_page_with_no_prev_or_next() {
    TestServer::new_with_regtest_with_index_sats().assert_response_regex(
      "/inscriptions",
      StatusCode::OK,
      ".*prev\nnext.*",
    );
  }

  #[test]
  fn inscriptions_page_with_no_next() {
    let server = TestServer::new_with_regtest_with_index_sats();

    for i in 0..101 {
      server.mine_blocks(1);
      server.bitcoin_rpc_server.broadcast_tx(TransactionTemplate {
        inputs: &[(i + 1, 0, 0, inscription("text/foo", "hello").to_witness())],
        ..Default::default()
      });
    }

    server.mine_blocks(1);

    server.assert_response_regex(
      "/inscriptions/1",
      StatusCode::OK,
      ".*<a class=prev href=/inscriptions/0>prev</a>\nnext.*",
    );
  }

  #[test]
  fn inscriptions_page_with_no_prev() {
    let server = TestServer::new_with_regtest_with_index_sats();

    for i in 0..101 {
      server.mine_blocks(1);
      server.bitcoin_rpc_server.broadcast_tx(TransactionTemplate {
        inputs: &[(i + 1, 0, 0, inscription("text/foo", "hello").to_witness())],
        ..Default::default()
      });
    }

    server.mine_blocks(1);

    server.assert_response_regex(
      "/inscriptions/0",
      StatusCode::OK,
      ".*prev\n<a class=next href=/inscriptions/1>next</a>.*",
    );
  }

  #[test]
  fn collections_page_prev_and_next() {
    let server = TestServer::new_with_regtest_with_index_sats();

    let mut parent_ids = Vec::new();

    for i in 0..101 {
      server.mine_blocks(1);

      parent_ids.push(InscriptionId {
        txid: server.bitcoin_rpc_server.broadcast_tx(TransactionTemplate {
          inputs: &[(i + 1, 0, 0, inscription("text/plain", "hello").to_witness())],
          ..Default::default()
        }),
        index: 0,
      });
    }

    for (i, parent_id) in parent_ids.iter().enumerate().take(101) {
      server.mine_blocks(1);

      server.bitcoin_rpc_server.broadcast_tx(TransactionTemplate {
        inputs: &[
          (i + 2, 1, 0, Default::default()),
          (
            i + 102,
            0,
            0,
            Inscription {
              content_type: Some("text/plain".into()),
              body: Some("hello".into()),
              parent: Some(parent_id.parent_value()),
              ..Default::default()
            }
            .to_witness(),
          ),
        ],
        outputs: 2,
        output_values: &[50 * COIN_VALUE, 50 * COIN_VALUE],
        ..Default::default()
      });
    }

    server.mine_blocks(1);

    server.assert_response_regex(
      "/collections",
      StatusCode::OK,
      r".*
<h1>Collections</h1>
<div class=thumbnails>
  <a href=/inscription/.*><iframe .* src=/preview/.*></iframe></a>
  (<a href=/inscription/[[:xdigit:]]{64}i0>.*</a>\s*){99}
</div>
<div class=center>
prev
<a class=next href=/collections/1>next</a>
</div>.*"
        .to_string()
        .unindent(),
    );

    server.assert_response_regex(
      "/collections/1",
      StatusCode::OK,
      ".*
<h1>Collections</h1>
<div class=thumbnails>
  <a href=/inscription/.*><iframe .* src=/preview/.*></iframe></a>
</div>
<div class=center>
<a class=prev href=/collections/0>prev</a>
next
</div>.*"
        .unindent(),
    );
  }

  #[test]
  fn responses_are_gzipped() {
    let server = TestServer::new();

    let mut headers = HeaderMap::new();

    headers.insert(header::ACCEPT_ENCODING, "gzip".parse().unwrap());

    let response = reqwest::blocking::Client::builder()
      .default_headers(headers)
      .build()
      .unwrap()
      .get(server.join_url("/"))
      .send()
      .unwrap();

    assert_eq!(
      response.headers().get(header::CONTENT_ENCODING).unwrap(),
      "gzip"
    );
  }

  #[test]
  fn responses_are_brotlied() {
    let server = TestServer::new();

    let mut headers = HeaderMap::new();

    headers.insert(header::ACCEPT_ENCODING, "br".parse().unwrap());

    let response = reqwest::blocking::Client::builder()
      .default_headers(headers)
      .brotli(false)
      .build()
      .unwrap()
      .get(server.join_url("/"))
      .send()
      .unwrap();

    assert_eq!(
      response.headers().get(header::CONTENT_ENCODING).unwrap(),
      "br"
    );
  }

  #[test]
  fn inscriptions_can_be_hidden_with_config() {
    let bitcoin_rpc_server = test_bitcoincore_rpc::spawn();
    bitcoin_rpc_server.mine_blocks(1);
    let txid = bitcoin_rpc_server.broadcast_tx(TransactionTemplate {
      inputs: &[(
        1,
        0,
        0,
        inscription("text/plain;charset=utf-8", "hello").to_witness(),
      )],
      ..Default::default()
    });
    let inscription = InscriptionId { txid, index: 0 };
    bitcoin_rpc_server.mine_blocks(1);

    let server = TestServer::new_with_bitcoin_rpc_server_and_config(
      bitcoin_rpc_server,
      format!("\"hidden\":\n - {inscription}"),
    );

    server.assert_response(
      format!("/preview/{inscription}"),
      StatusCode::OK,
      &fs::read_to_string("templates/preview-unknown.html").unwrap(),
    );

    server.assert_response(
      format!("/content/{inscription}"),
      StatusCode::OK,
      &fs::read_to_string("templates/preview-unknown.html").unwrap(),
    );
  }

  #[test]
  fn inscription_links_to_parent() {
    let server = TestServer::new_with_regtest_with_json_api();
    server.mine_blocks(1);

    let parent_txid = server.bitcoin_rpc_server.broadcast_tx(TransactionTemplate {
      inputs: &[(1, 0, 0, inscription("text/plain", "hello").to_witness())],
      ..Default::default()
    });

    server.mine_blocks(1);

    let parent_inscription_id = InscriptionId {
      txid: parent_txid,
      index: 0,
    };

    let txid = server.bitcoin_rpc_server.broadcast_tx(TransactionTemplate {
      inputs: &[
        (
          2,
          0,
          0,
          Inscription {
            content_type: Some("text/plain".into()),
            body: Some("hello".into()),
            parent: Some(parent_inscription_id.parent_value()),
            ..Default::default()
          }
          .to_witness(),
        ),
        (2, 1, 0, Default::default()),
      ],
      ..Default::default()
    });

    server.mine_blocks(1);

    let inscription_id = InscriptionId { txid, index: 0 };

    server.assert_response_regex(
      format!("/inscription/{inscription_id}"),
      StatusCode::OK,
      format!(".*<title>Inscription 1</title>.*<dt>parent</dt>.*<dd><a class=monospace href=/inscription/{parent_inscription_id}>{parent_inscription_id}</a></dd>.*"),
    );

    server.assert_response_regex(
      format!("/inscription/{parent_inscription_id}"),
      StatusCode::OK,
      format!(".*<title>Inscription 0</title>.*<dt>children</dt>.*<a href=/inscription/{inscription_id}>.*</a>.*"),
    );

    assert_eq!(
      server
        .get_json::<InscriptionJson>(format!("/inscription/{inscription_id}"))
        .parent,
      Some(parent_inscription_id),
    );

    assert_eq!(
      server
        .get_json::<InscriptionJson>(format!("/inscription/{parent_inscription_id}"))
        .children,
      [inscription_id],
    );
  }

  #[test]
  fn inscription_with_and_without_children_page() {
    let server = TestServer::new_with_regtest();
    server.mine_blocks(1);

    let parent_txid = server.bitcoin_rpc_server.broadcast_tx(TransactionTemplate {
      inputs: &[(1, 0, 0, inscription("text/plain", "hello").to_witness())],
      ..Default::default()
    });

    server.mine_blocks(1);

    let parent_inscription_id = InscriptionId {
      txid: parent_txid,
      index: 0,
    };

    server.assert_response_regex(
      format!("/children/{parent_inscription_id}"),
      StatusCode::OK,
      ".*<h3>No children</h3>.*",
    );

    let txid = server.bitcoin_rpc_server.broadcast_tx(TransactionTemplate {
      inputs: &[
        (
          2,
          0,
          0,
          Inscription {
            content_type: Some("text/plain".into()),
            body: Some("hello".into()),
            parent: Some(parent_inscription_id.parent_value()),
            ..Default::default()
          }
          .to_witness(),
        ),
        (2, 1, 0, Default::default()),
      ],
      ..Default::default()
    });

    server.mine_blocks(1);

    let inscription_id = InscriptionId { txid, index: 0 };

    server.assert_response_regex(
      format!("/children/{parent_inscription_id}"),
      StatusCode::OK,
      format!(".*<title>Inscription 0 Children</title>.*<h1><a href=/inscription/{parent_inscription_id}>Inscription 0</a> Children</h1>.*<div class=thumbnails>.*<a href=/inscription/{inscription_id}><iframe .* src=/preview/{inscription_id}></iframe></a>.*"),
    );
  }

  #[test]
  fn inscriptions_page_shows_max_four_children() {
    let server = TestServer::new_with_regtest();
    server.mine_blocks(1);

    let parent_txid = server.bitcoin_rpc_server.broadcast_tx(TransactionTemplate {
      inputs: &[(1, 0, 0, inscription("text/plain", "hello").to_witness())],
      ..Default::default()
    });

    server.mine_blocks(6);

    let parent_inscription_id = InscriptionId {
      txid: parent_txid,
      index: 0,
    };

    let _txid = server.bitcoin_rpc_server.broadcast_tx(TransactionTemplate {
      inputs: &[
        (
          2,
          0,
          0,
          Inscription {
            content_type: Some("text/plain".into()),
            body: Some("hello".into()),
            parent: Some(parent_inscription_id.parent_value()),
            ..Default::default()
          }
          .to_witness(),
        ),
        (
          3,
          0,
          0,
          Inscription {
            content_type: Some("text/plain".into()),
            body: Some("hello".into()),
            parent: Some(parent_inscription_id.parent_value()),
            ..Default::default()
          }
          .to_witness(),
        ),
        (
          4,
          0,
          0,
          Inscription {
            content_type: Some("text/plain".into()),
            body: Some("hello".into()),
            parent: Some(parent_inscription_id.parent_value()),
            ..Default::default()
          }
          .to_witness(),
        ),
        (
          5,
          0,
          0,
          Inscription {
            content_type: Some("text/plain".into()),
            body: Some("hello".into()),
            parent: Some(parent_inscription_id.parent_value()),
            ..Default::default()
          }
          .to_witness(),
        ),
        (
          6,
          0,
          0,
          Inscription {
            content_type: Some("text/plain".into()),
            body: Some("hello".into()),
            parent: Some(parent_inscription_id.parent_value()),
            ..Default::default()
          }
          .to_witness(),
        ),
        (2, 1, 0, Default::default()),
      ],
      ..Default::default()
    });

    server.mine_blocks(1);

    server.assert_response_regex(
      format!("/inscription/{parent_inscription_id}"),
      StatusCode::OK,
      format!(
        ".*<title>Inscription 0</title>.*
.*<a href=/inscription/.*><iframe .* src=/preview/.*></iframe></a>.*
.*<a href=/inscription/.*><iframe .* src=/preview/.*></iframe></a>.*
.*<a href=/inscription/.*><iframe .* src=/preview/.*></iframe></a>.*
.*<a href=/inscription/.*><iframe .* src=/preview/.*></iframe></a>.*
    <div class=center>
      <a href=/children/{parent_inscription_id}>all</a>
    </div>.*"
      ),
    );
  }

  #[test]
  fn inscription_number_endpoint() {
    let server = TestServer::new_with_regtest();
    server.mine_blocks(2);

    let txid = server.bitcoin_rpc_server.broadcast_tx(TransactionTemplate {
      inputs: &[
        (1, 0, 0, inscription("text/plain", "hello").to_witness()),
        (2, 0, 0, inscription("text/plain", "cursed").to_witness()),
      ],
      outputs: 2,
      ..Default::default()
    });

    let inscription_id = InscriptionId { txid, index: 0 };
    let cursed_inscription_id = InscriptionId { txid, index: 1 };

    server.mine_blocks(1);

    server.assert_response_regex(
      format!("/inscription/{inscription_id}"),
      StatusCode::OK,
      format!(
        ".*<h1>Inscription 0</h1>.*
<dl>
  <dt>id</dt>
  <dd class=monospace>{inscription_id}</dd>.*"
      ),
    );
    server.assert_response_regex(
      "/inscription/0",
      StatusCode::OK,
      format!(
        ".*<h1>Inscription 0</h1>.*
<dl>
  <dt>id</dt>
  <dd class=monospace>{inscription_id}</dd>.*"
      ),
    );

    server.assert_response_regex(
      "/inscription/-1",
      StatusCode::OK,
      format!(
        ".*<h1>Inscription -1</h1>.*
<dl>
  <dt>id</dt>
  <dd class=monospace>{cursed_inscription_id}</dd>.*"
      ),
    )
  }

  #[test]
  fn charm_cursed() {
    let server = TestServer::new_with_regtest();

    server.mine_blocks(2);

    let txid = server.bitcoin_rpc_server.broadcast_tx(TransactionTemplate {
      inputs: &[
        (1, 0, 0, Witness::default()),
        (2, 0, 0, inscription("text/plain", "cursed").to_witness()),
      ],
      outputs: 2,
      ..Default::default()
    });

    let id = InscriptionId { txid, index: 0 };

    server.mine_blocks(1);

    server.assert_response_regex(
      format!("/inscription/{id}"),
      StatusCode::OK,
      format!(
        ".*<h1>Inscription -1</h1>.*
<dl>
  <dt>id</dt>
  <dd class=monospace>{id}</dd>
  <dt>charms</dt>
  <dd>
    <span title=cursed>👹</span>
  </dd>
  .*
</dl>
.*
"
      ),
    );
  }

  #[test]
  fn charm_coin() {
    let server = TestServer::new_with_regtest_with_index_sats();

    server.mine_blocks(2);

    let txid = server.bitcoin_rpc_server.broadcast_tx(TransactionTemplate {
      inputs: &[(1, 0, 0, inscription("text/plain", "foo").to_witness())],
      ..Default::default()
    });

    let id = InscriptionId { txid, index: 0 };

    server.mine_blocks(1);

    server.assert_response_regex(
      format!("/inscription/{id}"),
      StatusCode::OK,
      format!(
        ".*<h1>Inscription 0</h1>.*
<dl>
  <dt>id</dt>
  <dd class=monospace>{id}</dd>
  <dt>charms</dt>
  <dd>.*<span title=coin>🪙</span>.*</dd>
  .*
</dl>
.*
"
      ),
    );
  }

  #[test]
  fn charm_uncommon() {
    let server = TestServer::new_with_regtest_with_index_sats();

    server.mine_blocks(2);

    let txid = server.bitcoin_rpc_server.broadcast_tx(TransactionTemplate {
      inputs: &[(1, 0, 0, inscription("text/plain", "foo").to_witness())],
      ..Default::default()
    });

    let id = InscriptionId { txid, index: 0 };

    server.mine_blocks(1);

    server.assert_response_regex(
      format!("/inscription/{id}"),
      StatusCode::OK,
      format!(
        ".*<h1>Inscription 0</h1>.*
<dl>
  <dt>id</dt>
  <dd class=monospace>{id}</dd>
  <dt>charms</dt>
  <dd>.*<span title=uncommon>🌱</span>.*</dd>
  .*
</dl>
.*
"
      ),
    );
  }

  #[test]
  fn charm_nineball() {
    let server = TestServer::new_with_regtest_with_index_sats();

    server.mine_blocks(9);

    let txid = server.bitcoin_rpc_server.broadcast_tx(TransactionTemplate {
      inputs: &[(9, 0, 0, inscription("text/plain", "foo").to_witness())],
      ..Default::default()
    });

    let id = InscriptionId { txid, index: 0 };

    server.mine_blocks(1);

    server.assert_response_regex(
      format!("/inscription/{id}"),
      StatusCode::OK,
      format!(
        ".*<h1>Inscription 0</h1>.*
<dl>
  <dt>id</dt>
  <dd class=monospace>{id}</dd>
  <dt>charms</dt>
  <dd>.*<span title=nineball>9️⃣</span>.*</dd>
  .*
</dl>
.*
"
      ),
    );
  }

  #[test]
  fn charm_reinscription() {
    let server = TestServer::new_with_regtest();

    server.mine_blocks(1);

    server.bitcoin_rpc_server.broadcast_tx(TransactionTemplate {
      inputs: &[(1, 0, 0, inscription("text/plain", "foo").to_witness())],
      ..Default::default()
    });

    server.mine_blocks(1);

    let txid = server.bitcoin_rpc_server.broadcast_tx(TransactionTemplate {
      inputs: &[(2, 1, 0, inscription("text/plain", "bar").to_witness())],
      ..Default::default()
    });

    server.mine_blocks(1);

    let id = InscriptionId { txid, index: 0 };

    server.assert_response_regex(
      format!("/inscription/{id}"),
      StatusCode::OK,
      format!(
        ".*<h1>Inscription -1</h1>.*
<dl>
  <dt>id</dt>
  <dd class=monospace>{id}</dd>
  <dt>charms</dt>
  <dd>
    <span title=reinscription>♻️</span>
    <span title=cursed>👹</span>
  </dd>
  .*
</dl>
.*
"
      ),
    );
  }

  #[test]
  fn charm_reinscription_in_same_tx_input() {
    let server = TestServer::new_with_regtest();

    server.mine_blocks(1);

    let script = script::Builder::new()
      .push_opcode(opcodes::OP_FALSE)
      .push_opcode(opcodes::all::OP_IF)
      .push_slice(b"ord")
      .push_slice([1])
      .push_slice(b"text/plain;charset=utf-8")
      .push_slice([])
      .push_slice(b"foo")
      .push_opcode(opcodes::all::OP_ENDIF)
      .push_opcode(opcodes::OP_FALSE)
      .push_opcode(opcodes::all::OP_IF)
      .push_slice(b"ord")
      .push_slice([1])
      .push_slice(b"text/plain;charset=utf-8")
      .push_slice([])
      .push_slice(b"bar")
      .push_opcode(opcodes::all::OP_ENDIF)
      .push_opcode(opcodes::OP_FALSE)
      .push_opcode(opcodes::all::OP_IF)
      .push_slice(b"ord")
      .push_slice([1])
      .push_slice(b"text/plain;charset=utf-8")
      .push_slice([])
      .push_slice(b"qix")
      .push_opcode(opcodes::all::OP_ENDIF)
      .into_script();

    let witness = Witness::from_slice(&[script.into_bytes(), Vec::new()]);

    let txid = server.bitcoin_rpc_server.broadcast_tx(TransactionTemplate {
      inputs: &[(1, 0, 0, witness)],
      ..Default::default()
    });

    server.mine_blocks(1);

    let id = InscriptionId { txid, index: 0 };
    server.assert_response_regex(
      format!("/inscription/{id}"),
      StatusCode::OK,
      format!(
        ".*<h1>Inscription 0</h1>.*
<dl>
  <dt>id</dt>
  <dd class=monospace>{id}</dd>
  <dt>output value</dt>
  .*
</dl>
.*
"
      ),
    );

    let id = InscriptionId { txid, index: 1 };
    server.assert_response_regex(
      format!("/inscription/{id}"),
      StatusCode::OK,
      ".*
    <span title=reinscription>♻️</span>
    <span title=cursed>👹</span>.*",
    );

    let id = InscriptionId { txid, index: 2 };
    server.assert_response_regex(
      format!("/inscription/{id}"),
      StatusCode::OK,
      ".*
    <span title=reinscription>♻️</span>
    <span title=cursed>👹</span>.*",
    );
  }

  #[test]
  fn charm_reinscription_in_same_tx_with_pointer() {
    let server = TestServer::new_with_regtest();

    server.mine_blocks(3);

    let cursed_inscription = inscription("text/plain", "bar");
    let reinscription: Inscription = InscriptionTemplate {
      pointer: Some(0),
      ..Default::default()
    }
    .into();

    let txid = server.bitcoin_rpc_server.broadcast_tx(TransactionTemplate {
      inputs: &[
        (1, 0, 0, inscription("text/plain", "foo").to_witness()),
        (2, 0, 0, cursed_inscription.to_witness()),
        (3, 0, 0, reinscription.to_witness()),
      ],
      ..Default::default()
    });

    server.mine_blocks(1);

    let id = InscriptionId { txid, index: 0 };
    server.assert_response_regex(
      format!("/inscription/{id}"),
      StatusCode::OK,
      format!(
        ".*<h1>Inscription 0</h1>.*
<dl>
  <dt>id</dt>
  <dd class=monospace>{id}</dd>
  <dt>output value</dt>
  .*
</dl>
.*
"
      ),
    );

    let id = InscriptionId { txid, index: 1 };
    server.assert_response_regex(
      format!("/inscription/{id}"),
      StatusCode::OK,
      ".*
    <span title=cursed>👹</span>.*",
    );

    let id = InscriptionId { txid, index: 2 };
    server.assert_response_regex(
      format!("/inscription/{id}"),
      StatusCode::OK,
      ".*
    <span title=reinscription>♻️</span>
    <span title=cursed>👹</span>.*",
    );
  }

  #[test]
  fn charm_unbound() {
    let server = TestServer::new_with_regtest();

    server.mine_blocks(1);

    let txid = server.bitcoin_rpc_server.broadcast_tx(TransactionTemplate {
      inputs: &[(1, 0, 0, envelope(&[b"ord", &[128], &[0]]))],
      ..Default::default()
    });

    server.mine_blocks(1);

    let id = InscriptionId { txid, index: 0 };

    server.assert_response_regex(
      format!("/inscription/{id}"),
      StatusCode::OK,
      format!(
        ".*<h1>Inscription -1</h1>.*
<dl>
  <dt>id</dt>
  <dd class=monospace>{id}</dd>
  <dt>charms</dt>
  <dd>
    <span title=cursed>👹</span>
    <span title=unbound>🔓</span>
  </dd>
  .*
</dl>
.*
"
      ),
    );
  }

  #[test]
  fn charm_lost() {
    let server = TestServer::new_with_regtest();

    server.mine_blocks(1);

    let txid = server.bitcoin_rpc_server.broadcast_tx(TransactionTemplate {
      inputs: &[(1, 0, 0, inscription("text/plain", "foo").to_witness())],
      ..Default::default()
    });

    let id = InscriptionId { txid, index: 0 };

    server.mine_blocks(1);

    server.assert_response_regex(
      format!("/inscription/{id}"),
      StatusCode::OK,
      format!(
        ".*<h1>Inscription 0</h1>.*
<dl>
  <dt>id</dt>
  <dd class=monospace>{id}</dd>
  <dt>output value</dt>
  <dd>5000000000</dd>
  .*
</dl>
.*
"
      ),
    );

    server.bitcoin_rpc_server.broadcast_tx(TransactionTemplate {
      inputs: &[(2, 1, 0, Default::default())],
      fee: 50 * COIN_VALUE,
      ..Default::default()
    });

    server.mine_blocks_with_subsidy(1, 0);

    server.assert_response_regex(
      format!("/inscription/{id}"),
      StatusCode::OK,
      format!(
        ".*<h1>Inscription 0</h1>.*
<dl>
  <dt>id</dt>
  <dd class=monospace>{id}</dd>
  <dt>charms</dt>
  <dd>
    <span title=lost>🤔</span>
  </dd>
  .*
</dl>
.*
"
      ),
    );
  }

  #[test]
  fn sat_recursive_endpoints() {
    let server = TestServer::new_with_regtest_with_index_sats();

    assert_eq!(
      server.get_json::<SatInscriptionsJson>("/r/sat/5000000000"),
      SatInscriptionsJson {
        ids: vec![],
        page: 0,
        more: false
      }
    );

    assert_eq!(
      server.get_json::<SatInscriptionJson>("/r/sat/5000000000/at/0"),
      SatInscriptionJson { id: None }
    );

    server.mine_blocks(1);

    let txid = server.bitcoin_rpc_server.broadcast_tx(TransactionTemplate {
      inputs: &[(1, 0, 0, inscription("text/plain", "foo").to_witness())],
      ..Default::default()
    });

    server.mine_blocks(1);

    let mut ids = Vec::new();
    ids.push(InscriptionId { txid, index: 0 });

    for i in 1..111 {
      let txid = server.bitcoin_rpc_server.broadcast_tx(TransactionTemplate {
        inputs: &[(i + 1, 1, 0, inscription("text/plain", "foo").to_witness())],
        ..Default::default()
      });

      server.mine_blocks(1);

      ids.push(InscriptionId { txid, index: 0 });
    }

    let paginated_response = server.get_json::<SatInscriptionsJson>("/r/sat/5000000000");

    let equivalent_paginated_response =
      server.get_json::<SatInscriptionsJson>("/r/sat/5000000000/0");

    assert_eq!(paginated_response.ids.len(), 100);
    assert!(paginated_response.more);
    assert_eq!(paginated_response.page, 0);

    assert_eq!(
      paginated_response.ids.len(),
      equivalent_paginated_response.ids.len()
    );
    assert_eq!(paginated_response.more, equivalent_paginated_response.more);
    assert_eq!(paginated_response.page, equivalent_paginated_response.page);

    let paginated_response = server.get_json::<SatInscriptionsJson>("/r/sat/5000000000/1");

    assert_eq!(paginated_response.ids.len(), 11);
    assert!(!paginated_response.more);
    assert_eq!(paginated_response.page, 1);

    assert_eq!(
      server
        .get_json::<SatInscriptionJson>("/r/sat/5000000000/at/0")
        .id,
      Some(ids[0])
    );

    assert_eq!(
      server
        .get_json::<SatInscriptionJson>("/r/sat/5000000000/at/-111")
        .id,
      Some(ids[0])
    );

    assert_eq!(
      server
        .get_json::<SatInscriptionJson>("/r/sat/5000000000/at/110")
        .id,
      Some(ids[110])
    );

    assert_eq!(
      server
        .get_json::<SatInscriptionJson>("/r/sat/5000000000/at/-1")
        .id,
      Some(ids[110])
    );

    assert!(server
      .get_json::<SatInscriptionJson>("/r/sat/5000000000/at/111")
      .id
      .is_none());
  }

  #[test]
  fn children_recursive_endpoint() {
    let server = TestServer::new_with_regtest_with_json_api();
    server.mine_blocks(1);

    let parent_txid = server.bitcoin_rpc_server.broadcast_tx(TransactionTemplate {
      inputs: &[(1, 0, 0, inscription("text/plain", "hello").to_witness())],
      ..Default::default()
    });

    let parent_inscription_id = InscriptionId {
      txid: parent_txid,
      index: 0,
    };

    server.assert_response(
      format!("/r/children/{parent_inscription_id}"),
      StatusCode::NOT_FOUND,
      &format!("inscription {parent_inscription_id} not found"),
    );

    server.mine_blocks(1);

    let children_json =
      server.get_json::<ChildrenJson>(format!("/r/children/{parent_inscription_id}"));
    assert_eq!(children_json.ids.len(), 0);

    let mut builder = script::Builder::new();
    for _ in 0..111 {
      builder = Inscription {
        content_type: Some("text/plain".into()),
        body: Some("hello".into()),
        parent: Some(parent_inscription_id.parent_value()),
        unrecognized_even_field: false,
        ..Default::default()
      }
      .append_reveal_script_to_builder(builder);
    }

    let witness = Witness::from_slice(&[builder.into_bytes(), Vec::new()]);

    let txid = server.bitcoin_rpc_server.broadcast_tx(TransactionTemplate {
      inputs: &[(2, 0, 0, witness), (2, 1, 0, Default::default())],
      ..Default::default()
    });

    server.mine_blocks(1);

    let first_child_inscription_id = InscriptionId { txid, index: 0 };
    let hundredth_child_inscription_id = InscriptionId { txid, index: 99 };
    let hundred_first_child_inscription_id = InscriptionId { txid, index: 100 };
    let hundred_eleventh_child_inscription_id = InscriptionId { txid, index: 110 };

    let children_json =
      server.get_json::<ChildrenJson>(format!("/r/children/{parent_inscription_id}"));

    assert_eq!(children_json.ids.len(), 100);
    assert_eq!(children_json.ids[0], first_child_inscription_id);
    assert_eq!(children_json.ids[99], hundredth_child_inscription_id);
    assert!(children_json.more);
    assert_eq!(children_json.page, 0);

    let children_json =
      server.get_json::<ChildrenJson>(format!("/r/children/{parent_inscription_id}/1"));

    assert_eq!(children_json.ids.len(), 11);
    assert_eq!(children_json.ids[0], hundred_first_child_inscription_id);
    assert_eq!(children_json.ids[10], hundred_eleventh_child_inscription_id);
    assert!(!children_json.more);
    assert_eq!(children_json.page, 1);
  }

  #[test]
  fn inscriptions_in_block_page() {
    let server = TestServer::new_with_regtest_with_index_sats();

    for _ in 0..101 {
      server.mine_blocks(1);
    }

    for i in 0..101 {
      server.bitcoin_rpc_server.broadcast_tx(TransactionTemplate {
        inputs: &[(i + 1, 0, 0, inscription("text/foo", "hello").to_witness())],
        ..Default::default()
      });
    }

    server.mine_blocks(1);

    server.assert_response_regex(
      "/inscriptions/block/102",
      StatusCode::OK,
      r".*(<a href=/inscription/[[:xdigit:]]{64}i0>.*</a>.*){100}.*",
    );

    server.assert_response_regex(
      "/inscriptions/block/102/1",
      StatusCode::OK,
      r".*<a href=/inscription/[[:xdigit:]]{64}i0>.*</a>.*",
    );
  }
}<|MERGE_RESOLUTION|>--- conflicted
+++ resolved
@@ -36,12 +36,9 @@
     caches::DirCache,
     AcmeConfig,
   },
-<<<<<<< HEAD
   std::{cmp::Ordering, io::Read, str, sync::Arc},
-=======
-  std::{cmp::Ordering, collections::HashMap, str, sync::Arc},
+  // std::{cmp::Ordering, collections::HashMap, str, sync::Arc},
   tokio::time::sleep,
->>>>>>> 904999fd
   tokio_stream::StreamExt,
   tower_http::{
     compression::CompressionLayer,
@@ -54,13 +51,6 @@
 mod accept_json;
 mod error;
 
-<<<<<<< HEAD
-=======
-#[derive(Clone)]
-pub struct ServerConfig {
-  pub is_json_api_enabled: bool,
-}
-
 #[derive(Serialize)]
 pub struct Outputs {
   pub output: OutPoint,
@@ -73,7 +63,6 @@
   pub ranges: Vec<(u64, u64)>,
 }
 
->>>>>>> 904999fd
 enum InscriptionQuery {
   Id(InscriptionId),
   Number(i32),
@@ -678,7 +667,7 @@
   }
 
   async fn outputs(
-    Extension(page_config): Extension<Arc<PageConfig>>,
+    Extension(server_config): Extension<Arc<ServerConfig>>,
     Extension(index): Extension<Arc<Index>>,
     Json(data): Json<serde_json::Value>
   ) -> ServerResult<Response> {
@@ -733,12 +722,12 @@
             OutputJson::new(
               outpoint,
               list,
-              page_config.chain,
+              server_config.chain,
               output,
               inscriptions,
               runes
                 .into_iter()
-                .map(|(rune, pile)| (rune, pile.amount))
+                .map(|(spaced_rune, pile)| (spaced_rune.rune, pile.amount))
                 .collect(),
             )
             }
@@ -827,12 +816,8 @@
     Extension(index): Extension<Arc<Index>>,
     Path(DeserializeFromStr(spaced_rune)): Path<DeserializeFromStr<SpacedRune>>,
   ) -> ServerResult<PageHtml<RuneHtml>> {
-<<<<<<< HEAD
+    log::info!("GET /rune/{spaced_rune}");
     let (id, entry) = index.rune(spaced_rune.rune)?.ok_or_else(|| {
-=======
-    log::info!("GET /rune/{rune}");
-    let (id, entry) = index.rune(rune)?.ok_or_else(|| {
->>>>>>> 904999fd
       ServerError::NotFound(
         "tracking runes requires index created with `--index-runes` flag".into(),
       )
@@ -949,16 +934,16 @@
   }
 
   async fn inscriptionids_from_height(
-    Extension(page_config): Extension<Arc<PageConfig>>,
+    Extension(server_config): Extension<Arc<ServerConfig>>,
     Extension(index): Extension<Arc<Index>>,
     Path(height): Path<u32>,
   ) -> ServerResult<String> {
     log::info!("GET /transfers/{height}");
-    Self::inscriptionids_from_height_inner(page_config, index.clone(), index.get_inscription_ids_by_height(height)?).await
+    Self::inscriptionids_from_height_inner(server_config.chain, index.clone(), index.get_inscription_ids_by_height(height)?).await
   }
 
   async fn inscriptionids_from_height_start(
-    Extension(page_config): Extension<Arc<PageConfig>>,
+    Extension(server_config): Extension<Arc<ServerConfig>>,
     Extension(index): Extension<Arc<Index>>,
     Path(path): Path<(u32, usize)>,
   ) -> ServerResult<String> {
@@ -973,13 +958,13 @@
       Ordering::Equal => Err(ServerError::BadRequest("range length == 0".to_string())),
       Ordering::Greater => Err(ServerError::BadRequest("range length < 0".to_string())),
       Ordering::Less => {
-        Self::inscriptionids_from_height_inner(page_config, index.clone(), inscription_ids[start..end].to_vec()).await
+        Self::inscriptionids_from_height_inner(server_config.chain, index.clone(), inscription_ids[start..end].to_vec()).await
       }
     }
   }
 
   async fn inscriptionids_from_height_start_end(
-    Extension(page_config): Extension<Arc<PageConfig>>,
+    Extension(server_config): Extension<Arc<ServerConfig>>,
     Extension(index): Extension<Arc<Index>>,
     Path(path): Path<(u32, usize, usize)>,
   ) -> ServerResult<String> {
@@ -995,13 +980,13 @@
       Ordering::Equal => Err(ServerError::BadRequest("range length == 0".to_string())),
       Ordering::Greater => Err(ServerError::BadRequest("range length < 0".to_string())),
       Ordering::Less => {
-        Self::inscriptionids_from_height_inner(page_config, index.clone(), inscription_ids[start..end].to_vec()).await
+        Self::inscriptionids_from_height_inner(server_config.chain, index.clone(), inscription_ids[start..end].to_vec()).await
       }
     }
   }
 
   async fn inscriptionids_from_height_inner(
-    page_config: Arc<PageConfig>,
+    chain: Chain,
     index: Arc<Index>,
     inscription_ids: Vec<InscriptionId>,
   ) -> ServerResult<String> {
@@ -1027,7 +1012,7 @@
           .into_iter()
           .nth(satpoint.outpoint.vout.try_into().unwrap())
           .ok_or_not_found(|| format!("inscription {inscription_id} current transaction output"))?;
-        if let Ok(address) = page_config.chain.address_from_script(&output.script_pubkey) {
+        if let Ok(address) = chain.address_from_script(&output.script_pubkey) {
           address.to_string()
         } else {
           String::from("error")
@@ -1863,25 +1848,25 @@
   }
 
   async fn inscriptions_json_start(
-    Extension(page_config): Extension<Arc<PageConfig>>,
+    Extension(server_config): Extension<Arc<ServerConfig>>,
     Extension(index): Extension<Arc<Index>>,
     Path(start): Path<i32>,
   ) -> ServerResult<String> {
     log::info!("GET /inscriptions_json/{start}");
-    Self::inscriptions_json(page_config, index, start, start + 1).await
+    Self::inscriptions_json(server_config.chain, index, start, start + 1).await
   }
 
   async fn inscriptions_json_start_end(
-    Extension(page_config): Extension<Arc<PageConfig>>,
+    Extension(server_config): Extension<Arc<ServerConfig>>,
     Extension(index): Extension<Arc<Index>>,
     Path(path): Path<(i32, i32)>,
   ) -> ServerResult<String> {
     log::info!("GET /inscriptions_json/{}/{}", path.0, path.1);
-    Self::inscriptions_json(page_config, index, path.0, path.1).await
+    Self::inscriptions_json(server_config.chain, index, path.0, path.1).await
   }
 
   async fn inscriptions_json(
-    page_config: Arc<PageConfig>,
+    chain: Chain,
     index: Arc<Index>,
     start: i32,
     end: i32,
@@ -1943,7 +1928,7 @@
 
                 let mut address = None;
                 if let Some(output) = &output {
-                  if let Ok(a) = page_config.chain.address_from_script(&output.script_pubkey) {
+                  if let Ok(a) = chain.address_from_script(&output.script_pubkey) {
                     address = Some(a.to_string());
                   }
                 }
