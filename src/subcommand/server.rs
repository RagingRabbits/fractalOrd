use {
  self::{
    accept_encoding::AcceptEncoding,
    accept_json::AcceptJson,
    deserialize_from_str::DeserializeFromStr,
    error::{OptionExt, ServerError, ServerResult},
  },
  super::*,
  crate::{
    server_config::ServerConfig,
    templates::{
      BlockHtml, BlockJson, BlocksHtml, ChildrenHtml, ChildrenJson, ClockSvg, CollectionsHtml,
      HomeHtml, InputHtml, InscriptionHtml, InscriptionJson, InscriptionsBlockHtml,
      InscriptionsHtml, InscriptionsJson, OutputHtml, OutputJson, PageContent, PageHtml,
      PreviewAudioHtml, PreviewCodeHtml, PreviewFontHtml, PreviewImageHtml, PreviewMarkdownHtml,
      PreviewModelHtml, PreviewPdfHtml, PreviewTextHtml, PreviewUnknownHtml, PreviewVideoHtml,
      RangeHtml, RareTxt, RuneHtml, RuneJson, RunesHtml, RunesJson, SatHtml, SatInscriptionJson,
      SatInscriptionsJson, SatJson, TransactionHtml,
    },
  },
  axum::{
    body,
    extract::{Extension, Json, Path, Query},
    headers::UserAgent,
    http::{header, HeaderMap, HeaderValue, StatusCode, Uri},
    response::{IntoResponse, Redirect, Response},
    routing::{get, post},
    Router, TypedHeader,
  },
  axum_server::Handle,
  brotli::Decompressor,
  rust_embed::RustEmbed,
  rustls_acme::{
    acme::{LETS_ENCRYPT_PRODUCTION_DIRECTORY, LETS_ENCRYPT_STAGING_DIRECTORY},
    axum::AxumAcceptor,
    caches::DirCache,
    AcmeConfig,
  },
  std::{cmp::Ordering, io::Read, str, sync::Arc},
  // std::{cmp::Ordering, collections::HashMap, str, sync::Arc},
  tokio::time::sleep,
  tokio_stream::StreamExt,
  tower_http::{
    compression::CompressionLayer,
    cors::{Any, CorsLayer},
    set_header::SetResponseHeaderLayer,
  },
};

mod accept_encoding;
mod accept_json;
mod error;

#[derive(Serialize)]
pub struct Outputs {
  pub output: OutPoint,
  pub details: OutputJson,
}

#[derive(Serialize)]
pub struct Ranges {
  pub output: OutPoint,
  pub ranges: Vec<(u64, u64)>,
}

#[derive(Copy, Clone)]
pub(crate) enum InscriptionQuery {
  Id(InscriptionId),
  Number(i32),
}

impl FromStr for InscriptionQuery {
  type Err = Error;

  fn from_str(s: &str) -> Result<Self, Self::Err> {
    Ok(if s.contains('i') {
      Self::Id(s.parse()?)
    } else {
      Self::Number(s.parse()?)
    })
  }
}

impl Display for InscriptionQuery {
  fn fmt(&self, f: &mut Formatter) -> fmt::Result {
    match self {
      Self::Id(id) => write!(f, "{id}"),
      Self::Number(number) => write!(f, "{number}"),
    }
  }
}

enum BlockQuery {
  Height(u32),
  Hash(BlockHash),
}

impl FromStr for BlockQuery {
  type Err = Error;

  fn from_str(s: &str) -> Result<Self, Self::Err> {
    Ok(if s.len() == 64 {
      BlockQuery::Hash(s.parse()?)
    } else {
      BlockQuery::Height(s.parse()?)
    })
  }
}

enum SpawnConfig {
  Https(AxumAcceptor),
  Http,
  Redirect(String),
}

#[derive(Deserialize)]
struct Search {
  query: String,
}

#[derive(Serialize)]
struct MyInscriptionJson {
  number: i32,
  sequence_number: u32,
  id: InscriptionId,
  parent: Option<InscriptionId>,
  address: Option<String>,
  output_value: Option<u64>,
  sat: Option<SatoshiJson>,
  content_length: Option<usize>,
  content_type: String,
  timestamp: u32,
  genesis_height: u32,
  genesis_fee: u64,
  genesis_transaction: Txid,
  location: String,
  output: String,
  offset: u64,
  children: Vec<InscriptionId>,
}

#[derive(Serialize)]
struct SatoshiJson {
  number: u64,
  decimal: String,
  degree: String,
  percentile: String,
  name: String,
  cycle: u32,
  epoch: u32,
  period: u32,
  block: u32,
  offset: u64,
  rarity: Rarity,
  // timestamp: i64,
}

#[derive(Serialize)]
struct StatsJson {
  version: String,
  highest_block_indexed: Option<u32>,
  lowest_inscription_number: Option<i32>,
  highest_inscription_number: Option<i32>,
}

#[derive(RustEmbed)]
#[folder = "static"]
struct StaticAssets;

struct StaticHtml {
  title: &'static str,
  html: &'static str,
}

impl PageContent for StaticHtml {
  fn title(&self) -> String {
    self.title.into()
  }
}

impl Display for StaticHtml {
  fn fmt(&self, f: &mut Formatter) -> fmt::Result {
    f.write_str(self.html)
  }
}

#[derive(Debug, Parser)]
pub(crate) struct Server {
  #[arg(
    long,
    help = "Listen on <ADDRESS> for incoming requests. [default: 0.0.0.0]"
  )]
  address: Option<String>,
  #[arg(
    long,
    help = "Request ACME TLS certificate for <ACME_DOMAIN>. This ord instance must be reachable at <ACME_DOMAIN>:443 to respond to Let's Encrypt ACME challenges."
  )]
  acme_domain: Vec<String>,
  #[arg(
    long,
    help = "Use <CSP_ORIGIN> in Content-Security-Policy header. Set this to the public-facing URL of your ord instance."
  )]
  csp_origin: Option<String>,
  #[arg(
    long,
    help = "Listen on <HTTP_PORT> for incoming HTTP requests. [default: 80]"
  )]
  http_port: Option<u16>,
  #[arg(
    long,
    group = "port",
    help = "Listen on <HTTPS_PORT> for incoming HTTPS requests. [default: 443]"
  )]
  https_port: Option<u16>,
  #[arg(long, help = "Store ACME TLS certificates in <ACME_CACHE>.")]
  acme_cache: Option<PathBuf>,
  #[arg(long, help = "Provide ACME contact <ACME_CONTACT>.")]
  acme_contact: Vec<String>,
  #[arg(long, help = "Serve HTTP traffic on <HTTP_PORT>.")]
  http: bool,
  #[arg(long, help = "Serve HTTPS traffic on <HTTPS_PORT>.")]
  https: bool,
  #[arg(long, help = "Redirect HTTP traffic to HTTPS.")]
  redirect_http_to_https: bool,
  #[arg(long, short = 'j', help = "Enable JSON API.")]
  pub(crate) enable_json_api: bool,
  #[arg(
    long,
    help = "Decompress encoded content. Currently only supports brotli. Be careful using this on production instances. A decompressed inscription may be arbitrarily large, making decompression a DoS vector."
  )]
  pub(crate) decompress: bool,
  #[arg(long, alias = "nosync", help = "Do not update the index.")]
  no_sync: bool,
}

impl Server {
  pub(crate) fn run(self, options: Options, index: Arc<Index>, handle: Handle) -> SubcommandResult {
    Runtime::new()?.block_on(async {
      let index_clone = index.clone();

      let index_thread = thread::spawn(move || loop {
        if SHUTTING_DOWN.load(atomic::Ordering::Relaxed) {
          break;
        }
        if !self.no_sync {
          if let Err(error) = index_clone.update() {
            log::warn!("Updating index: {error}");
          }
        }
        thread::sleep(Duration::from_millis(5000));
      });
      INDEXER.lock().unwrap().replace(index_thread);

      let config = Arc::new(options.load_config()?);
      let acme_domains = self.acme_domains()?;

      let server_config = Arc::new(ServerConfig {
        chain: options.chain(),
        csp_origin: self.csp_origin.clone(),
        domain: acme_domains.first().cloned(),
        index_sats: index.has_sat_index(),
        is_json_api_enabled: self.enable_json_api,
        decompress: self.decompress,
      });

      let router = Router::new()
        .route("/", get(Self::home))
        .route("/block/:query", get(Self::block))
        .route("/blockcount", get(Self::block_count))
        .route("/blockhash", get(Self::block_hash))
        .route("/blockhash/:height", get(Self::block_hash_from_height))
        .route("/blockheight", get(Self::block_height))
        .route("/blocks", get(Self::blocks))
        .route("/blocktime", get(Self::block_time))
        .route("/bounties", get(Self::bounties))
        .route("/children", get(Self::children_all))
        .route("/children/:inscription_id", get(Self::children))
        .route(
          "/children/:inscription_id/:page",
          get(Self::children_paginated),
        )
        .route("/clock", get(Self::clock))
        .route("/collections", get(Self::collections))
        .route("/collections/:page", get(Self::collections_paginated))
        .route("/content/:inscription_id", get(Self::content))
        .route("/faq", get(Self::faq))
        .route("/favicon.ico", get(Self::favicon))
        .route("/feed.xml", get(Self::feed))
        .route("/input/:block/:transaction/:input", get(Self::input))
        .route("/inscription/:inscription_query", get(Self::inscription))
        .route("/inscriptions", get(Self::inscriptions))
        .route("/inscriptions/:page", get(Self::inscriptions_paginated))
        .route(
          "/inscriptions/block/:height",
          get(Self::inscriptions_in_block),
        )
        .route(
          "/inscriptions/block/:height/:page",
          get(Self::inscriptions_in_block_paginated),
        )
        .route(
          "/inscriptions_json/:start",
          get(Self::inscriptions_json_start),
        )
        .route(
          "/inscriptions_json/:start/:end",
          get(Self::inscriptions_json_start_end),
        )
        .route(
          "/inscriptions_sequence_numbers/:start/:end",
          get(Self::inscriptions_sequence_numbers),
        )
        .route("/install.sh", get(Self::install_script))
        .route("/ordinal/:sat", get(Self::ordinal))
        .route("/output/:output", get(Self::output))
        .route("/outputs", post(Self::outputs))
        .route("/preview/:inscription_id", get(Self::preview))
        .route("/r/blockhash", get(Self::block_hash_json))
        .route(
          "/r/blockhash/:height",
          get(Self::block_hash_from_height_json),
        )
        .route("/r/blockheight", get(Self::block_height))
        .route("/r/blocktime", get(Self::block_time))
        .route("/r/children/:inscription_id", get(Self::children_recursive))
        .route(
          "/r/children/:inscription_id/:page",
          get(Self::children_recursive_paginated),
        )
        .route("/r/metadata/:inscription_id", get(Self::metadata))
        .route("/r/sat/:sat_number", get(Self::sat_inscriptions))
        .route(
          "/r/sat/:sat_number/:page",
          get(Self::sat_inscriptions_paginated),
        )
        .route(
          "/r/sat/:sat_number/at/:index",
          get(Self::sat_inscription_at_index),
        )
        .route("/range/:start/:end", get(Self::range))
        .route("/ranges", post(Self::ranges))
        .route("/rare.txt", get(Self::rare_txt))
        .route("/rune/:rune", get(Self::rune))
        .route("/runes", get(Self::runes))
        .route("/sat/:sat", get(Self::sat))
        .route("/search", get(Self::search_by_query))
        .route("/search/*query", get(Self::search_by_path))
        .route("/static/*path", get(Self::static_asset))
        .route("/stats", get(Self::stats))
        .route("/status", get(Self::status))
        .route("/transfers/:height", get(Self::inscriptionids_from_height))
        .route("/transfers/:height/:start", get(Self::inscriptionids_from_height_start))
        .route("/transfers/:height/:start/:end", get(Self::inscriptionids_from_height_start_end))
        .route("/tx/:txid", get(Self::transaction))
        .layer(Extension(index))
        .layer(Extension(server_config.clone()))
        .layer(Extension(config))
        .layer(SetResponseHeaderLayer::if_not_present(
          header::CONTENT_SECURITY_POLICY,
          HeaderValue::from_static("default-src 'self'"),
        ))
        .layer(SetResponseHeaderLayer::overriding(
          header::STRICT_TRANSPORT_SECURITY,
          HeaderValue::from_static("max-age=31536000; includeSubDomains; preload"),
        ))
        .layer(
          CorsLayer::new()
            .allow_methods([http::Method::GET])
            .allow_origin(Any),
        )
        .layer(CompressionLayer::new())
        .with_state(server_config);

      match (self.http_port(), self.https_port()) {
        (Some(http_port), None) => {
          self
            .spawn(router, handle, http_port, SpawnConfig::Http)?
            .await??
        }
        (None, Some(https_port)) => {
          self
            .spawn(
              router,
              handle,
              https_port,
              SpawnConfig::Https(self.acceptor(&options)?),
            )?
            .await??
        }
        (Some(http_port), Some(https_port)) => {
          let http_spawn_config = if self.redirect_http_to_https {
            SpawnConfig::Redirect(if https_port == 443 {
              format!("https://{}", acme_domains[0])
            } else {
              format!("https://{}:{https_port}", acme_domains[0])
            })
          } else {
            SpawnConfig::Http
          };

          let (http_result, https_result) = tokio::join!(
            self.spawn(router.clone(), handle.clone(), http_port, http_spawn_config)?,
            self.spawn(
              router,
              handle,
              https_port,
              SpawnConfig::Https(self.acceptor(&options)?),
            )?
          );
          http_result.and(https_result)??;
        }
        (None, None) => unreachable!(),
      }

      Ok(Box::new(Empty {}) as Box<dyn Output>)
    })
  }

  fn spawn(
    &self,
    router: Router,
    handle: Handle,
    port: u16,
    config: SpawnConfig,
  ) -> Result<task::JoinHandle<io::Result<()>>> {
    let address = match &self.address {
      Some(address) => address.as_str(),
      None => {
        if cfg!(test) || integration_test() {
          "127.0.0.1"
        } else {
          "0.0.0.0"
        }
      }
    };

    let addr = (address, port)
      .to_socket_addrs()?
      .next()
      .ok_or_else(|| anyhow!("failed to get socket addrs"))?;

    if !integration_test() {
      eprintln!(
        "Listening on {}://{addr}",
        match config {
          SpawnConfig::Https(_) => "https",
          _ => "http",
        }
      );
    }

    Ok(tokio::spawn(async move {
      match config {
        SpawnConfig::Https(acceptor) => {
          axum_server::Server::bind(addr)
            .handle(handle)
            .acceptor(acceptor)
            .serve(router.into_make_service())
            .await
        }
        SpawnConfig::Redirect(destination) => {
          axum_server::Server::bind(addr)
            .handle(handle)
            .serve(
              Router::new()
                .fallback(Self::redirect_http_to_https)
                .layer(Extension(destination))
                .into_make_service(),
            )
            .await
        }
        SpawnConfig::Http => {
          axum_server::Server::bind(addr)
            .handle(handle)
            .serve(router.into_make_service())
            .await
        }
      }
    }))
  }

  fn acme_cache(acme_cache: Option<&PathBuf>, options: &Options) -> PathBuf {
    acme_cache
      .unwrap_or(&options.data_dir().join("acme-cache"))
      .to_path_buf()
  }

  fn acme_domains(&self) -> Result<Vec<String>> {
    if !self.acme_domain.is_empty() {
      Ok(self.acme_domain.clone())
    } else {
      Ok(vec![
        System::host_name().ok_or(anyhow!("no hostname found"))?
      ])
    }
  }

  fn http_port(&self) -> Option<u16> {
    if self.http || self.http_port.is_some() || (self.https_port.is_none() && !self.https) {
      Some(self.http_port.unwrap_or(80))
    } else {
      None
    }
  }

  fn https_port(&self) -> Option<u16> {
    if self.https || self.https_port.is_some() {
      Some(self.https_port.unwrap_or(443))
    } else {
      None
    }
  }

  fn acceptor(&self, options: &Options) -> Result<AxumAcceptor> {
    let config = AcmeConfig::new(self.acme_domains()?)
      .contact(&self.acme_contact)
      .cache_option(Some(DirCache::new(Self::acme_cache(
        self.acme_cache.as_ref(),
        options,
      ))))
      .directory(if cfg!(test) {
        LETS_ENCRYPT_STAGING_DIRECTORY
      } else {
        LETS_ENCRYPT_PRODUCTION_DIRECTORY
      });

    let mut state = config.state();

    let mut server_config = rustls::ServerConfig::builder()
      .with_no_client_auth()
      .with_cert_resolver(state.resolver());

    server_config.alpn_protocols = vec!["h2".into(), "http/1.1".into()];

    let acceptor = state.axum_acceptor(Arc::new(server_config));

    tokio::spawn(async move {
      while let Some(result) = state.next().await {
        match result {
          Ok(ok) => log::info!("ACME event: {:?}", ok),
          Err(err) => log::error!("ACME error: {:?}", err),
        }
      }
    });

    Ok(acceptor)
  }

  fn index_height(index: &Index) -> ServerResult<Height> {
    index.block_height()?.ok_or_not_found(|| "genesis block")
  }

  async fn children_all(Extension(index): Extension<Arc<Index>>) -> ServerResult<String> {
    log::info!("GET /children");
    let mut result = "parent child\n".to_string();
    for (parent, child) in index.get_children()? {
      result += format!("{} {}\n", parent, child).as_str();
    }
    Ok(result)
  }

  async fn clock(Extension(index): Extension<Arc<Index>>) -> ServerResult<Response> {
<<<<<<< HEAD
    log::info!("GET /clock");
    Ok(
      (
        [(
          header::CONTENT_SECURITY_POLICY,
          HeaderValue::from_static("default-src 'unsafe-inline'"),
        )],
        ClockSvg::new(Self::index_height(&index)?),
=======
    task::block_in_place(|| {
      Ok(
        (
          [(
            header::CONTENT_SECURITY_POLICY,
            HeaderValue::from_static("default-src 'unsafe-inline'"),
          )],
          ClockSvg::new(Self::index_height(&index)?),
        )
          .into_response(),
>>>>>>> 0ae58b8e
      )
    })
  }

  async fn sat(
    Extension(server_config): Extension<Arc<ServerConfig>>,
    Extension(index): Extension<Arc<Index>>,
    Path(DeserializeFromStr(sat)): Path<DeserializeFromStr<Sat>>,
    AcceptJson(accept_json): AcceptJson,
  ) -> ServerResult<Response> {
<<<<<<< HEAD
    log::info!("GET /sat/{sat}");
    let inscriptions = index.get_inscription_ids_by_sat(sat)?;
    let satpoint = index.rare_sat_satpoint(sat)?.or_else(|| {
      inscriptions.first().and_then(|&first_inscription_id| {
        index
          .get_inscription_satpoint_by_id(first_inscription_id)
          .ok()
          .flatten()
      })
    });
    let blocktime = index.block_time(sat.height())?;
    Ok(if accept_json {
      Json(SatJson {
        number: sat.0,
        decimal: sat.decimal().to_string(),
        degree: sat.degree().to_string(),
        name: sat.name(),
        block: sat.height().0,
        cycle: sat.cycle(),
        epoch: sat.epoch().0,
        period: sat.period(),
        offset: sat.third(),
        rarity: sat.rarity(),
        percentile: sat.percentile(),
        satpoint,
        timestamp: blocktime.timestamp().timestamp(),
        inscriptions,
=======
    task::block_in_place(|| {
      let inscriptions = index.get_inscription_ids_by_sat(sat)?;
      let satpoint = index.rare_sat_satpoint(sat)?.or_else(|| {
        inscriptions.first().and_then(|&first_inscription_id| {
          index
            .get_inscription_satpoint_by_id(first_inscription_id)
            .ok()
            .flatten()
        })
      });
      let blocktime = index.block_time(sat.height())?;
      Ok(if accept_json {
        Json(SatJson {
          number: sat.0,
          decimal: sat.decimal().to_string(),
          degree: sat.degree().to_string(),
          name: sat.name(),
          block: sat.height().0,
          cycle: sat.cycle(),
          epoch: sat.epoch().0,
          period: sat.period(),
          offset: sat.third(),
          rarity: sat.rarity(),
          percentile: sat.percentile(),
          satpoint,
          timestamp: blocktime.timestamp().timestamp(),
          inscriptions,
        })
        .into_response()
      } else {
        SatHtml {
          sat,
          satpoint,
          blocktime,
          inscriptions,
        }
        .page(server_config)
        .into_response()
>>>>>>> 0ae58b8e
      })
    })
  }

  async fn ordinal(Path(sat): Path<String>) -> Redirect {
    log::info!("GET /ordinal/{sat}");
    Redirect::to(&format!("/sat/{sat}"))
  }

  async fn output(
    Extension(server_config): Extension<Arc<ServerConfig>>,
    Extension(index): Extension<Arc<Index>>,
    Path(outpoint): Path<OutPoint>,
    AcceptJson(accept_json): AcceptJson,
  ) -> ServerResult<Response> {
<<<<<<< HEAD
    log::info!("GET /output/{outpoint}");
    let list = index.list(outpoint)?;
=======
    task::block_in_place(|| {
      let list = index.list(outpoint)?;
>>>>>>> 0ae58b8e

      let output = if outpoint == OutPoint::null() || outpoint == unbound_outpoint() {
        let mut value = 0;

        if let Some(List::Unspent(ranges)) = &list {
          for (start, end) in ranges {
            value += end - start;
          }
        }

        TxOut {
          value,
          script_pubkey: ScriptBuf::new(),
        }
      } else {
        index
          .get_transaction(outpoint.txid)?
          .ok_or_not_found(|| format!("output {outpoint}"))?
          .output
          .into_iter()
          .nth(outpoint.vout as usize)
          .ok_or_not_found(|| format!("output {outpoint}"))?
      };

      let inscriptions = index.get_inscriptions_on_output(outpoint)?;

      let runes = index.get_rune_balances_for_outpoint(outpoint)?;

      Ok(if accept_json {
        Json(OutputJson::new(
          outpoint,
          list,
          server_config.chain,
          output,
          inscriptions,
          runes
            .into_iter()
            .map(|(spaced_rune, pile)| (spaced_rune.rune, pile.amount))
            .collect(),
        ))
        .into_response()
      } else {
        OutputHtml {
          outpoint,
          inscriptions,
          list,
          chain: server_config.chain,
          output,
          runes,
        }
        .page(server_config)
        .into_response()
      })
    })
  }

  async fn outputs(
    Extension(server_config): Extension<Arc<ServerConfig>>,
    Extension(index): Extension<Arc<Index>>,
    Json(data): Json<serde_json::Value>
  ) -> ServerResult<Response> {
    log::info!("POST /outputs");

    if !data.is_array() {
      return Err(ServerError::BadRequest("expected array".to_string()));
    }

    let mut result = Vec::new();

    for outpoint in data.as_array().unwrap() {
      if !outpoint.is_string() {
        return Err(ServerError::BadRequest("expected array of strings".to_string()));
      }

      match OutPoint::from_str(outpoint.as_str().unwrap()) {
        Ok(outpoint) => {
          sleep(Duration::from_millis(0)).await;

          let list = index.list(outpoint)?;

          let output = if outpoint == OutPoint::null() || outpoint == unbound_outpoint() {
            let mut value = 0;

            if let Some(List::Unspent(ranges)) = &list {
              for (start, end) in ranges {
                value += end - start;
              }
            }

            TxOut {
              value,
              script_pubkey: ScriptBuf::new(),
            }
          } else {
            index
              .get_transaction(outpoint.txid)?
              .ok_or_not_found(|| format!("output {outpoint}"))?
              .output
              .into_iter()
              .nth(outpoint.vout as usize)
              .ok_or_not_found(|| format!("output {outpoint}"))?
          };

          let inscriptions = index.get_inscriptions_on_output(outpoint)?;

          let runes = index.get_rune_balances_for_outpoint(outpoint)?;

          result.push(
            Outputs {output: outpoint, details: 
            OutputJson::new(
              outpoint,
              list,
              server_config.chain,
              output,
              inscriptions,
              runes
                .into_iter()
                .map(|(spaced_rune, pile)| (spaced_rune.rune, pile.amount))
                .collect(),
            )
            }
          )
        }
        _ => return Err(ServerError::BadRequest(format!("expected array of OutPoint strings ({} is bad)", outpoint))),
      }
    }

    Ok(Json(result).into_response())
  }

  async fn range(
    Extension(server_config): Extension<Arc<ServerConfig>>,
    Path((DeserializeFromStr(start), DeserializeFromStr(end))): Path<(
      DeserializeFromStr<Sat>,
      DeserializeFromStr<Sat>,
    )>,
  ) -> ServerResult<PageHtml<RangeHtml>> {
    log::info!("GET /range/{start}/{end}");
    match start.cmp(&end) {
      Ordering::Equal => Err(ServerError::BadRequest("empty range".to_string())),
      Ordering::Greater => Err(ServerError::BadRequest(
        "range start greater than range end".to_string(),
      )),
      Ordering::Less => Ok(RangeHtml { start, end }.page(server_config)),
    }
  }

  async fn ranges(
    Extension(index): Extension<Arc<Index>>,
    Json(data): Json<serde_json::Value>
  ) -> ServerResult<Response> {
    log::info!("POST /ranges");

    if !index.has_sat_index() {
      return Err(ServerError::BadRequest("the /ranges endpoint needs the server to have a sat index".to_string()));
    }

    if !data.is_array() {
      return Err(ServerError::BadRequest("expected array".to_string()));
    }

    let mut result = Vec::new();
    let mut range_count = 0;
    let mut outpoint_count = 0;
    let start_time = Instant::now();

    for outpoint in data.as_array().unwrap() {
      if start_time.elapsed() > Duration::from_secs(5) {
        return Err(ServerError::BadRequest("request timed out".to_string()));
      }

      if !outpoint.is_string() {
        return Err(ServerError::BadRequest("expected array of strings".to_string()));
      }

      match OutPoint::from_str(outpoint.as_str().unwrap()) {
        Ok(outpoint) => {
          sleep(Duration::from_millis(0)).await;
          match index.ranges(outpoint) {
            Ok(ranges) => {
              range_count += ranges.len();
              outpoint_count += 1;
              result.push(Ranges {output: outpoint, ranges});
            }
            _ => println!("no ranges for {}", outpoint),
          }
        }
        _ => return Err(ServerError::BadRequest(format!("expected array of OutPoint strings ({} is bad)", outpoint))),
      }
    }

    println!("  {} ranges from {} outputs in {:?}", range_count, outpoint_count, start_time.elapsed());

    Ok(Json(result).into_response())
  }

  async fn rare_txt(Extension(index): Extension<Arc<Index>>) -> ServerResult<RareTxt> {
<<<<<<< HEAD
    log::info!("GET /rare.txt");
    Ok(RareTxt(index.rare_sat_satpoints()?))
=======
    task::block_in_place(|| Ok(RareTxt(index.rare_sat_satpoints()?)))
>>>>>>> 0ae58b8e
  }

  async fn rune(
    Extension(server_config): Extension<Arc<ServerConfig>>,
    Extension(index): Extension<Arc<Index>>,
    Path(DeserializeFromStr(spaced_rune)): Path<DeserializeFromStr<SpacedRune>>,
<<<<<<< HEAD
  ) -> ServerResult<PageHtml<RuneHtml>> {
    log::info!("GET /rune/{spaced_rune}");
    if !index.has_rune_index() {
      return Err(ServerError::NotFound(
        "this server has no rune index".to_string(),
      ));
    }
=======
    AcceptJson(accept_json): AcceptJson,
  ) -> ServerResult<Response> {
    task::block_in_place(|| {
      if !index.has_rune_index() {
        return Err(ServerError::NotFound(
          "this server has no rune index".to_string(),
        ));
      }
>>>>>>> 0ae58b8e

      let (id, entry, parent) = index
        .rune(spaced_rune.rune)?
        .ok_or_not_found(|| format!("rune {spaced_rune}"))?;

      Ok(if accept_json {
        Json(RuneJson { entry, id, parent }).into_response()
      } else {
        RuneHtml { entry, id, parent }
          .page(server_config)
          .into_response()
      })
    })
  }

  async fn runes(
    Extension(server_config): Extension<Arc<ServerConfig>>,
    Extension(index): Extension<Arc<Index>>,
<<<<<<< HEAD
  ) -> ServerResult<PageHtml<RunesHtml>> {
    log::info!("GET /runes");
    Ok(
      RunesHtml {
        entries: index.runes()?,
      }
      .page(server_config),
    )
=======
    AcceptJson(accept_json): AcceptJson,
  ) -> ServerResult<Response> {
    task::block_in_place(|| {
      Ok(if accept_json {
        Json(RunesJson {
          entries: index.runes()?,
        })
        .into_response()
      } else {
        RunesHtml {
          entries: index.runes()?,
        }
        .page(server_config)
        .into_response()
      })
    })
>>>>>>> 0ae58b8e
  }

  async fn home(
    Extension(server_config): Extension<Arc<ServerConfig>>,
    Extension(index): Extension<Arc<Index>>,
  ) -> ServerResult<PageHtml<HomeHtml>> {
<<<<<<< HEAD
    log::info!("GET /");
    Ok(
      HomeHtml {
        inscriptions: index.get_home_inscriptions()?,
      }
      .page(server_config),
    )
=======
    task::block_in_place(|| {
      Ok(
        HomeHtml {
          inscriptions: index.get_home_inscriptions()?,
        }
        .page(server_config),
      )
    })
>>>>>>> 0ae58b8e
  }

  async fn blocks(
    Extension(server_config): Extension<Arc<ServerConfig>>,
    Extension(index): Extension<Arc<Index>>,
  ) -> ServerResult<PageHtml<BlocksHtml>> {
    task::block_in_place(|| {
      let blocks = index.blocks(100)?;
      let mut featured_blocks = BTreeMap::new();
      for (height, hash) in blocks.iter().take(5) {
        let (inscriptions, _total_num) =
          index.get_highest_paying_inscriptions_in_block(*height, 8)?;

        featured_blocks.insert(*hash, inscriptions);
      }

      Ok(BlocksHtml::new(blocks, featured_blocks).page(server_config))
    })
  }

  async fn install_script() -> Redirect {
    log::info!("GET /install.sh");
    Redirect::to("https://raw.githubusercontent.com/ordinals/ord/master/install.sh")
  }

  async fn block(
    Extension(server_config): Extension<Arc<ServerConfig>>,
    Extension(index): Extension<Arc<Index>>,
    Path(DeserializeFromStr(query)): Path<DeserializeFromStr<BlockQuery>>,
    AcceptJson(accept_json): AcceptJson,
  ) -> ServerResult<Response> {
<<<<<<< HEAD
    let (block, height) = match query {
      BlockQuery::Height(height) => {
        log::info!("GET /block/{height}/");
        let block = index
          .get_block_by_height(height)?
          .ok_or_not_found(|| format!("block {height}"))?;

        (block, height)
      }
      BlockQuery::Hash(hash) => {
        log::info!("GET /block/{hash}/");
        let info = index
          .block_header_info(hash)?
          .ok_or_not_found(|| format!("block {hash}"))?;
=======
    task::block_in_place(|| {
      let (block, height) = match query {
        BlockQuery::Height(height) => {
          let block = index
            .get_block_by_height(height)?
            .ok_or_not_found(|| format!("block {height}"))?;

          (block, height)
        }
        BlockQuery::Hash(hash) => {
          let info = index
            .block_header_info(hash)?
            .ok_or_not_found(|| format!("block {hash}"))?;
>>>>>>> 0ae58b8e

          let block = index
            .get_block_by_hash(hash)?
            .ok_or_not_found(|| format!("block {hash}"))?;

          (block, u32::try_from(info.height).unwrap())
        }
      };

      Ok(if accept_json {
        let inscriptions = index.get_inscriptions_in_block(height)?;
        Json(BlockJson::new(
          block,
          Height(height),
          Self::index_height(&index)?,
          inscriptions,
        ))
        .into_response()
      } else {
        let (featured_inscriptions, total_num) =
          index.get_highest_paying_inscriptions_in_block(height, 8)?;
        BlockHtml::new(
          block,
          Height(height),
          Self::index_height(&index)?,
          total_num,
          featured_inscriptions,
        )
        .page(server_config)
        .into_response()
      })
    })
  }

  async fn inscriptionids_from_height(
    Extension(server_config): Extension<Arc<ServerConfig>>,
    Extension(index): Extension<Arc<Index>>,
    Path(height): Path<u32>,
  ) -> ServerResult<String> {
    log::info!("GET /transfers/{height}");
    Self::inscriptionids_from_height_inner(server_config.chain, index.clone(), index.get_inscription_ids_by_height(height)?).await
  }

  async fn inscriptionids_from_height_start(
    Extension(server_config): Extension<Arc<ServerConfig>>,
    Extension(index): Extension<Arc<Index>>,
    Path(path): Path<(u32, usize)>,
  ) -> ServerResult<String> {
    let height = path.0;
    let start = path.1;
    log::info!("GET /transfers/{height}/{start}");

    let inscription_ids = index.get_inscription_ids_by_height(height)?;
    let end = inscription_ids.len();

    match start.cmp(&end) {
      Ordering::Equal => Err(ServerError::BadRequest("range length == 0".to_string())),
      Ordering::Greater => Err(ServerError::BadRequest("range length < 0".to_string())),
      Ordering::Less => {
        Self::inscriptionids_from_height_inner(server_config.chain, index.clone(), inscription_ids[start..end].to_vec()).await
      }
    }
  }

  async fn inscriptionids_from_height_start_end(
    Extension(server_config): Extension<Arc<ServerConfig>>,
    Extension(index): Extension<Arc<Index>>,
    Path(path): Path<(u32, usize, usize)>,
  ) -> ServerResult<String> {
    let height = path.0;
    let start = path.1;
    let mut end = path.2;
    log::info!("GET /transfers/{height}/{start}/{end}");

    let inscription_ids = index.get_inscription_ids_by_height(height)?;
    end = usize::min(end, inscription_ids.len());

    match start.cmp(&end) {
      Ordering::Equal => Err(ServerError::BadRequest("range length == 0".to_string())),
      Ordering::Greater => Err(ServerError::BadRequest("range length < 0".to_string())),
      Ordering::Less => {
        Self::inscriptionids_from_height_inner(server_config.chain, index.clone(), inscription_ids[start..end].to_vec()).await
      }
    }
  }

  async fn inscriptionids_from_height_inner(
    chain: Chain,
    index: Arc<Index>,
    inscription_ids: Vec<InscriptionId>,
  ) -> ServerResult<String> {
    let mut ret = String::from("");
    let mut tx_cache = HashMap::new();
    for inscription_id in inscription_ids {
      sleep(Duration::from_millis(0)).await;
      let satpoint = index
        .get_inscription_satpoint_by_id(inscription_id)?
        .ok_or_not_found(|| format!("inscription {inscription_id}"))?;
      let address = Self::outpoint_to_address(chain, &index, satpoint.outpoint, &mut tx_cache)?;
      ret += &format!("{} {}\n", inscription_id, address);
    }

    Ok(ret)
  }

  fn outpoint_to_address(
    chain: Chain,
    index: &Arc<Index>,
    outpoint: OutPoint,
    tx_cache: &mut HashMap<Txid, Transaction>) -> Result<String> {

    let address = if outpoint == unbound_outpoint() {
      String::from("unbound")
    } else {
      let txid = outpoint.txid;
      if !tx_cache.contains_key(&txid) {
        if let Ok(tx) = index.get_transaction(txid) {
          tx_cache.insert(txid, tx.unwrap());
        } else {
          return Ok(String::from("lost"));
        }
      }
      
      let output = tx_cache.get(&txid).unwrap().clone()
        .output
        .into_iter()
        .nth(outpoint.vout.try_into().unwrap()).unwrap();
      if let Ok(address) = chain.address_from_script(&output.script_pubkey) {
        address.to_string()
      } else {
        String::from("error")
      }
    };

    Ok(address)
  }

  async fn transaction(
    Extension(server_config): Extension<Arc<ServerConfig>>,
    Extension(index): Extension<Arc<Index>>,
    Path(txid): Path<Txid>,
  ) -> ServerResult<PageHtml<TransactionHtml>> {
<<<<<<< HEAD
    log::info!("GET /tx/{txid}");
    let transaction = index
      .get_transaction(txid)?
      .ok_or_not_found(|| format!("transaction {txid}"))?;
=======
    task::block_in_place(|| {
      let transaction = index
        .get_transaction(txid)?
        .ok_or_not_found(|| format!("transaction {txid}"))?;
>>>>>>> 0ae58b8e

      let inscription_count = index.inscription_count(txid)?;

      let blockhash = index.get_transaction_blockhash(txid)?;

      Ok(
        TransactionHtml {
          blockhash,
          transaction,
          txid,
          inscription_count,
          chain: server_config.chain,
          etching: index.get_etching(txid)?,
        }
        .page(server_config),
      )
    })
  }

  async fn metadata(
    Extension(index): Extension<Arc<Index>>,
    Path(inscription_id): Path<InscriptionId>,
  ) -> ServerResult<Json<String>> {
<<<<<<< HEAD
    log::info!("GET /r/metadata/{inscription_id}");
    let metadata = index
      .get_inscription_by_id(inscription_id)?
      .ok_or_not_found(|| format!("inscription {inscription_id}"))?
      .metadata
      .ok_or_not_found(|| format!("inscription {inscription_id} metadata"))?;

    Ok(Json(hex::encode(metadata)))
=======
    task::block_in_place(|| {
      let metadata = index
        .get_inscription_by_id(inscription_id)?
        .ok_or_not_found(|| format!("inscription {inscription_id}"))?
        .metadata
        .ok_or_not_found(|| format!("inscription {inscription_id} metadata"))?;

      Ok(Json(hex::encode(metadata)))
    })
>>>>>>> 0ae58b8e
  }

  async fn stats(Extension(index): Extension<Arc<Index>>) -> ServerResult<String> {
    log::info!("GET /stats");
    let stats = index.get_stats()?;
    Ok(
      serde_json::to_string_pretty(&StatsJson {
        version: env!("CARGO_PKG_VERSION").to_string(),
        highest_block_indexed: stats.0,
        lowest_inscription_number: stats.1,
        highest_inscription_number: stats.2,
      })
      .ok()
      .unwrap(),
    )
  }

  async fn status(
    Extension(server_config): Extension<Arc<ServerConfig>>,
    Extension(index): Extension<Arc<Index>>,
    AcceptJson(accept_json): AcceptJson,
  ) -> ServerResult<Response> {
    task::block_in_place(|| {
      Ok(if accept_json {
        Json(index.status()?).into_response()
      } else {
        index.status()?.page(server_config).into_response()
      })
    })
  }

  async fn search_by_query(
    Extension(index): Extension<Arc<Index>>,
    Query(search): Query<Search>,
  ) -> ServerResult<Redirect> {
<<<<<<< HEAD
    log::info!("GET /search");
    Self::search(&index, &search.query).await
=======
    Self::search(index, search.query).await
>>>>>>> 0ae58b8e
  }

  async fn search_by_path(
    Extension(index): Extension<Arc<Index>>,
    Path(search): Path<Search>,
  ) -> ServerResult<Redirect> {
<<<<<<< HEAD
    log::info!("GET /search/{}", search.query);
    Self::search(&index, &search.query).await
=======
    Self::search(index, search.query).await
>>>>>>> 0ae58b8e
  }

  async fn search(index: Arc<Index>, query: String) -> ServerResult<Redirect> {
    Self::search_inner(index, query).await
  }

  async fn search_inner(index: Arc<Index>, query: String) -> ServerResult<Redirect> {
    task::block_in_place(|| {
      lazy_static! {
        static ref HASH: Regex = Regex::new(r"^[[:xdigit:]]{64}$").unwrap();
        static ref INSCRIPTION_ID: Regex = Regex::new(r"^[[:xdigit:]]{64}i\d+$").unwrap();
        static ref OUTPOINT: Regex = Regex::new(r"^[[:xdigit:]]{64}:\d+$").unwrap();
        static ref RUNE: Regex = Regex::new(r"^[A-Z•.]+$").unwrap();
        static ref RUNE_ID: Regex = Regex::new(r"^[0-9]+/[0-9]+$").unwrap();
      }

      let query = query.trim();

      if HASH.is_match(query) {
        if index.block_header(query.parse().unwrap())?.is_some() {
          Ok(Redirect::to(&format!("/block/{query}")))
        } else {
          Ok(Redirect::to(&format!("/tx/{query}")))
        }
      } else if OUTPOINT.is_match(query) {
        Ok(Redirect::to(&format!("/output/{query}")))
      } else if INSCRIPTION_ID.is_match(query) {
        Ok(Redirect::to(&format!("/inscription/{query}")))
      } else if RUNE.is_match(query) {
        Ok(Redirect::to(&format!("/rune/{query}")))
      } else if RUNE_ID.is_match(query) {
        let id = query
          .parse::<RuneId>()
          .map_err(|err| ServerError::BadRequest(err.to_string()))?;

        let rune = index.get_rune_by_id(id)?.ok_or_not_found(|| "rune ID")?;

        Ok(Redirect::to(&format!("/rune/{rune}")))
      } else {
        Ok(Redirect::to(&format!("/sat/{query}")))
      }
    })
  }

  async fn favicon(user_agent: Option<TypedHeader<UserAgent>>) -> ServerResult<Response> {
    log::info!("GET /favicon.ico");
    if user_agent
      .map(|user_agent| {
        user_agent.as_str().contains("Safari/")
          && !user_agent.as_str().contains("Chrome/")
          && !user_agent.as_str().contains("Chromium/")
      })
      .unwrap_or_default()
    {
      Ok(
        Self::static_asset(Path("/favicon.png".to_string()))
          .await
          .into_response(),
      )
    } else {
      Ok(
        (
          [(
            header::CONTENT_SECURITY_POLICY,
            HeaderValue::from_static("default-src 'unsafe-inline'"),
          )],
          Self::static_asset(Path("/favicon.svg".to_string())).await?,
        )
          .into_response(),
      )
    }
  }

  async fn feed(
    Extension(server_config): Extension<Arc<ServerConfig>>,
    Extension(index): Extension<Arc<Index>>,
  ) -> ServerResult<Response> {
<<<<<<< HEAD
    log::info!("GET /feed.xml");
    let mut builder = rss::ChannelBuilder::default();
=======
    task::block_in_place(|| {
      let mut builder = rss::ChannelBuilder::default();
>>>>>>> 0ae58b8e

      let chain = server_config.chain;
      match chain {
        Chain::Mainnet => builder.title("Inscriptions".to_string()),
        _ => builder.title(format!("Inscriptions – {chain:?}")),
      };

      builder.generator(Some("ord".to_string()));

      for (number, id) in index.get_feed_inscriptions(300)? {
        builder.item(
          rss::ItemBuilder::default()
            .title(Some(format!("Inscription {number}")))
            .link(Some(format!("/inscription/{id}")))
            .guid(Some(rss::Guid {
              value: format!("/inscription/{id}"),
              permalink: true,
            }))
            .build(),
        );
      }

      Ok(
        (
          [
            (header::CONTENT_TYPE, "application/rss+xml"),
            (
              header::CONTENT_SECURITY_POLICY,
              "default-src 'unsafe-inline'",
            ),
          ],
          builder.build().to_string(),
        )
          .into_response(),
      )
    })
  }

  async fn static_asset(Path(path): Path<String>) -> ServerResult<Response> {
    let content = StaticAssets::get(if let Some(stripped) = path.strip_prefix('/') {
      log::info!("GET /static/{stripped}");
      stripped
    } else {
      log::info!("GET /static/{path}");
      &path
    })
    .ok_or_not_found(|| format!("asset {path}"))?;
    let body = body::boxed(body::Full::from(content.data));
    let mime = mime_guess::from_path(path).first_or_octet_stream();
    Ok(
      Response::builder()
        .header(header::CONTENT_TYPE, mime.as_ref())
        .body(body)
        .unwrap(),
    )
  }

  async fn block_count(Extension(index): Extension<Arc<Index>>) -> ServerResult<String> {
<<<<<<< HEAD
    log::info!("GET /blockcount");
    Ok(index.block_count()?.to_string())
  }

  async fn block_height(Extension(index): Extension<Arc<Index>>) -> ServerResult<String> {
    log::info!("GET /blockheight");
    Ok(
      index
        .block_height()?
        .ok_or_not_found(|| "blockheight")?
        .to_string(),
    )
  }

  async fn block_hash(Extension(index): Extension<Arc<Index>>) -> ServerResult<String> {
    log::info!("GET /blockhash");
    Ok(
      index
        .block_hash(None)?
        .ok_or_not_found(|| "blockhash")?
        .to_string(),
    )
  }

  async fn block_hash_json(Extension(index): Extension<Arc<Index>>) -> ServerResult<Json<String>> {
    log::info!("GET /r/blockhash");
    Ok(Json(
      index
        .block_hash(None)?
        .ok_or_not_found(|| "blockhash")?
        .to_string(),
    ))
=======
    task::block_in_place(|| Ok(index.block_count()?.to_string()))
  }

  async fn block_height(Extension(index): Extension<Arc<Index>>) -> ServerResult<String> {
    task::block_in_place(|| {
      Ok(
        index
          .block_height()?
          .ok_or_not_found(|| "blockheight")?
          .to_string(),
      )
    })
  }

  async fn block_hash(Extension(index): Extension<Arc<Index>>) -> ServerResult<String> {
    task::block_in_place(|| {
      Ok(
        index
          .block_hash(None)?
          .ok_or_not_found(|| "blockhash")?
          .to_string(),
      )
    })
  }

  async fn block_hash_json(Extension(index): Extension<Arc<Index>>) -> ServerResult<Json<String>> {
    task::block_in_place(|| {
      Ok(Json(
        index
          .block_hash(None)?
          .ok_or_not_found(|| "blockhash")?
          .to_string(),
      ))
    })
>>>>>>> 0ae58b8e
  }

  async fn block_hash_from_height(
    Extension(index): Extension<Arc<Index>>,
    Path(height): Path<u32>,
  ) -> ServerResult<String> {
<<<<<<< HEAD
    log::info!("GET /blockhash/{height}");
    Ok(
      index
        .block_hash(Some(height))?
        .ok_or_not_found(|| "blockhash")?
        .to_string(),
    )
=======
    task::block_in_place(|| {
      Ok(
        index
          .block_hash(Some(height))?
          .ok_or_not_found(|| "blockhash")?
          .to_string(),
      )
    })
>>>>>>> 0ae58b8e
  }

  async fn block_hash_from_height_json(
    Extension(index): Extension<Arc<Index>>,
    Path(height): Path<u32>,
  ) -> ServerResult<Json<String>> {
<<<<<<< HEAD
    log::info!("GET /r/blockhash/{height}");
    Ok(Json(
      index
        .block_hash(Some(height))?
        .ok_or_not_found(|| "blockhash")?
        .to_string(),
    ))
  }

  async fn block_time(Extension(index): Extension<Arc<Index>>) -> ServerResult<String> {
    log::info!("GET /blocktime");
    Ok(
      index
        .block_time(index.block_height()?.ok_or_not_found(|| "blocktime")?)?
        .unix_timestamp()
        .to_string(),
    )
=======
    task::block_in_place(|| {
      Ok(Json(
        index
          .block_hash(Some(height))?
          .ok_or_not_found(|| "blockhash")?
          .to_string(),
      ))
    })
  }

  async fn block_time(Extension(index): Extension<Arc<Index>>) -> ServerResult<String> {
    task::block_in_place(|| {
      Ok(
        index
          .block_time(index.block_height()?.ok_or_not_found(|| "blocktime")?)?
          .unix_timestamp()
          .to_string(),
      )
    })
>>>>>>> 0ae58b8e
  }

  async fn input(
    Extension(server_config): Extension<Arc<ServerConfig>>,
    Extension(index): Extension<Arc<Index>>,
    Path(path): Path<(u32, usize, usize)>,
  ) -> ServerResult<PageHtml<InputHtml>> {
<<<<<<< HEAD
    log::info!("GET /input/{}/{}/{}", path.0, path.1, path.2);
    let not_found = || format!("input /{}/{}/{}", path.0, path.1, path.2);
=======
    task::block_in_place(|| {
      let not_found = || format!("input /{}/{}/{}", path.0, path.1, path.2);
>>>>>>> 0ae58b8e

      let block = index
        .get_block_by_height(path.0)?
        .ok_or_not_found(not_found)?;

      let transaction = block
        .txdata
        .into_iter()
        .nth(path.1)
        .ok_or_not_found(not_found)?;

      let input = transaction
        .input
        .into_iter()
        .nth(path.2)
        .ok_or_not_found(not_found)?;

      Ok(InputHtml { path, input }.page(server_config))
    })
  }

  async fn faq() -> Redirect {
    log::info!("GET /faq");
    Redirect::to("https://docs.ordinals.com/faq/")
  }

  async fn bounties() -> Redirect {
    log::info!("GET /bounties");
    Redirect::to("https://docs.ordinals.com/bounty/")
  }

  async fn content(
    Extension(index): Extension<Arc<Index>>,
    Extension(config): Extension<Arc<Config>>,
    Extension(server_config): Extension<Arc<ServerConfig>>,
    Path(inscription_id): Path<InscriptionId>,
    accept_encoding: AcceptEncoding,
  ) -> ServerResult<Response> {
<<<<<<< HEAD
    log::info!("GET /content/{inscription_id}");
    if config.is_hidden(inscription_id) {
      return Ok(PreviewUnknownHtml.into_response());
    }
=======
    task::block_in_place(|| {
      if config.is_hidden(inscription_id) {
        return Ok(PreviewUnknownHtml.into_response());
      }
>>>>>>> 0ae58b8e

      let mut inscription = index
        .get_inscription_by_id(inscription_id)?
        .ok_or_not_found(|| format!("inscription {inscription_id}"))?;

      if let Some(delegate) = inscription.delegate() {
        inscription = index
          .get_inscription_by_id(delegate)?
          .ok_or_not_found(|| format!("delegate {inscription_id}"))?
      }

      Ok(
        Self::content_response(inscription, accept_encoding, &server_config)?
          .ok_or_not_found(|| format!("inscription {inscription_id} content"))?
          .into_response(),
      )
    })
  }

  fn content_response(
    inscription: Inscription,
    accept_encoding: AcceptEncoding,
    server_config: &ServerConfig,
  ) -> ServerResult<Option<(HeaderMap, Vec<u8>)>> {
    let mut headers = HeaderMap::new();

    match &server_config.csp_origin {
      None => {
        headers.insert(
          header::CONTENT_SECURITY_POLICY,
          HeaderValue::from_static("default-src 'self' 'unsafe-eval' 'unsafe-inline' data: blob:"),
        );
        headers.append(
          header::CONTENT_SECURITY_POLICY,
          HeaderValue::from_static("default-src *:*/content/ *:*/blockheight *:*/blockhash *:*/blockhash/ *:*/blocktime *:*/r/ 'unsafe-eval' 'unsafe-inline' data: blob:"),
        );
      }
      Some(origin) => {
        let csp = format!("default-src {origin}/content/ {origin}/blockheight {origin}/blockhash {origin}/blockhash/ {origin}/blocktime {origin}/r/ 'unsafe-eval' 'unsafe-inline' data: blob:");
        headers.insert(
          header::CONTENT_SECURITY_POLICY,
          HeaderValue::from_str(&csp).map_err(|err| ServerError::Internal(Error::from(err)))?,
        );
      }
    }

    headers.insert(
      header::CACHE_CONTROL,
      HeaderValue::from_static("public, max-age=31536000, immutable"),
    );

    headers.insert(
      header::CONTENT_TYPE,
      inscription
        .content_type()
        .and_then(|content_type| content_type.parse().ok())
        .unwrap_or(HeaderValue::from_static("application/octet-stream")),
    );

    if let Some(content_encoding) = inscription.content_encoding() {
      if accept_encoding.is_acceptable(&content_encoding) {
        headers.insert(header::CONTENT_ENCODING, content_encoding);
      } else if server_config.decompress && content_encoding == "br" {
        let Some(body) = inscription.into_body() else {
          return Ok(None);
        };

        let mut decompressed = Vec::new();

        Decompressor::new(body.as_slice(), 4096)
          .read_to_end(&mut decompressed)
          .map_err(|err| ServerError::Internal(err.into()))?;

        return Ok(Some((headers, decompressed)));
      } else {
        return Err(ServerError::NotAcceptable {
          accept_encoding,
          content_encoding,
        });
      }
    }

    let Some(body) = inscription.into_body() else {
      return Ok(None);
    };

    Ok(Some((headers, body)))
  }

  async fn preview(
    Extension(index): Extension<Arc<Index>>,
    Extension(config): Extension<Arc<Config>>,
    Extension(server_config): Extension<Arc<ServerConfig>>,
    Path(inscription_id): Path<InscriptionId>,
    accept_encoding: AcceptEncoding,
  ) -> ServerResult<Response> {
<<<<<<< HEAD
    log::info!("GET /preview/{inscription_id}");
    if config.is_hidden(inscription_id) {
      return Ok(PreviewUnknownHtml.into_response());
    }
=======
    task::block_in_place(|| {
      if config.is_hidden(inscription_id) {
        return Ok(PreviewUnknownHtml.into_response());
      }
>>>>>>> 0ae58b8e

      let mut inscription = index
        .get_inscription_by_id(inscription_id)?
        .ok_or_not_found(|| format!("inscription {inscription_id}"))?;

      if let Some(delegate) = inscription.delegate() {
        inscription = index
          .get_inscription_by_id(delegate)?
          .ok_or_not_found(|| format!("delegate {inscription_id}"))?
      }

      match inscription.media() {
        Media::Audio => Ok(PreviewAudioHtml { inscription_id }.into_response()),
        Media::Code(language) => Ok(
          (
            [(
              header::CONTENT_SECURITY_POLICY,
              "script-src-elem 'self' https://cdn.jsdelivr.net",
            )],
            PreviewCodeHtml {
              inscription_id,
              language,
            },
          )
            .into_response(),
        ),
        Media::Font => Ok(
          (
            [(
              header::CONTENT_SECURITY_POLICY,
              "script-src-elem 'self'; style-src 'self' 'unsafe-inline';",
            )],
            PreviewFontHtml { inscription_id },
          )
            .into_response(),
        ),
        Media::Iframe => Ok(
          Self::content_response(inscription, accept_encoding, &server_config)?
            .ok_or_not_found(|| format!("inscription {inscription_id} content"))?
            .into_response(),
        ),
        Media::Image => Ok(
          (
            [(
              header::CONTENT_SECURITY_POLICY,
              "default-src 'self' 'unsafe-inline'",
            )],
            PreviewImageHtml { inscription_id },
          )
            .into_response(),
        ),
        Media::Markdown => Ok(
          (
            [(
              header::CONTENT_SECURITY_POLICY,
              "script-src-elem 'self' https://cdn.jsdelivr.net",
            )],
            PreviewMarkdownHtml { inscription_id },
          )
            .into_response(),
        ),
        Media::Model => Ok(
          (
            [(
              header::CONTENT_SECURITY_POLICY,
              "script-src-elem 'self' https://ajax.googleapis.com",
            )],
            PreviewModelHtml { inscription_id },
          )
            .into_response(),
        ),
        Media::Pdf => Ok(
          (
            [(
              header::CONTENT_SECURITY_POLICY,
              "script-src-elem 'self' https://cdn.jsdelivr.net",
            )],
            PreviewPdfHtml { inscription_id },
          )
            .into_response(),
        ),
        Media::Text => Ok(PreviewTextHtml { inscription_id }.into_response()),
        Media::Unknown => Ok(PreviewUnknownHtml.into_response()),
        Media::Video => Ok(PreviewVideoHtml { inscription_id }.into_response()),
      }
    })
  }

  async fn inscription(
    Extension(server_config): Extension<Arc<ServerConfig>>,
    Extension(index): Extension<Arc<Index>>,
    Path(DeserializeFromStr(query)): Path<DeserializeFromStr<InscriptionQuery>>,
    AcceptJson(accept_json): AcceptJson,
  ) -> ServerResult<Response> {
<<<<<<< HEAD
    match query {
      InscriptionQuery::Id(id) => log::info!("GET /inscription/{id}"),
      InscriptionQuery::Number(inscription_number) => log::info!("GET /inscription/{inscription_number}"),
    };

    let info =
      Index::inscription_info(&index, query)?.ok_or_not_found(|| format!("inscription {query}"))?;

    Ok(if accept_json {
      Json(InscriptionJson {
        inscription_id: info.entry.id,
        children: info.children,
        inscription_number: info.entry.inscription_number,
        genesis_height: info.entry.height,
        parent: info.parent,
        genesis_fee: info.entry.fee,
        output_value: info.output.as_ref().map(|o| o.value),
        address: info
          .output
          .as_ref()
          .and_then(|o| {
            server_config
              .chain
              .address_from_script(&o.script_pubkey)
              .ok()
          })
          .map(|address| address.to_string()),
        sat: info.entry.sat,
        satpoint: info.satpoint,
        content_type: info.inscription.content_type().map(|s| s.to_string()),
        content_length: info.inscription.content_length(),
        timestamp: timestamp(info.entry.timestamp).timestamp(),
        previous: info.previous,
        next: info.next,
        rune: info.rune,
=======
    task::block_in_place(|| {
      let info = Index::inscription_info(&index, query)?
        .ok_or_not_found(|| format!("inscription {query}"))?;

      Ok(if accept_json {
        Json(InscriptionJson {
          inscription_id: info.entry.id,
          charms: Charm::ALL
            .iter()
            .filter(|charm| charm.is_set(info.charms))
            .map(|charm| charm.title().into())
            .collect(),
          children: info.children,
          inscription_number: info.entry.inscription_number,
          genesis_height: info.entry.height,
          parent: info.parent,
          genesis_fee: info.entry.fee,
          output_value: info.output.as_ref().map(|o| o.value),
          address: info
            .output
            .as_ref()
            .and_then(|o| {
              server_config
                .chain
                .address_from_script(&o.script_pubkey)
                .ok()
            })
            .map(|address| address.to_string()),
          sat: info.entry.sat,
          satpoint: info.satpoint,
          content_type: info.inscription.content_type().map(|s| s.to_string()),
          content_length: info.inscription.content_length(),
          timestamp: timestamp(info.entry.timestamp).timestamp(),
          previous: info.previous,
          next: info.next,
          rune: info.rune,
        })
        .into_response()
      } else {
        InscriptionHtml {
          chain: server_config.chain,
          charms: info.charms,
          children: info.children,
          genesis_fee: info.entry.fee,
          genesis_height: info.entry.height,
          inscription: info.inscription,
          inscription_id: info.entry.id,
          inscription_number: info.entry.inscription_number,
          next: info.next,
          output: info.output,
          parent: info.parent,
          previous: info.previous,
          rune: info.rune,
          sat: info.entry.sat,
          satpoint: info.satpoint,
          timestamp: timestamp(info.entry.timestamp),
        }
        .page(server_config)
        .into_response()
>>>>>>> 0ae58b8e
      })
    })
  }

  async fn collections(
    Extension(server_config): Extension<Arc<ServerConfig>>,
    Extension(index): Extension<Arc<Index>>,
  ) -> ServerResult<Response> {
    Self::collections_paginated(Extension(server_config), Extension(index), Path(0)).await
  }

  async fn collections_paginated(
    Extension(server_config): Extension<Arc<ServerConfig>>,
    Extension(index): Extension<Arc<Index>>,
    Path(page_index): Path<usize>,
  ) -> ServerResult<Response> {
    task::block_in_place(|| {
      let (collections, more_collections) = index.get_collections_paginated(100, page_index)?;

      let prev = page_index.checked_sub(1);

      let next = more_collections.then_some(page_index + 1);

      Ok(
        CollectionsHtml {
          inscriptions: collections,
          prev,
          next,
        }
        .page(server_config)
        .into_response(),
      )
    })
  }

  async fn children(
    Extension(server_config): Extension<Arc<ServerConfig>>,
    Extension(index): Extension<Arc<Index>>,
    Path(inscription_id): Path<InscriptionId>,
  ) -> ServerResult<Response> {
    Self::children_paginated(
      Extension(server_config),
      Extension(index),
      Path((inscription_id, 0)),
    )
    .await
  }

  async fn children_paginated(
    Extension(server_config): Extension<Arc<ServerConfig>>,
    Extension(index): Extension<Arc<Index>>,
    Path((parent, page)): Path<(InscriptionId, usize)>,
  ) -> ServerResult<Response> {
<<<<<<< HEAD
    log::info!("GET /children/{parent}/{page}");
    let entry = index
      .get_inscription_entry(parent)?
      .ok_or_not_found(|| format!("inscription {parent}"))?;
=======
    task::block_in_place(|| {
      let entry = index
        .get_inscription_entry(parent)?
        .ok_or_not_found(|| format!("inscription {parent}"))?;
>>>>>>> 0ae58b8e

      let parent_number = entry.inscription_number;

      let (children, more_children) =
        index.get_children_by_sequence_number_paginated(entry.sequence_number, 100, page)?;

      let prev_page = page.checked_sub(1);

      let next_page = more_children.then_some(page + 1);

      Ok(
        ChildrenHtml {
          parent,
          parent_number,
          children,
          prev_page,
          next_page,
        }
        .page(server_config)
        .into_response(),
      )
    })
  }

  async fn children_recursive(
    Extension(index): Extension<Arc<Index>>,
    Path(inscription_id): Path<InscriptionId>,
  ) -> ServerResult<Response> {
    Self::children_recursive_paginated(Extension(index), Path((inscription_id, 0))).await
  }

  async fn children_recursive_paginated(
    Extension(index): Extension<Arc<Index>>,
    Path((parent, page)): Path<(InscriptionId, usize)>,
  ) -> ServerResult<Response> {
    task::block_in_place(|| {
      let parent_sequence_number = index
        .get_inscription_entry(parent)?
        .ok_or_not_found(|| format!("inscription {parent}"))?
        .sequence_number;

      let (ids, more) =
        index.get_children_by_sequence_number_paginated(parent_sequence_number, 100, page)?;

      Ok(Json(ChildrenJson { ids, more, page }).into_response())
    })
  }

  async fn inscriptions(
    Extension(server_config): Extension<Arc<ServerConfig>>,
    Extension(index): Extension<Arc<Index>>,
    accept_json: AcceptJson,
  ) -> ServerResult<Response> {
    log::info!("GET /inscriptions");
    Self::inscriptions_paginated(
      Extension(server_config),
      Extension(index),
      Path(0),
      accept_json,
    )
    .await
  }

  async fn inscriptions_paginated(
    Extension(server_config): Extension<Arc<ServerConfig>>,
    Extension(index): Extension<Arc<Index>>,
    Path(page_index): Path<u32>,
    AcceptJson(accept_json): AcceptJson,
  ) -> ServerResult<Response> {
<<<<<<< HEAD
    log::info!("GET /inscriptions/{page_index}");
    let (inscriptions, more_inscriptions) = index.get_inscriptions_paginated(100, page_index)?;
=======
    task::block_in_place(|| {
      let (inscriptions, more) = index.get_inscriptions_paginated(100, page_index)?;
>>>>>>> 0ae58b8e

      let prev = page_index.checked_sub(1);

      let next = more.then_some(page_index + 1);

      Ok(if accept_json {
        Json(InscriptionsJson {
          inscriptions,
          page_index,
          more,
        })
        .into_response()
      } else {
        InscriptionsHtml {
          inscriptions,
          next,
          prev,
        }
        .page(server_config)
        .into_response()
      })
    })
  }

  async fn inscriptions_in_block(
    Extension(server_config): Extension<Arc<ServerConfig>>,
    Extension(index): Extension<Arc<Index>>,
    Path(block_height): Path<u32>,
    AcceptJson(accept_json): AcceptJson,
  ) -> ServerResult<Response> {
    log::info!("GET /inscriptions/block/{block_height}");
    Self::inscriptions_in_block_paginated(
      Extension(server_config),
      Extension(index),
      Path((block_height, 0)),
      AcceptJson(accept_json),
    )
    .await
  }

  async fn inscriptions_in_block_paginated(
    Extension(server_config): Extension<Arc<ServerConfig>>,
    Extension(index): Extension<Arc<Index>>,
    Path((block_height, page_index)): Path<(u32, u32)>,
    AcceptJson(accept_json): AcceptJson,
  ) -> ServerResult<Response> {
<<<<<<< HEAD
    log::info!("GET /inscriptions/block/{block_height}/{page_index}");
    let page_size = 100;
=======
    task::block_in_place(|| {
      let page_size = 100;
>>>>>>> 0ae58b8e

      let page_index_usize = usize::try_from(page_index).unwrap_or(usize::MAX);
      let page_size_usize = usize::try_from(page_size).unwrap_or(usize::MAX);

      let mut inscriptions = index
        .get_inscriptions_in_block(block_height)?
        .into_iter()
        .skip(page_index_usize.saturating_mul(page_size_usize))
        .take(page_size_usize.saturating_add(1))
        .collect::<Vec<InscriptionId>>();

      let more = inscriptions.len() > page_size_usize;

      if more {
        inscriptions.pop();
      }

      Ok(if accept_json {
        Json(InscriptionsJson {
          inscriptions,
          page_index,
          more,
        })
        .into_response()
      } else {
        InscriptionsBlockHtml::new(
          block_height,
          index.block_height()?.unwrap_or(Height(0)).n(),
          inscriptions,
          more,
          page_index,
        )?
        .page(server_config)
        .into_response()
      })
    })
  }

  async fn inscriptions_json_start(
    Extension(server_config): Extension<Arc<ServerConfig>>,
    Extension(index): Extension<Arc<Index>>,
    Path(start): Path<i32>,
  ) -> ServerResult<String> {
    log::info!("GET /inscriptions_json/{start}");
    Self::inscriptions_json(server_config.chain, index, start, start + 1).await
  }

  async fn inscriptions_json_start_end(
    Extension(server_config): Extension<Arc<ServerConfig>>,
    Extension(index): Extension<Arc<Index>>,
    Path(path): Path<(i32, i32)>,
  ) -> ServerResult<String> {
    log::info!("GET /inscriptions_json/{}/{}", path.0, path.1);
    Self::inscriptions_json(server_config.chain, index, path.0, path.1).await
  }

  async fn inscriptions_json(
    chain: Chain,
    index: Arc<Index>,
    start: i32,
    end: i32,
  ) -> ServerResult<String> {
    const MAX_JSON_INSCRIPTIONS: i32 = 1000;

    match start.cmp(&end) {
      Ordering::Equal => Err(ServerError::BadRequest("range length == 0".to_string())),
      Ordering::Greater => Err(ServerError::BadRequest("range length < 0".to_string())),
      Ordering::Less => {
        if end - start > MAX_JSON_INSCRIPTIONS {
          return Err(ServerError::BadRequest(format!(
            "range length > {MAX_JSON_INSCRIPTIONS}"
          )));
        }

        let mut ret = Vec::new();

        for i in start..end {
          sleep(Duration::from_millis(0)).await;
          match index.get_inscription_id_by_inscription_number(i) {
            Err(_) => return Err(ServerError::BadRequest(format!("no inscription {i}"))),
            Ok(inscription_id) => match inscription_id {
              Some(inscription_id) => {
                let entry = index
                  .get_inscription_entry(inscription_id)?
                  .ok_or_not_found(|| format!("inscription {inscription_id}"))?;

                let tx = index.get_transaction(inscription_id.txid)?.unwrap();
                let inscription = index
                  .get_inscription_by_id(inscription_id)?
                  .ok_or_not_found(|| format!("inscription {inscription_id}"))?;

                let satpoint = index
                  .get_inscription_satpoint_by_id(inscription_id)?
                  .ok_or_not_found(|| format!("inscription {inscription_id}"))?;

                let output = if satpoint.outpoint.txid == unbound_outpoint().txid {
                  None
                } else {
                  Some(
                    if satpoint.outpoint.txid == inscription_id.txid {
                      tx
                    } else {
                      index
                        .get_transaction(satpoint.outpoint.txid)?
                        .ok_or_not_found(|| {
                          format!("inscription {inscription_id} current transaction")
                        })?
                    }
                    .output
                    .into_iter()
                    .nth(satpoint.outpoint.vout.try_into().unwrap())
                    .ok_or_not_found(|| {
                      format!("inscription {inscription_id} current transaction output")
                    })?,
                  )
                };

                let mut address = None;
                if let Some(output) = &output {
                  if let Ok(a) = chain.address_from_script(&output.script_pubkey) {
                    address = Some(a.to_string());
                  }
                }

                let sequence_number = entry.sequence_number;

                let sat = entry.sat.map(|s| SatoshiJson {
                  number: s.n(),
                  decimal: s.decimal().to_string(),
                  degree: s.degree().to_string(),
                  percentile: s.percentile().to_string(),
                  name: s.name(),
                  cycle: s.cycle(),
                  epoch: s.epoch().0,
                  period: s.period(),
                  block: s.height().0,
                  offset: s.third(),
                  rarity: s.rarity(),
                  // timestamp: index.block_time(s.height())?.unix_timestamp(),
                });

                let content_type = inscription.content_type();
                let unbound_suffix = if satpoint.outpoint == unbound_outpoint() {
                  " (unbound)"
                } else {
                  ""
                };

                let parent = match entry.parent {
                  Some(parent) => index.get_inscription_id_by_sequence_number(parent)?,
                  None => None,
                };

                ret.push(MyInscriptionJson {
                  number: i,
                  sequence_number,
                  id: inscription_id,
                  parent,
                  address,
                  output_value: if output.is_some() {
                    Some(output.unwrap().value)
                  } else {
                    None
                  },
                  sat,
                  content_length: inscription.content_length(),
                  content_type: if content_type.is_some() {
                    content_type.unwrap().to_string()
                  } else {
                    "".to_string()
                  },
                  timestamp: entry.timestamp,
                  genesis_height: entry.height,
                  genesis_fee: entry.fee,
                  genesis_transaction: inscription_id.txid,
                  location: satpoint.to_string() + unbound_suffix,
                  output: satpoint.outpoint.to_string() + unbound_suffix,
                  offset: satpoint.offset,
                  children: index.get_children_by_sequence_number(sequence_number)?,
                });
              }
              None => return Err(ServerError::BadRequest(format!("no inscription {i}"))),
            },
          }
        }

        Ok(serde_json::to_string_pretty(&ret).ok().unwrap())
      }
    }
  }

  async fn inscriptions_sequence_numbers(
    Extension(index): Extension<Arc<Index>>,
    Path(path): Path<(i32, i32)>,
  ) -> ServerResult<String> {
    log::info!("GET /inscriptions_sequence_numbers/{}/{}", path.0, path.1);

    let start = path.0;
    let end = path.1;

    match start.cmp(&end) {
      Ordering::Equal => Err(ServerError::BadRequest("range length == 0".to_string())),
      Ordering::Greater => Err(ServerError::BadRequest("range length < 0".to_string())),
      Ordering::Less => {
        let mut ret = String::new();

        for i in start..end {
          sleep(Duration::from_millis(0)).await;
          match index.get_sequence_number_by_inscription_number(i) {
            Err(_) => return Err(ServerError::BadRequest(format!("no inscription {i}"))),
            Ok(sequence_number) => ret += format!("{i},{sequence_number}\n").as_str(),
          }
        }

        Ok(ret)
      }
    }
  }

  async fn sat_inscriptions(
    Extension(index): Extension<Arc<Index>>,
    Path(sat): Path<u64>,
  ) -> ServerResult<Json<SatInscriptionsJson>> {
    Self::sat_inscriptions_paginated(Extension(index), Path((sat, 0))).await
  }

  async fn sat_inscriptions_paginated(
    Extension(index): Extension<Arc<Index>>,
    Path((sat, page)): Path<(u64, u64)>,
  ) -> ServerResult<Json<SatInscriptionsJson>> {
    task::block_in_place(|| {
      if !index.has_sat_index() {
        return Err(ServerError::NotFound(
          "this server has no sat index".to_string(),
        ));
      }

      let (ids, more) = index.get_inscription_ids_by_sat_paginated(Sat(sat), 100, page)?;

      Ok(Json(SatInscriptionsJson { ids, more, page }))
    })
  }

  async fn sat_inscription_at_index(
    Extension(index): Extension<Arc<Index>>,
    Path((DeserializeFromStr(sat), inscription_index)): Path<(DeserializeFromStr<Sat>, isize)>,
  ) -> ServerResult<Json<SatInscriptionJson>> {
    task::block_in_place(|| {
      if !index.has_sat_index() {
        return Err(ServerError::NotFound(
          "this server has no sat index".to_string(),
        ));
      }

      let id = index.get_inscription_id_by_sat_indexed(sat, inscription_index)?;

      Ok(Json(SatInscriptionJson { id }))
    })
  }

  async fn redirect_http_to_https(
    Extension(mut destination): Extension<String>,
    uri: Uri,
  ) -> Redirect {
    if let Some(path_and_query) = uri.path_and_query() {
      destination.push_str(path_and_query.as_str());
    }

    Redirect::to(&destination)
  }
}

#[cfg(test)]
mod tests {
  use {
    super::*,
    crate::runes::{Edict, Etching, Rune, Runestone},
    reqwest::Url,
    serde::de::DeserializeOwned,
    std::net::TcpListener,
  };

  const RUNE: u128 = 99246114928149462;

  struct TestServer {
    bitcoin_rpc_server: test_bitcoincore_rpc::Handle,
    index: Arc<Index>,
    ord_server_handle: Handle,
    url: Url,
    #[allow(unused)]
    tempdir: TempDir,
  }

  impl TestServer {
    fn new() -> Self {
      Self::new_with_args(&[], &[])
    }

    fn new_with_sat_index() -> Self {
      Self::new_with_args(&["--index-sats"], &[])
    }

    fn new_with_args(ord_args: &[&str], server_args: &[&str]) -> Self {
      Self::new_server(test_bitcoincore_rpc::spawn(), None, ord_args, server_args)
    }

    fn new_with_regtest() -> Self {
      Self::new_server(
        test_bitcoincore_rpc::builder()
          .network(bitcoin::network::constants::Network::Regtest)
          .build(),
        None,
        &["--chain", "regtest"],
        &[],
      )
    }

    fn new_with_regtest_with_json_api() -> Self {
      Self::new_server(
        test_bitcoincore_rpc::builder()
          .network(bitcoin::network::constants::Network::Regtest)
          .build(),
        None,
        &["--chain", "regtest"],
        &["--enable-json-api"],
      )
    }

    fn new_with_regtest_with_index_sats() -> Self {
      Self::new_server(
        test_bitcoincore_rpc::builder()
          .network(bitcoin::Network::Regtest)
          .build(),
        None,
        &["--chain", "regtest", "--index-sats"],
        &[],
      )
    }

    fn new_with_regtest_with_index_runes() -> Self {
      Self::new_server(
        test_bitcoincore_rpc::builder()
          .network(bitcoin::Network::Regtest)
          .build(),
        None,
        &["--chain", "regtest", "--index-runes"],
        &["--enable-json-api"],
      )
    }

    fn new_with_bitcoin_rpc_server_and_config(
      bitcoin_rpc_server: test_bitcoincore_rpc::Handle,
      config: String,
    ) -> Self {
      Self::new_server(bitcoin_rpc_server, Some(config), &[], &[])
    }

    fn new_server(
      bitcoin_rpc_server: test_bitcoincore_rpc::Handle,
      config: Option<String>,
      ord_args: &[&str],
      server_args: &[&str],
    ) -> Self {
      let tempdir = TempDir::new().unwrap();

      let cookiefile = tempdir.path().join("cookie");

      fs::write(&cookiefile, "username:password").unwrap();

      let port = TcpListener::bind("127.0.0.1:0")
        .unwrap()
        .local_addr()
        .unwrap()
        .port();

      let url = Url::parse(&format!("http://127.0.0.1:{port}")).unwrap();

      let config_args = match config {
        Some(config) => {
          let config_path = tempdir.path().join("ord.yaml");
          fs::write(&config_path, config).unwrap();
          format!("--config {}", config_path.display())
        }
        None => "".to_string(),
      };

      let (options, server) = parse_server_args(&format!(
        "ord --rpc-url {} --cookie-file {} --data-dir {} {config_args} {} server --http-port {} --address 127.0.0.1 {}",
        bitcoin_rpc_server.url(),
        cookiefile.to_str().unwrap(),
        tempdir.path().to_str().unwrap(),
        ord_args.join(" "),
        port,
        server_args.join(" "),
      ));

      let index = Arc::new(Index::open(&options).unwrap());
      let ord_server_handle = Handle::new();

      {
        let index = index.clone();
        let ord_server_handle = ord_server_handle.clone();
        thread::spawn(|| server.run(options, index, ord_server_handle).unwrap());
      }

      while index.statistic(crate::index::Statistic::Commits) == 0 {
        thread::sleep(Duration::from_millis(25));
      }

      let client = reqwest::blocking::Client::builder()
        .redirect(reqwest::redirect::Policy::none())
        .build()
        .unwrap();

      for i in 0.. {
        match client.get(format!("http://127.0.0.1:{port}/status")).send() {
          Ok(_) => break,
          Err(err) => {
            if i == 400 {
              panic!("server failed to start: {err}");
            }
          }
        }

        thread::sleep(Duration::from_millis(25));
      }

      Self {
        bitcoin_rpc_server,
        index,
        ord_server_handle,
        tempdir,
        url,
      }
    }

    fn get(&self, path: impl AsRef<str>) -> reqwest::blocking::Response {
      if let Err(error) = self.index.update() {
        log::error!("{error}");
      }
      reqwest::blocking::get(self.join_url(path.as_ref())).unwrap()
    }

    pub(crate) fn get_json<T: DeserializeOwned>(&self, path: impl AsRef<str>) -> T {
      if let Err(error) = self.index.update() {
        log::error!("{error}");
      }

      let client = reqwest::blocking::Client::new();

      let response = client
        .get(self.join_url(path.as_ref()))
        .header(reqwest::header::ACCEPT, "application/json")
        .send()
        .unwrap();

      assert_eq!(response.status(), StatusCode::OK);

      response.json().unwrap()
    }

    fn join_url(&self, url: &str) -> Url {
      self.url.join(url).unwrap()
    }

    fn assert_response(&self, path: impl AsRef<str>, status: StatusCode, expected_response: &str) {
      let response = self.get(path);
      assert_eq!(response.status(), status, "{}", response.text().unwrap());
      pretty_assert_eq!(response.text().unwrap(), expected_response);
    }

    #[track_caller]
    fn assert_response_regex(
      &self,
      path: impl AsRef<str>,
      status: StatusCode,
      regex: impl AsRef<str>,
    ) {
      let response = self.get(path);
      assert_eq!(response.status(), status);
      assert_regex_match!(response.text().unwrap(), regex.as_ref());
    }

    fn assert_response_csp(
      &self,
      path: impl AsRef<str>,
      status: StatusCode,
      content_security_policy: &str,
      regex: impl AsRef<str>,
    ) {
      let response = self.get(path);
      assert_eq!(response.status(), status);
      assert_eq!(
        response
          .headers()
          .get(header::CONTENT_SECURITY_POLICY,)
          .unwrap(),
        content_security_policy
      );
      assert_regex_match!(response.text().unwrap(), regex.as_ref());
    }

    #[track_caller]
    fn assert_redirect(&self, path: &str, location: &str) {
      let response = reqwest::blocking::Client::builder()
        .redirect(reqwest::redirect::Policy::none())
        .build()
        .unwrap()
        .get(self.join_url(path))
        .send()
        .unwrap();

      assert_eq!(response.status(), StatusCode::SEE_OTHER);
      assert_eq!(response.headers().get(header::LOCATION).unwrap(), location);
    }

    fn mine_blocks(&self, n: u64) -> Vec<bitcoin::Block> {
      let blocks = self.bitcoin_rpc_server.mine_blocks(n);
      self.index.update().unwrap();
      blocks
    }

    fn mine_blocks_with_subsidy(&self, n: u64, subsidy: u64) -> Vec<Block> {
      let blocks = self.bitcoin_rpc_server.mine_blocks_with_subsidy(n, subsidy);
      self.index.update().unwrap();
      blocks
    }
  }

  impl Drop for TestServer {
    fn drop(&mut self) {
      self.ord_server_handle.shutdown();
    }
  }

  fn parse_server_args(args: &str) -> (Options, Server) {
    match Arguments::try_parse_from(args.split_whitespace()) {
      Ok(arguments) => match arguments.subcommand {
        Subcommand::Server(server) => (arguments.options, server),
        subcommand => panic!("unexpected subcommand: {subcommand:?}"),
      },
      Err(err) => panic!("error parsing arguments: {err}"),
    }
  }

  #[test]
  fn http_and_https_port_dont_conflict() {
    parse_server_args(
      "ord server --http-port 0 --https-port 0 --acme-cache foo --acme-contact bar --acme-domain baz",
    );
  }

  #[test]
  fn http_port_defaults_to_80() {
    assert_eq!(parse_server_args("ord server").1.http_port(), Some(80));
  }

  #[test]
  fn https_port_defaults_to_none() {
    assert_eq!(parse_server_args("ord server").1.https_port(), None);
  }

  #[test]
  fn https_sets_https_port_to_443() {
    assert_eq!(
      parse_server_args("ord server --https --acme-cache foo --acme-contact bar --acme-domain baz")
        .1
        .https_port(),
      Some(443)
    );
  }

  #[test]
  fn https_disables_http() {
    assert_eq!(
      parse_server_args("ord server --https --acme-cache foo --acme-contact bar --acme-domain baz")
        .1
        .http_port(),
      None
    );
  }

  #[test]
  fn https_port_disables_http() {
    assert_eq!(
      parse_server_args(
        "ord server --https-port 433 --acme-cache foo --acme-contact bar --acme-domain baz"
      )
      .1
      .http_port(),
      None
    );
  }

  #[test]
  fn https_port_sets_https_port() {
    assert_eq!(
      parse_server_args(
        "ord server --https-port 1000 --acme-cache foo --acme-contact bar --acme-domain baz"
      )
      .1
      .https_port(),
      Some(1000)
    );
  }

  #[test]
  fn http_with_https_leaves_http_enabled() {
    assert_eq!(
      parse_server_args(
        "ord server --https --http --acme-cache foo --acme-contact bar --acme-domain baz"
      )
      .1
      .http_port(),
      Some(80)
    );
  }

  #[test]
  fn http_with_https_leaves_https_enabled() {
    assert_eq!(
      parse_server_args(
        "ord server --https --http --acme-cache foo --acme-contact bar --acme-domain baz"
      )
      .1
      .https_port(),
      Some(443)
    );
  }

  #[test]
  fn acme_contact_accepts_multiple_values() {
    assert!(Arguments::try_parse_from([
      "ord",
      "server",
      "--address",
      "127.0.0.1",
      "--http-port",
      "0",
      "--acme-contact",
      "foo",
      "--acme-contact",
      "bar"
    ])
    .is_ok());
  }

  #[test]
  fn acme_domain_accepts_multiple_values() {
    assert!(Arguments::try_parse_from([
      "ord",
      "server",
      "--address",
      "127.0.0.1",
      "--http-port",
      "0",
      "--acme-domain",
      "foo",
      "--acme-domain",
      "bar"
    ])
    .is_ok());
  }

  #[test]
  fn acme_cache_defaults_to_data_dir() {
    let arguments = Arguments::try_parse_from(["ord", "--data-dir", "foo", "server"]).unwrap();
    let acme_cache = Server::acme_cache(None, &arguments.options)
      .display()
      .to_string();
    assert!(
      acme_cache.contains(if cfg!(windows) {
        r"foo\acme-cache"
      } else {
        "foo/acme-cache"
      }),
      "{acme_cache}"
    )
  }

  #[test]
  fn acme_cache_flag_is_respected() {
    let arguments =
      Arguments::try_parse_from(["ord", "--data-dir", "foo", "server", "--acme-cache", "bar"])
        .unwrap();
    let acme_cache = Server::acme_cache(Some(&"bar".into()), &arguments.options)
      .display()
      .to_string();
    assert_eq!(acme_cache, "bar")
  }

  #[test]
  fn acme_domain_defaults_to_hostname() {
    let (_, server) = parse_server_args("ord server");
    assert_eq!(
      server.acme_domains().unwrap(),
      &[System::host_name().unwrap()]
    );
  }

  #[test]
  fn acme_domain_flag_is_respected() {
    let (_, server) = parse_server_args("ord server --acme-domain example.com");
    assert_eq!(server.acme_domains().unwrap(), &["example.com"]);
  }

  #[test]
  fn install_sh_redirects_to_github() {
    TestServer::new().assert_redirect(
      "/install.sh",
      "https://raw.githubusercontent.com/ordinals/ord/master/install.sh",
    );
  }

  #[test]
  fn ordinal_redirects_to_sat() {
    TestServer::new().assert_redirect("/ordinal/0", "/sat/0");
  }

  #[test]
  fn bounties_redirects_to_docs_site() {
    TestServer::new().assert_redirect("/bounties", "https://docs.ordinals.com/bounty/");
  }

  #[test]
  fn faq_redirects_to_docs_site() {
    TestServer::new().assert_redirect("/faq", "https://docs.ordinals.com/faq/");
  }

  #[test]
  fn search_by_query_returns_sat() {
    TestServer::new().assert_redirect("/search?query=0", "/sat/0");
  }

  #[test]
  fn search_by_query_returns_rune() {
    TestServer::new().assert_redirect("/search?query=ABCD", "/rune/ABCD");
  }

  #[test]
  fn search_by_query_returns_spaced_rune() {
    TestServer::new().assert_redirect("/search?query=AB•CD", "/rune/AB•CD");
  }

  #[test]
  fn search_by_query_returns_inscription() {
    TestServer::new().assert_redirect(
      "/search?query=0000000000000000000000000000000000000000000000000000000000000000i0",
      "/inscription/0000000000000000000000000000000000000000000000000000000000000000i0",
    );
  }

  #[test]
  fn search_is_whitespace_insensitive() {
    TestServer::new().assert_redirect("/search/ 0 ", "/sat/0");
  }

  #[test]
  fn search_by_path_returns_sat() {
    TestServer::new().assert_redirect("/search/0", "/sat/0");
  }

  #[test]
  fn search_for_blockhash_returns_block() {
    TestServer::new().assert_redirect(
      "/search/000000000019d6689c085ae165831e934ff763ae46a2a6c172b3f1b60a8ce26f",
      "/block/000000000019d6689c085ae165831e934ff763ae46a2a6c172b3f1b60a8ce26f",
    );
  }

  #[test]
  fn search_for_txid_returns_transaction() {
    TestServer::new().assert_redirect(
      "/search/0000000000000000000000000000000000000000000000000000000000000000",
      "/tx/0000000000000000000000000000000000000000000000000000000000000000",
    );
  }

  #[test]
  fn search_for_outpoint_returns_output() {
    TestServer::new().assert_redirect(
      "/search/0000000000000000000000000000000000000000000000000000000000000000:0",
      "/output/0000000000000000000000000000000000000000000000000000000000000000:0",
    );
  }

  #[test]
  fn search_for_inscription_id_returns_inscription() {
    TestServer::new().assert_redirect(
      "/search/0000000000000000000000000000000000000000000000000000000000000000i0",
      "/inscription/0000000000000000000000000000000000000000000000000000000000000000i0",
    );
  }

  #[test]
  fn search_by_path_returns_rune() {
    TestServer::new().assert_redirect("/search/ABCD", "/rune/ABCD");
  }

  #[test]
  fn search_by_path_returns_spaced_rune() {
    TestServer::new().assert_redirect("/search/AB•CD", "/rune/AB•CD");
  }

  #[test]
  fn search_by_rune_id_returns_rune() {
    let server = TestServer::new_with_regtest_with_index_runes();

    server.mine_blocks(1);

    let rune = Rune(RUNE);

    server.assert_response_regex(format!("/rune/{rune}"), StatusCode::NOT_FOUND, ".*");

    server.bitcoin_rpc_server.broadcast_tx(TransactionTemplate {
      inputs: &[(1, 0, 0, inscription("text/plain", "hello").to_witness())],
      op_return: Some(
        Runestone {
          edicts: vec![Edict {
            id: 0,
            amount: u128::max_value(),
            output: 0,
          }],
          etching: Some(Etching {
            rune: Some(rune),
            ..Default::default()
          }),
          ..Default::default()
        }
        .encipher(),
      ),
      ..Default::default()
    });

    server.mine_blocks(1);

    server.assert_redirect("/search/2/1", "/rune/AAAAAAAAAAAAA");
    server.assert_redirect("/search?query=2/1", "/rune/AAAAAAAAAAAAA");

    server.assert_response_regex("/rune/100/200", StatusCode::NOT_FOUND, ".*");

    server.assert_response_regex(
      "/search/100000000000000000000/200000000000000000",
      StatusCode::BAD_REQUEST,
      ".*",
    );
  }

  #[test]
  fn runes_are_displayed_on_runes_page() {
    let server = TestServer::new_with_regtest_with_index_runes();

    server.mine_blocks(1);

    server.assert_response_regex(
      "/runes",
      StatusCode::OK,
      ".*<title>Runes</title>.*<h1>Runes</h1>\n<ul>\n</ul>.*",
    );

    let txid = server.bitcoin_rpc_server.broadcast_tx(TransactionTemplate {
      inputs: &[(1, 0, 0, Witness::new())],
      op_return: Some(
        Runestone {
          edicts: vec![Edict {
            id: 0,
            amount: u128::max_value(),
            output: 0,
          }],
          etching: Some(Etching {
            rune: Some(Rune(RUNE)),
            ..Default::default()
          }),
          ..Default::default()
        }
        .encipher(),
      ),
      ..Default::default()
    });

    server.mine_blocks(1);

    let id = RuneId {
      height: 2,
      index: 1,
    };

    assert_eq!(
      server.index.runes().unwrap(),
      [(
        id,
        RuneEntry {
          etching: txid,
          rune: Rune(RUNE),
          supply: u128::max_value(),
          timestamp: 2,
          ..Default::default()
        }
      )]
    );

    assert_eq!(
      server.index.get_rune_balances().unwrap(),
      [(OutPoint { txid, vout: 0 }, vec![(id, u128::max_value())])]
    );

    server.assert_response_regex(
      "/runes",
      StatusCode::OK,
      ".*<title>Runes</title>.*
<h1>Runes</h1>
<ul>
  <li><a href=/rune/AAAAAAAAAAAAA>AAAAAAAAAAAAA</a></li>
</ul>.*",
    );
  }

  #[test]
  fn runes_are_displayed_on_rune_page() {
    let server = TestServer::new_with_regtest_with_index_runes();

    server.mine_blocks(1);

    let rune = Rune(RUNE);

    server.assert_response_regex(format!("/rune/{rune}"), StatusCode::NOT_FOUND, ".*");

    let txid = server.bitcoin_rpc_server.broadcast_tx(TransactionTemplate {
      inputs: &[(1, 0, 0, inscription("text/plain", "hello").to_witness())],
      op_return: Some(
        Runestone {
          edicts: vec![Edict {
            id: 0,
            amount: u128::max_value(),
            output: 0,
          }],
          etching: Some(Etching {
            rune: Some(rune),
            symbol: Some('%'),
            ..Default::default()
          }),
          ..Default::default()
        }
        .encipher(),
      ),
      ..Default::default()
    });

    server.mine_blocks(1);

    let id = RuneId {
      height: 2,
      index: 1,
    };

    assert_eq!(
      server.index.runes().unwrap(),
      [(
        id,
        RuneEntry {
          etching: txid,
          rune,
          supply: u128::max_value(),
          symbol: Some('%'),
          timestamp: 2,
          ..Default::default()
        }
      )]
    );

    assert_eq!(
      server.index.get_rune_balances().unwrap(),
      [(OutPoint { txid, vout: 0 }, vec![(id, u128::max_value())])]
    );

    server.assert_response_regex(
      format!("/rune/{rune}"),
      StatusCode::OK,
      format!(
        ".*<title>Rune AAAAAAAAAAAAA</title>.*
<h1>AAAAAAAAAAAAA</h1>
<iframe .* src=/preview/{txid}i0></iframe>
<dl>
  <dt>number</dt>
  <dd>0</dd>
  <dt>timestamp</dt>
  <dd><time>1970-01-01 00:00:02 UTC</time></dd>
  <dt>id</dt>
  <dd>2/1</dd>
  <dt>etching block height</dt>
  <dd><a href=/block/2>2</a></dd>
  <dt>etching transaction index</dt>
  <dd>1</dd>
  <dt>mints</dt>
  <dd>0</dd>
  <dt>supply</dt>
  <dd>340282366920938463463374607431768211455\u{00A0}%</dd>
  <dt>burned</dt>
  <dd>0\u{00A0}%</dd>
  <dt>divisibility</dt>
  <dd>0</dd>
  <dt>symbol</dt>
  <dd>%</dd>
  <dt>etching</dt>
  <dd><a class=monospace href=/tx/{txid}>{txid}</a></dd>
  <dt>parent</dt>
  <dd><a class=monospace href=/inscription/{txid}i0>{txid}i0</a></dd>
</dl>
.*"
      ),
    );

    server.assert_response_regex(
      format!("/inscription/{txid}i0"),
      StatusCode::OK,
      ".*
<dl>
  .*
  <dt>rune</dt>
  <dd><a href=/rune/AAAAAAAAAAAAA>AAAAAAAAAAAAA</a></dd>
</dl>
.*",
    );
  }

  #[test]
  fn runes_are_spaced() {
    let server = TestServer::new_with_regtest_with_index_runes();

    server.mine_blocks(1);

    let rune = Rune(RUNE);

    server.assert_response_regex(format!("/rune/{rune}"), StatusCode::NOT_FOUND, ".*");

    let txid = server.bitcoin_rpc_server.broadcast_tx(TransactionTemplate {
      inputs: &[(1, 0, 0, inscription("text/plain", "hello").to_witness())],
      op_return: Some(
        Runestone {
          edicts: vec![Edict {
            id: 0,
            amount: u128::max_value(),
            output: 0,
          }],
          etching: Some(Etching {
            rune: Some(rune),
            symbol: Some('%'),
            spacers: 1,
            ..Default::default()
          }),
          ..Default::default()
        }
        .encipher(),
      ),
      ..Default::default()
    });

    server.mine_blocks(1);

    let id = RuneId {
      height: 2,
      index: 1,
    };

    assert_eq!(
      server.index.runes().unwrap(),
      [(
        id,
        RuneEntry {
          etching: txid,
          rune,
          supply: u128::max_value(),
          symbol: Some('%'),
          timestamp: 2,
          spacers: 1,
          ..Default::default()
        }
      )]
    );

    assert_eq!(
      server.index.get_rune_balances().unwrap(),
      [(OutPoint { txid, vout: 0 }, vec![(id, u128::max_value())])]
    );

    server.assert_response_regex(
      format!("/rune/{rune}"),
      StatusCode::OK,
      r".*<title>Rune A•AAAAAAAAAAAA</title>.*<h1>A•AAAAAAAAAAAA</h1>.*",
    );

    server.assert_response_regex(
      format!("/inscription/{txid}i0"),
      StatusCode::OK,
      ".*<dt>rune</dt>.*<dd><a href=/rune/A•AAAAAAAAAAAA>A•AAAAAAAAAAAA</a></dd>.*",
    );

    server.assert_response_regex(
      "/runes",
      StatusCode::OK,
      ".*<li><a href=/rune/A•AAAAAAAAAAAA>A•AAAAAAAAAAAA</a></li>.*",
    );

    server.assert_response_regex(
      format!("/tx/{txid}"),
      StatusCode::OK,
      ".*
  <dt>etching</dt>
  <dd><a href=/rune/A•AAAAAAAAAAAA>A•AAAAAAAAAAAA</a></dd>
.*",
    );

    server.assert_response_regex(
      format!("/output/{txid}:0"),
      StatusCode::OK,
      ".*<tr>
        <td><a href=/rune/A•AAAAAAAAAAAA>A•AAAAAAAAAAAA</a></td>
        <td>340282366920938463463374607431768211455\u{00A0}%</td>
      </tr>.*",
    );
  }

  #[test]
  fn transactions_link_to_etching() {
    let server = TestServer::new_with_regtest_with_index_runes();

    server.mine_blocks(1);

    server.assert_response_regex(
      "/runes",
      StatusCode::OK,
      ".*<title>Runes</title>.*<h1>Runes</h1>\n<ul>\n</ul>.*",
    );

    let txid = server.bitcoin_rpc_server.broadcast_tx(TransactionTemplate {
      inputs: &[(1, 0, 0, Witness::new())],
      op_return: Some(
        Runestone {
          edicts: vec![Edict {
            id: 0,
            amount: u128::max_value(),
            output: 0,
          }],
          etching: Some(Etching {
            rune: Some(Rune(RUNE)),
            ..Default::default()
          }),
          ..Default::default()
        }
        .encipher(),
      ),
      ..Default::default()
    });

    server.mine_blocks(1);

    let id = RuneId {
      height: 2,
      index: 1,
    };

    assert_eq!(
      server.index.runes().unwrap(),
      [(
        id,
        RuneEntry {
          etching: txid,
          rune: Rune(RUNE),
          supply: u128::max_value(),
          timestamp: 2,
          ..Default::default()
        }
      )]
    );

    assert_eq!(
      server.index.get_rune_balances().unwrap(),
      [(OutPoint { txid, vout: 0 }, vec![(id, u128::max_value())])]
    );

    server.assert_response_regex(
      format!("/tx/{txid}"),
      StatusCode::OK,
      ".*
  <dt>etching</dt>
  <dd><a href=/rune/AAAAAAAAAAAAA>AAAAAAAAAAAAA</a></dd>
.*",
    );
  }

  #[test]
  fn runes_are_displayed_on_output_page() {
    let server = TestServer::new_with_regtest_with_index_runes();

    server.mine_blocks(1);

    let rune = Rune(RUNE);

    server.assert_response_regex(format!("/rune/{rune}"), StatusCode::NOT_FOUND, ".*");

    let txid = server.bitcoin_rpc_server.broadcast_tx(TransactionTemplate {
      inputs: &[(1, 0, 0, Default::default())],
      op_return: Some(
        Runestone {
          edicts: vec![Edict {
            id: 0,
            amount: u128::max_value(),
            output: 0,
          }],
          etching: Some(Etching {
            divisibility: 1,
            rune: Some(rune),
            ..Default::default()
          }),
          ..Default::default()
        }
        .encipher(),
      ),
      ..Default::default()
    });

    server.mine_blocks(1);

    let id = RuneId {
      height: 2,
      index: 1,
    };

    assert_eq!(
      server.index.runes().unwrap(),
      [(
        id,
        RuneEntry {
          divisibility: 1,
          etching: txid,
          rune,
          supply: u128::max_value(),
          timestamp: 2,
          ..Default::default()
        }
      )]
    );

    let output = OutPoint { txid, vout: 0 };

    assert_eq!(
      server.index.get_rune_balances().unwrap(),
      [(output, vec![(id, u128::max_value())])]
    );

    server.assert_response_regex(
      format!("/output/{output}"),
      StatusCode::OK,
      format!(
        ".*<title>Output {output}</title>.*<h1>Output <span class=monospace>{output}</span></h1>.*
  <dt>runes</dt>
  <dd>
    <table>
      <tr>
        <th>rune</th>
        <th>balance</th>
      </tr>
      <tr>
        <td><a href=/rune/AAAAAAAAAAAAA>AAAAAAAAAAAAA</a></td>
        <td>34028236692093846346337460743176821145.5</td>
      </tr>
    </table>
  </dd>
.*"
      ),
    );

    assert_eq!(
      server.get_json::<OutputJson>(format!("/output/{output}")),
      OutputJson {
        value: 5000000000,
        script_pubkey: String::new(),
        address: None,
        transaction: txid.to_string(),
        sat_ranges: None,
        inscriptions: Vec::new(),
        runes: vec![(Rune(RUNE), 340282366920938463463374607431768211455)]
          .into_iter()
          .collect(),
      }
    );
  }

  #[test]
  fn http_to_https_redirect_with_path() {
    TestServer::new_with_args(&[], &["--redirect-http-to-https", "--https"]).assert_redirect(
      "/sat/0",
      &format!("https://{}/sat/0", System::host_name().unwrap()),
    );
  }

  #[test]
  fn http_to_https_redirect_with_empty() {
    TestServer::new_with_args(&[], &["--redirect-http-to-https", "--https"])
      .assert_redirect("/", &format!("https://{}/", System::host_name().unwrap()));
  }

  #[test]
  fn status() {
    let test_server = TestServer::new();

    test_server.assert_response_regex(
      "/status",
      StatusCode::OK,
      ".*<h1>Status</h1>
<dl>
  <dt>chain</dt>
  <dd>mainnet</dd>
  <dt>height</dt>
  <dd>0</dd>
  <dt>inscriptions</dt>
  <dd>0</dd>
  <dt>blessed inscriptions</dt>
  <dd>0</dd>
  <dt>cursed inscriptions</dt>
  <dd>0</dd>
  <dt>runes</dt>
  <dd>0</dd>
  <dt>lost sats</dt>
  <dd>.*</dd>
  <dt>started</dt>
  <dd>.*</dd>
  <dt>uptime</dt>
  <dd>.*</dd>
  <dt>minimum rune for next block</dt>
  <dd>AAAAAAAAAAAAA</dd>
  <dt>version</dt>
  <dd>.*</dd>
  <dt>unrecoverably reorged</dt>
  <dd>false</dd>
  <dt>rune index</dt>
  <dd>false</dd>
  <dt>sat index</dt>
  <dd>false</dd>
  <dt>transaction index</dt>
  <dd>false</dd>
  <dt>git branch</dt>
  <dd>.*</dd>
  <dt>git commit</dt>
  <dd>
    <a href=https://github.com/ordinals/ord/commit/[[:xdigit:]]{40}>
      [[:xdigit:]]{40}
    </a>
  </dd>
</dl>
.*",
    );
  }

  #[test]
  fn block_count_endpoint() {
    let test_server = TestServer::new();

    let response = test_server.get("/blockcount");

    assert_eq!(response.status(), StatusCode::OK);
    assert_eq!(response.text().unwrap(), "1");

    test_server.mine_blocks(1);

    let response = test_server.get("/blockcount");

    assert_eq!(response.status(), StatusCode::OK);
    assert_eq!(response.text().unwrap(), "2");
  }

  #[test]
  fn block_height_endpoint() {
    let test_server = TestServer::new();

    let response = test_server.get("/blockheight");

    assert_eq!(response.status(), StatusCode::OK);
    assert_eq!(response.text().unwrap(), "0");

    test_server.mine_blocks(2);

    let response = test_server.get("/blockheight");

    assert_eq!(response.status(), StatusCode::OK);
    assert_eq!(response.text().unwrap(), "2");
  }

  #[test]
  fn block_hash_endpoint() {
    let test_server = TestServer::new();

    let response = test_server.get("/blockhash");

    assert_eq!(response.status(), StatusCode::OK);
    assert_eq!(
      response.text().unwrap(),
      "000000000019d6689c085ae165831e934ff763ae46a2a6c172b3f1b60a8ce26f"
    );
  }

  #[test]
  fn block_hash_from_height_endpoint() {
    let test_server = TestServer::new();

    let response = test_server.get("/blockhash/0");

    assert_eq!(response.status(), StatusCode::OK);
    assert_eq!(
      response.text().unwrap(),
      "000000000019d6689c085ae165831e934ff763ae46a2a6c172b3f1b60a8ce26f"
    );
  }

  #[test]
  fn block_time_endpoint() {
    let test_server = TestServer::new();

    let response = test_server.get("/blocktime");

    assert_eq!(response.status(), StatusCode::OK);
    assert_eq!(response.text().unwrap(), "1231006505");
  }

  #[test]
  fn range_end_before_range_start_returns_400() {
    TestServer::new().assert_response(
      "/range/1/0",
      StatusCode::BAD_REQUEST,
      "range start greater than range end",
    );
  }

  #[test]
  fn invalid_range_start_returns_400() {
    TestServer::new().assert_response(
      "/range/=/0",
      StatusCode::BAD_REQUEST,
      "Invalid URL: invalid digit found in string",
    );
  }

  #[test]
  fn invalid_range_end_returns_400() {
    TestServer::new().assert_response(
      "/range/0/=",
      StatusCode::BAD_REQUEST,
      "Invalid URL: invalid digit found in string",
    );
  }

  #[test]
  fn empty_range_returns_400() {
    TestServer::new().assert_response("/range/0/0", StatusCode::BAD_REQUEST, "empty range");
  }

  #[test]
  fn range() {
    TestServer::new().assert_response_regex(
      "/range/0/1",
      StatusCode::OK,
      r".*<title>Sat range 0–1</title>.*<h1>Sat range 0–1</h1>
<dl>
  <dt>value</dt><dd>1</dd>
  <dt>first</dt><dd><a href=/sat/0 class=mythic>0</a></dd>
</dl>.*",
    );
  }
  #[test]
  fn sat_number() {
    TestServer::new().assert_response_regex("/sat/0", StatusCode::OK, ".*<h1>Sat 0</h1>.*");
  }

  #[test]
  fn sat_decimal() {
    TestServer::new().assert_response_regex("/sat/0.0", StatusCode::OK, ".*<h1>Sat 0</h1>.*");
  }

  #[test]
  fn sat_degree() {
    TestServer::new().assert_response_regex("/sat/0°0′0″0‴", StatusCode::OK, ".*<h1>Sat 0</h1>.*");
  }

  #[test]
  fn sat_name() {
    TestServer::new().assert_response_regex(
      "/sat/nvtdijuwxlp",
      StatusCode::OK,
      ".*<h1>Sat 0</h1>.*",
    );
  }

  #[test]
  fn sat() {
    TestServer::new().assert_response_regex(
      "/sat/0",
      StatusCode::OK,
      ".*<title>Sat 0</title>.*<h1>Sat 0</h1>.*",
    );
  }

  #[test]
  fn block() {
    TestServer::new().assert_response_regex(
      "/block/0",
      StatusCode::OK,
      ".*<title>Block 0</title>.*<h1>Block 0</h1>.*",
    );
  }

  #[test]
  fn sat_out_of_range() {
    TestServer::new().assert_response(
      "/sat/2099999997690000",
      StatusCode::BAD_REQUEST,
      "Invalid URL: invalid sat",
    );
  }

  #[test]
  fn invalid_outpoint_hash_returns_400() {
    TestServer::new().assert_response(
      "/output/foo:0",
      StatusCode::BAD_REQUEST,
      "Invalid URL: error parsing TXID",
    );
  }

  #[test]
  fn output_with_sat_index() {
    let txid = "4a5e1e4baab89f3a32518a88c31bc87f618f76673e2cc77ab2127b7afdeda33b";
    TestServer::new_with_sat_index().assert_response_regex(
      format!("/output/{txid}:0"),
      StatusCode::OK,
      format!(
        ".*<title>Output {txid}:0</title>.*<h1>Output <span class=monospace>{txid}:0</span></h1>
<dl>
  <dt>value</dt><dd>5000000000</dd>
  <dt>script pubkey</dt><dd class=monospace>OP_PUSHBYTES_65 [[:xdigit:]]{{130}} OP_CHECKSIG</dd>
  <dt>transaction</dt><dd><a class=monospace href=/tx/{txid}>{txid}</a></dd>
</dl>
<h2>1 Sat Range</h2>
<ul class=monospace>
  <li><a href=/range/0/5000000000 class=mythic>0–5000000000</a></li>
</ul>.*"
      ),
    );
  }

  #[test]
  fn output_without_sat_index() {
    let txid = "4a5e1e4baab89f3a32518a88c31bc87f618f76673e2cc77ab2127b7afdeda33b";
    TestServer::new().assert_response_regex(
      format!("/output/{txid}:0"),
      StatusCode::OK,
      format!(
        ".*<title>Output {txid}:0</title>.*<h1>Output <span class=monospace>{txid}:0</span></h1>
<dl>
  <dt>value</dt><dd>5000000000</dd>
  <dt>script pubkey</dt><dd class=monospace>OP_PUSHBYTES_65 [[:xdigit:]]{{130}} OP_CHECKSIG</dd>
  <dt>transaction</dt><dd><a class=monospace href=/tx/{txid}>{txid}</a></dd>
</dl>.*"
      ),
    );
  }

  #[test]
  fn null_output_is_initially_empty() {
    let txid = "0000000000000000000000000000000000000000000000000000000000000000";
    TestServer::new_with_sat_index().assert_response_regex(
      format!("/output/{txid}:4294967295"),
      StatusCode::OK,
      format!(
        ".*<title>Output {txid}:4294967295</title>.*<h1>Output <span class=monospace>{txid}:4294967295</span></h1>
<dl>
  <dt>value</dt><dd>0</dd>
  <dt>script pubkey</dt><dd class=monospace></dd>
  <dt>transaction</dt><dd><a class=monospace href=/tx/{txid}>{txid}</a></dd>
</dl>
<h2>0 Sat Ranges</h2>
<ul class=monospace>
</ul>.*"
      ),
    );
  }

  #[test]
  fn null_output_receives_lost_sats() {
    let server = TestServer::new_with_sat_index();

    server.mine_blocks_with_subsidy(1, 0);

    let txid = "0000000000000000000000000000000000000000000000000000000000000000";

    server.assert_response_regex(
      format!("/output/{txid}:4294967295"),
      StatusCode::OK,
      format!(
        ".*<title>Output {txid}:4294967295</title>.*<h1>Output <span class=monospace>{txid}:4294967295</span></h1>
<dl>
  <dt>value</dt><dd>5000000000</dd>
  <dt>script pubkey</dt><dd class=monospace></dd>
  <dt>transaction</dt><dd><a class=monospace href=/tx/{txid}>{txid}</a></dd>
</dl>
<h2>1 Sat Range</h2>
<ul class=monospace>
  <li><a href=/range/5000000000/10000000000 class=uncommon>5000000000–10000000000</a></li>
</ul>.*"
      ),
    );
  }

  #[test]
  fn unbound_output_receives_unbound_inscriptions() {
    let server = TestServer::new_with_regtest_with_index_sats();

    server.mine_blocks(1);

    server.bitcoin_rpc_server.broadcast_tx(TransactionTemplate {
      inputs: &[(1, 0, 0, Default::default())],
      fee: 50 * 100_000_000,
      ..Default::default()
    });

    server.mine_blocks(1);

    let txid = server.bitcoin_rpc_server.broadcast_tx(TransactionTemplate {
      inputs: &[(
        2,
        1,
        0,
        inscription("text/plain;charset=utf-8", "hello").to_witness(),
      )],
      ..Default::default()
    });

    server.mine_blocks(1);

    let inscription_id = InscriptionId { txid, index: 0 };

    server.assert_response_regex(
      format!("/inscription/{}", inscription_id),
      StatusCode::OK,
      format!(
        ".*<dl>
  <dt>id</dt>
  <dd class=monospace>{inscription_id}</dd>.*<dt>output</dt>
  <dd><a class=monospace href=/output/0000000000000000000000000000000000000000000000000000000000000000:0>0000000000000000000000000000000000000000000000000000000000000000:0</a></dd>.*"
      ),
    );

    server.assert_response_regex(
      "/output/0000000000000000000000000000000000000000000000000000000000000000:0",
      StatusCode::OK,
      ".*<h1>Output <span class=monospace>0000000000000000000000000000000000000000000000000000000000000000:0</span></h1>
<dl>
  <dt>inscriptions</dt>
  <dd class=thumbnails>
    <a href=/inscription/.*><iframe sandbox=allow-scripts scrolling=no loading=lazy src=/preview/.*></iframe></a>
  </dd>.*",
    );
  }

  #[test]
  fn unbound_output_returns_200() {
    TestServer::new().assert_response_regex(
      "/output/0000000000000000000000000000000000000000000000000000000000000000:0",
      StatusCode::OK,
      ".*",
    );
  }

  #[test]
  fn invalid_output_returns_400() {
    TestServer::new().assert_response(
      "/output/foo:0",
      StatusCode::BAD_REQUEST,
      "Invalid URL: error parsing TXID",
    );
  }

  #[test]
  fn home() {
    let server = TestServer::new_with_regtest();

    server.mine_blocks(1);

    let mut ids = Vec::new();

    for i in 0..101 {
      let txid = server.bitcoin_rpc_server.broadcast_tx(TransactionTemplate {
        inputs: &[(i + 1, 0, 0, inscription("image/png", "hello").to_witness())],
        ..Default::default()
      });
      ids.push(InscriptionId { txid, index: 0 });
      server.mine_blocks(1);
    }

    server.bitcoin_rpc_server.broadcast_tx(TransactionTemplate {
      inputs: &[(1, 0, 0, inscription("text/plain", "{}").to_witness())],
      ..Default::default()
    });

    server.mine_blocks(1);

    server.assert_response_regex(
      "/",
      StatusCode::OK,
      format!(
        r".*<title>Ordinals</title>.*
<h1>Latest Inscriptions</h1>
<div class=thumbnails>
  <a href=/inscription/{}>.*</a>
  (<a href=/inscription/[[:xdigit:]]{{64}}i0>.*</a>\s*){{99}}
</div>
.*
",
        ids[100]
      ),
    );
  }

  #[test]
  fn blocks() {
    let test_server = TestServer::new();

    test_server.mine_blocks(1);

    test_server.assert_response_regex(
      "/blocks",
      StatusCode::OK,
      ".*<title>Blocks</title>.*
<h1>Blocks</h1>
<div class=block>
  <h2><a href=/block/1>Block 1</a></h2>
  <div class=thumbnails>
  </div>
</div>
<div class=block>
  <h2><a href=/block/0>Block 0</a></h2>
  <div class=thumbnails>
  </div>
</div>
</ol>.*",
    );
  }

  #[test]
  fn nav_displays_chain() {
    TestServer::new_with_regtest().assert_response_regex(
      "/",
      StatusCode::OK,
      ".*<a href=/ title=home>Ordinals<sup>regtest</sup></a>.*",
    );
  }

  #[test]
  fn blocks_block_limit() {
    let test_server = TestServer::new();

    test_server.mine_blocks(101);

    test_server.assert_response_regex(
      "/blocks",
      StatusCode::OK,
      ".*<ol start=96 reversed class=block-list>\n(  <li><a href=/block/[[:xdigit:]]{64}>[[:xdigit:]]{64}</a></li>\n){95}</ol>.*"
    );
  }

  #[test]
  fn block_not_found() {
    TestServer::new().assert_response(
      "/block/467a86f0642b1d284376d13a98ef58310caa49502b0f9a560ee222e0a122fe16",
      StatusCode::NOT_FOUND,
      "block 467a86f0642b1d284376d13a98ef58310caa49502b0f9a560ee222e0a122fe16 not found",
    );
  }

  #[test]
  fn unmined_sat() {
    TestServer::new().assert_response_regex(
      "/sat/0",
      StatusCode::OK,
      ".*<dt>timestamp</dt><dd><time>2009-01-03 18:15:05 UTC</time></dd>.*",
    );
  }

  #[test]
  fn mined_sat() {
    TestServer::new().assert_response_regex(
      "/sat/5000000000",
      StatusCode::OK,
      ".*<dt>timestamp</dt><dd><time>.*</time> \\(expected\\)</dd>.*",
    );
  }

  #[test]
  fn static_asset() {
    TestServer::new().assert_response_regex(
      "/static/index.css",
      StatusCode::OK,
      r".*\.rare \{
  background-color: var\(--rare\);
}.*",
    );
  }

  #[test]
  fn favicon() {
    TestServer::new().assert_response_regex("/favicon.ico", StatusCode::OK, r".*");
  }

  #[test]
  fn clock_updates() {
    let test_server = TestServer::new();
    test_server.assert_response_regex("/clock", StatusCode::OK, ".*<text.*>0</text>.*");
    test_server.mine_blocks(1);
    test_server.assert_response_regex("/clock", StatusCode::OK, ".*<text.*>1</text>.*");
  }

  #[test]
  fn block_by_hash() {
    let test_server = TestServer::new();

    test_server.mine_blocks(1);
    let transaction = TransactionTemplate {
      inputs: &[(1, 0, 0, Default::default())],
      fee: 0,
      ..Default::default()
    };
    test_server.bitcoin_rpc_server.broadcast_tx(transaction);
    let block_hash = test_server.mine_blocks(1)[0].block_hash();

    test_server.assert_response_regex(
      format!("/block/{block_hash}"),
      StatusCode::OK,
      ".*<h1>Block 2</h1>.*",
    );
  }

  #[test]
  fn block_by_height() {
    let test_server = TestServer::new();

    test_server.assert_response_regex("/block/0", StatusCode::OK, ".*<h1>Block 0</h1>.*");
  }

  #[test]
  fn transaction() {
    let test_server = TestServer::new();

    let coinbase_tx = test_server.mine_blocks(1)[0].txdata[0].clone();
    let txid = coinbase_tx.txid();

    test_server.assert_response_regex(
      format!("/tx/{txid}"),
      StatusCode::OK,
      format!(
        ".*<title>Transaction {txid}</title>.*<h1>Transaction <span class=monospace>{txid}</span></h1>
<dl>
</dl>
<h2>1 Input</h2>
<ul>
  <li><a class=monospace href=/output/0000000000000000000000000000000000000000000000000000000000000000:4294967295>0000000000000000000000000000000000000000000000000000000000000000:4294967295</a></li>
</ul>
<h2>1 Output</h2>
<ul class=monospace>
  <li>
    <a href=/output/84aca0d43f45ac753d4744f40b2f54edec3a496b298951735d450e601386089d:0 class=monospace>
      84aca0d43f45ac753d4744f40b2f54edec3a496b298951735d450e601386089d:0
    </a>
    <dl>
      <dt>value</dt><dd>5000000000</dd>
      <dt>script pubkey</dt><dd class=monospace></dd>
    </dl>
  </li>
</ul>.*"
      ),
    );
  }

  #[test]
  fn detect_unrecoverable_reorg() {
    let test_server = TestServer::new();

    test_server.mine_blocks(21);

    test_server.assert_response_regex(
      "/status",
      StatusCode::OK,
      ".*<dt>unrecoverably reorged</dt>\n  <dd>false</dd>.*",
    );

    for _ in 0..15 {
      test_server.bitcoin_rpc_server.invalidate_tip();
    }

    test_server.bitcoin_rpc_server.mine_blocks(21);

    test_server.assert_response_regex(
      "/status",
      StatusCode::OK,
      ".*<dt>unrecoverably reorged</dt>\n  <dd>true</dd>.*",
    );
  }

  #[test]
  fn rare_with_sat_index() {
    TestServer::new_with_sat_index().assert_response(
      "/rare.txt",
      StatusCode::OK,
      "sat\tsatpoint
0\t4a5e1e4baab89f3a32518a88c31bc87f618f76673e2cc77ab2127b7afdeda33b:0:0
",
    );
  }

  #[test]
  fn rare_without_sat_index() {
    TestServer::new().assert_response(
      "/rare.txt",
      StatusCode::OK,
      "sat\tsatpoint
",
    );
  }

  #[test]
  fn show_rare_txt_in_header_with_sat_index() {
    TestServer::new_with_sat_index().assert_response_regex(
      "/",
      StatusCode::OK,
      ".*
      <a href=/clock title=clock>.*</a>
      <a href=/rare.txt title=rare>.*</a>.*",
    );
  }

  #[test]
  fn rare_sat_location() {
    TestServer::new_with_sat_index().assert_response_regex(
      "/sat/0",
      StatusCode::OK,
      ".*>4a5e1e4baab89f3a32518a88c31bc87f618f76673e2cc77ab2127b7afdeda33b:0:0<.*",
    );
  }

  #[test]
  fn dont_show_rare_txt_in_header_without_sat_index() {
    TestServer::new().assert_response_regex(
      "/",
      StatusCode::OK,
      ".*
      <a href=/clock title=clock>.*</a>
      <a href=https://docs.ordinals.com/.*",
    );
  }

  #[test]
  fn input() {
    TestServer::new().assert_response_regex(
      "/input/0/0/0",
      StatusCode::OK,
      ".*<title>Input /0/0/0</title>.*<h1>Input /0/0/0</h1>.*<dt>text</dt><dd>.*The Times 03/Jan/2009 Chancellor on brink of second bailout for banks</dd>.*",
    );
  }

  #[test]
  fn input_missing() {
    TestServer::new().assert_response(
      "/input/1/1/1",
      StatusCode::NOT_FOUND,
      "input /1/1/1 not found",
    );
  }

  #[test]
  fn commits_are_tracked() {
    let server = TestServer::new();

    thread::sleep(Duration::from_millis(100));
    assert_eq!(server.index.statistic(crate::index::Statistic::Commits), 1);

    let info = server.index.info().unwrap();
    assert_eq!(info.transactions.len(), 1);
    assert_eq!(info.transactions[0].starting_block_count, 0);

    server.index.update().unwrap();

    assert_eq!(server.index.statistic(crate::index::Statistic::Commits), 1);

    let info = server.index.info().unwrap();
    assert_eq!(info.transactions.len(), 1);
    assert_eq!(info.transactions[0].starting_block_count, 0);

    server.mine_blocks(1);

    thread::sleep(Duration::from_millis(10));
    server.index.update().unwrap();

    assert_eq!(server.index.statistic(crate::index::Statistic::Commits), 2);

    let info = server.index.info().unwrap();
    assert_eq!(info.transactions.len(), 2);
    assert_eq!(info.transactions[0].starting_block_count, 0);
    assert_eq!(info.transactions[1].starting_block_count, 1);
    assert!(
      info.transactions[1].starting_timestamp - info.transactions[0].starting_timestamp >= 10
    );
  }

  #[test]
  fn outputs_traversed_are_tracked() {
    let server = TestServer::new_with_sat_index();

    assert_eq!(
      server
        .index
        .statistic(crate::index::Statistic::OutputsTraversed),
      1
    );

    server.index.update().unwrap();

    assert_eq!(
      server
        .index
        .statistic(crate::index::Statistic::OutputsTraversed),
      1
    );

    server.mine_blocks(2);

    server.index.update().unwrap();

    assert_eq!(
      server
        .index
        .statistic(crate::index::Statistic::OutputsTraversed),
      3
    );
  }

  #[test]
  fn coinbase_sat_ranges_are_tracked() {
    let server = TestServer::new_with_sat_index();

    assert_eq!(
      server.index.statistic(crate::index::Statistic::SatRanges),
      1
    );

    server.mine_blocks(1);

    assert_eq!(
      server.index.statistic(crate::index::Statistic::SatRanges),
      2
    );

    server.mine_blocks(1);

    assert_eq!(
      server.index.statistic(crate::index::Statistic::SatRanges),
      3
    );
  }

  #[test]
  fn split_sat_ranges_are_tracked() {
    let server = TestServer::new_with_sat_index();

    assert_eq!(
      server.index.statistic(crate::index::Statistic::SatRanges),
      1
    );

    server.mine_blocks(1);
    server.bitcoin_rpc_server.broadcast_tx(TransactionTemplate {
      inputs: &[(1, 0, 0, Default::default())],
      outputs: 2,
      fee: 0,
      ..Default::default()
    });
    server.mine_blocks(1);

    assert_eq!(
      server.index.statistic(crate::index::Statistic::SatRanges),
      4,
    );
  }

  #[test]
  fn fee_sat_ranges_are_tracked() {
    let server = TestServer::new_with_sat_index();

    assert_eq!(
      server.index.statistic(crate::index::Statistic::SatRanges),
      1
    );

    server.mine_blocks(1);
    server.bitcoin_rpc_server.broadcast_tx(TransactionTemplate {
      inputs: &[(1, 0, 0, Default::default())],
      outputs: 2,
      fee: 2,
      ..Default::default()
    });
    server.mine_blocks(1);

    assert_eq!(
      server.index.statistic(crate::index::Statistic::SatRanges),
      5,
    );
  }

  #[test]
  fn content_response_no_content() {
    assert_eq!(
      Server::content_response(
        Inscription::new(Some("text/plain".as_bytes().to_vec()), None),
        AcceptEncoding::default(),
        &ServerConfig::default(),
      )
      .unwrap(),
      None
    );
  }

  #[test]
  fn content_response_with_content() {
    let (headers, body) = Server::content_response(
      Inscription::new(Some("text/plain".as_bytes().to_vec()), Some(vec![1, 2, 3])),
      AcceptEncoding::default(),
      &ServerConfig::default(),
    )
    .unwrap()
    .unwrap();

    assert_eq!(headers["content-type"], "text/plain");
    assert_eq!(body, vec![1, 2, 3]);
  }

  #[test]
  fn content_security_policy_no_origin() {
    let (headers, _) = Server::content_response(
      Inscription::new(Some("text/plain".as_bytes().to_vec()), Some(vec![1, 2, 3])),
      AcceptEncoding::default(),
      &ServerConfig::default(),
    )
    .unwrap()
    .unwrap();

    assert_eq!(
      headers["content-security-policy"],
      HeaderValue::from_static("default-src 'self' 'unsafe-eval' 'unsafe-inline' data: blob:")
    );
  }

  #[test]
  fn content_security_policy_with_origin() {
    let (headers, _) = Server::content_response(
      Inscription::new(Some("text/plain".as_bytes().to_vec()), Some(vec![1, 2, 3])),
      AcceptEncoding::default(),
      &ServerConfig {
        csp_origin: Some("https://ordinals.com".into()),
        ..Default::default()
      },
    )
    .unwrap()
    .unwrap();

    assert_eq!(headers["content-security-policy"], HeaderValue::from_static("default-src https://ordinals.com/content/ https://ordinals.com/blockheight https://ordinals.com/blockhash https://ordinals.com/blockhash/ https://ordinals.com/blocktime https://ordinals.com/r/ 'unsafe-eval' 'unsafe-inline' data: blob:"));
  }

  #[test]
  fn code_preview() {
    let server = TestServer::new_with_regtest();
    server.mine_blocks(1);

    let txid = server.bitcoin_rpc_server.broadcast_tx(TransactionTemplate {
      inputs: &[(
        1,
        0,
        0,
        inscription("text/javascript", "hello").to_witness(),
      )],
      ..Default::default()
    });
    let inscription_id = InscriptionId { txid, index: 0 };

    server.mine_blocks(1);

    server.assert_response_regex(
      format!("/preview/{inscription_id}"),
      StatusCode::OK,
      format!(r".*<html lang=en data-inscription={inscription_id} data-language=javascript>.*"),
    );
  }

  #[test]
  fn content_response_no_content_type() {
    let (headers, body) = Server::content_response(
      Inscription::new(None, Some(Vec::new())),
      AcceptEncoding::default(),
      &ServerConfig::default(),
    )
    .unwrap()
    .unwrap();

    assert_eq!(headers["content-type"], "application/octet-stream");
    assert!(body.is_empty());
  }

  #[test]
  fn content_response_bad_content_type() {
    let (headers, body) = Server::content_response(
      Inscription::new(Some("\n".as_bytes().to_vec()), Some(Vec::new())),
      AcceptEncoding::default(),
      &ServerConfig::default(),
    )
    .unwrap()
    .unwrap();

    assert_eq!(headers["content-type"], "application/octet-stream");
    assert!(body.is_empty());
  }

  #[test]
  fn text_preview() {
    let server = TestServer::new_with_regtest();
    server.mine_blocks(1);

    let txid = server.bitcoin_rpc_server.broadcast_tx(TransactionTemplate {
      inputs: &[(
        1,
        0,
        0,
        inscription("text/plain;charset=utf-8", "hello").to_witness(),
      )],
      ..Default::default()
    });

    let inscription_id = InscriptionId { txid, index: 0 };

    server.mine_blocks(1);

    server.assert_response_csp(
      format!("/preview/{}", inscription_id),
      StatusCode::OK,
      "default-src 'self'",
      format!(".*<html lang=en data-inscription={}>.*", inscription_id),
    );
  }

  #[test]
  fn audio_preview() {
    let server = TestServer::new_with_regtest();
    server.mine_blocks(1);

    let txid = server.bitcoin_rpc_server.broadcast_tx(TransactionTemplate {
      inputs: &[(1, 0, 0, inscription("audio/flac", "hello").to_witness())],
      ..Default::default()
    });
    let inscription_id = InscriptionId { txid, index: 0 };

    server.mine_blocks(1);

    server.assert_response_regex(
      format!("/preview/{inscription_id}"),
      StatusCode::OK,
      format!(r".*<audio .*>\s*<source src=/content/{inscription_id}>.*"),
    );
  }

  #[test]
  fn font_preview() {
    let server = TestServer::new_with_regtest();
    server.mine_blocks(1);

    let txid = server.bitcoin_rpc_server.broadcast_tx(TransactionTemplate {
      inputs: &[(1, 0, 0, inscription("font/ttf", "hello").to_witness())],
      ..Default::default()
    });
    let inscription_id = InscriptionId { txid, index: 0 };

    server.mine_blocks(1);

    server.assert_response_regex(
      format!("/preview/{inscription_id}"),
      StatusCode::OK,
      format!(r".*src: url\(/content/{inscription_id}\).*"),
    );
  }

  #[test]
  fn pdf_preview() {
    let server = TestServer::new_with_regtest();
    server.mine_blocks(1);

    let txid = server.bitcoin_rpc_server.broadcast_tx(TransactionTemplate {
      inputs: &[(
        1,
        0,
        0,
        inscription("application/pdf", "hello").to_witness(),
      )],
      ..Default::default()
    });
    let inscription_id = InscriptionId { txid, index: 0 };

    server.mine_blocks(1);

    server.assert_response_regex(
      format!("/preview/{inscription_id}"),
      StatusCode::OK,
      format!(r".*<canvas data-inscription={inscription_id}></canvas>.*"),
    );
  }

  #[test]
  fn markdown_preview() {
    let server = TestServer::new_with_regtest();
    server.mine_blocks(1);

    let txid = server.bitcoin_rpc_server.broadcast_tx(TransactionTemplate {
      inputs: &[(1, 0, 0, inscription("text/markdown", "hello").to_witness())],
      ..Default::default()
    });
    let inscription_id = InscriptionId { txid, index: 0 };

    server.mine_blocks(1);

    server.assert_response_regex(
      format!("/preview/{inscription_id}"),
      StatusCode::OK,
      format!(r".*<html lang=en data-inscription={inscription_id}>.*"),
    );
  }

  #[test]
  fn image_preview() {
    let server = TestServer::new_with_regtest();
    server.mine_blocks(1);

    let txid = server.bitcoin_rpc_server.broadcast_tx(TransactionTemplate {
      inputs: &[(1, 0, 0, inscription("image/png", "hello").to_witness())],
      ..Default::default()
    });
    let inscription_id = InscriptionId { txid, index: 0 };

    server.mine_blocks(1);

    server.assert_response_csp(
      format!("/preview/{inscription_id}"),
      StatusCode::OK,
      "default-src 'self' 'unsafe-inline'",
      format!(r".*background-image: url\(/content/{inscription_id}\);.*"),
    );
  }

  #[test]
  fn iframe_preview() {
    let server = TestServer::new_with_regtest();
    server.mine_blocks(1);

    let txid = server.bitcoin_rpc_server.broadcast_tx(TransactionTemplate {
      inputs: &[(
        1,
        0,
        0,
        inscription("text/html;charset=utf-8", "hello").to_witness(),
      )],
      ..Default::default()
    });

    server.mine_blocks(1);

    server.assert_response_csp(
      format!("/preview/{}", InscriptionId { txid, index: 0 }),
      StatusCode::OK,
      "default-src 'self' 'unsafe-eval' 'unsafe-inline' data: blob:",
      "hello",
    );
  }

  #[test]
  fn unknown_preview() {
    let server = TestServer::new_with_regtest();
    server.mine_blocks(1);

    let txid = server.bitcoin_rpc_server.broadcast_tx(TransactionTemplate {
      inputs: &[(1, 0, 0, inscription("text/foo", "hello").to_witness())],
      ..Default::default()
    });

    server.mine_blocks(1);

    server.assert_response_csp(
      format!("/preview/{}", InscriptionId { txid, index: 0 }),
      StatusCode::OK,
      "default-src 'self'",
      fs::read_to_string("templates/preview-unknown.html").unwrap(),
    );
  }

  #[test]
  fn video_preview() {
    let server = TestServer::new_with_regtest();
    server.mine_blocks(1);

    let txid = server.bitcoin_rpc_server.broadcast_tx(TransactionTemplate {
      inputs: &[(1, 0, 0, inscription("video/webm", "hello").to_witness())],
      ..Default::default()
    });
    let inscription_id = InscriptionId { txid, index: 0 };

    server.mine_blocks(1);

    server.assert_response_regex(
      format!("/preview/{inscription_id}"),
      StatusCode::OK,
      format!(r".*<video .*>\s*<source src=/content/{inscription_id}>.*"),
    );
  }

  #[test]
  fn inscription_page_title() {
    let server = TestServer::new_with_regtest_with_index_sats();
    server.mine_blocks(1);

    let txid = server.bitcoin_rpc_server.broadcast_tx(TransactionTemplate {
      inputs: &[(1, 0, 0, inscription("text/foo", "hello").to_witness())],
      ..Default::default()
    });

    server.mine_blocks(1);

    server.assert_response_regex(
      format!("/inscription/{}", InscriptionId { txid, index: 0 }),
      StatusCode::OK,
      ".*<title>Inscription 0</title>.*",
    );
  }

  #[test]
  fn inscription_page_has_sat_when_sats_are_tracked() {
    let server = TestServer::new_with_regtest_with_index_sats();
    server.mine_blocks(1);

    let txid = server.bitcoin_rpc_server.broadcast_tx(TransactionTemplate {
      inputs: &[(1, 0, 0, inscription("text/foo", "hello").to_witness())],
      ..Default::default()
    });

    server.mine_blocks(1);

    server.assert_response_regex(
      format!("/inscription/{}", InscriptionId { txid, index: 0 }),
      StatusCode::OK,
      r".*<dt>sat</dt>\s*<dd><a href=/sat/5000000000>5000000000</a></dd>\s*<dt>preview</dt>.*",
    );
  }

  #[test]
  fn inscription_page_does_not_have_sat_when_sats_are_not_tracked() {
    let server = TestServer::new_with_regtest();
    server.mine_blocks(1);

    let txid = server.bitcoin_rpc_server.broadcast_tx(TransactionTemplate {
      inputs: &[(1, 0, 0, inscription("text/foo", "hello").to_witness())],
      ..Default::default()
    });

    server.mine_blocks(1);

    server.assert_response_regex(
      format!("/inscription/{}", InscriptionId { txid, index: 0 }),
      StatusCode::OK,
      r".*<dt>output value</dt>\s*<dd>5000000000</dd>\s*<dt>preview</dt>.*",
    );
  }

  #[test]
  fn strict_transport_security_header_is_set() {
    assert_eq!(
      TestServer::new()
        .get("/status")
        .headers()
        .get(header::STRICT_TRANSPORT_SECURITY)
        .unwrap(),
      "max-age=31536000; includeSubDomains; preload",
    );
  }

  #[test]
  fn feed() {
    let server = TestServer::new_with_regtest_with_index_sats();
    server.mine_blocks(1);

    server.bitcoin_rpc_server.broadcast_tx(TransactionTemplate {
      inputs: &[(1, 0, 0, inscription("text/foo", "hello").to_witness())],
      ..Default::default()
    });

    server.mine_blocks(1);

    server.assert_response_regex(
      "/feed.xml",
      StatusCode::OK,
      ".*<title>Inscription 0</title>.*",
    );
  }

  #[test]
  fn inscription_with_unknown_type_and_no_body_has_unknown_preview() {
    let server = TestServer::new_with_regtest_with_index_sats();
    server.mine_blocks(1);

    let txid = server.bitcoin_rpc_server.broadcast_tx(TransactionTemplate {
      inputs: &[(
        1,
        0,
        0,
        Inscription::new(Some("foo/bar".as_bytes().to_vec()), None).to_witness(),
      )],
      ..Default::default()
    });

    let inscription_id = InscriptionId { txid, index: 0 };

    server.mine_blocks(1);

    server.assert_response(
      format!("/preview/{inscription_id}"),
      StatusCode::OK,
      &fs::read_to_string("templates/preview-unknown.html").unwrap(),
    );
  }

  #[test]
  fn inscription_with_known_type_and_no_body_has_unknown_preview() {
    let server = TestServer::new_with_regtest_with_index_sats();
    server.mine_blocks(1);

    let txid = server.bitcoin_rpc_server.broadcast_tx(TransactionTemplate {
      inputs: &[(
        1,
        0,
        0,
        Inscription::new(Some("image/png".as_bytes().to_vec()), None).to_witness(),
      )],
      ..Default::default()
    });

    let inscription_id = InscriptionId { txid, index: 0 };

    server.mine_blocks(1);

    server.assert_response(
      format!("/preview/{inscription_id}"),
      StatusCode::OK,
      &fs::read_to_string("templates/preview-unknown.html").unwrap(),
    );
  }

  #[test]
  fn content_responses_have_cache_control_headers() {
    let server = TestServer::new_with_regtest();
    server.mine_blocks(1);

    let txid = server.bitcoin_rpc_server.broadcast_tx(TransactionTemplate {
      inputs: &[(1, 0, 0, inscription("text/foo", "hello").to_witness())],
      ..Default::default()
    });

    server.mine_blocks(1);

    let response = server.get(format!("/content/{}", InscriptionId { txid, index: 0 }));

    assert_eq!(response.status(), StatusCode::OK);
    assert_eq!(
      response.headers().get(header::CACHE_CONTROL).unwrap(),
      "public, max-age=31536000, immutable"
    );
  }

  #[test]
  fn error_content_responses_have_max_age_zero_cache_control_headers() {
    let server = TestServer::new_with_regtest();
    let response =
      server.get("/content/6ac5cacb768794f4fd7a78bf00f2074891fce68bd65c4ff36e77177237aacacai0");

    assert_eq!(response.status(), 404);
    assert_eq!(
      response.headers().get(header::CACHE_CONTROL).unwrap(),
      "no-store"
    );
  }

  #[test]
  fn inscriptions_page_with_no_prev_or_next() {
    TestServer::new_with_regtest_with_index_sats().assert_response_regex(
      "/inscriptions",
      StatusCode::OK,
      ".*prev\nnext.*",
    );
  }

  #[test]
  fn inscriptions_page_with_no_next() {
    let server = TestServer::new_with_regtest_with_index_sats();

    for i in 0..101 {
      server.mine_blocks(1);
      server.bitcoin_rpc_server.broadcast_tx(TransactionTemplate {
        inputs: &[(i + 1, 0, 0, inscription("text/foo", "hello").to_witness())],
        ..Default::default()
      });
    }

    server.mine_blocks(1);

    server.assert_response_regex(
      "/inscriptions/1",
      StatusCode::OK,
      ".*<a class=prev href=/inscriptions/0>prev</a>\nnext.*",
    );
  }

  #[test]
  fn inscriptions_page_with_no_prev() {
    let server = TestServer::new_with_regtest_with_index_sats();

    for i in 0..101 {
      server.mine_blocks(1);
      server.bitcoin_rpc_server.broadcast_tx(TransactionTemplate {
        inputs: &[(i + 1, 0, 0, inscription("text/foo", "hello").to_witness())],
        ..Default::default()
      });
    }

    server.mine_blocks(1);

    server.assert_response_regex(
      "/inscriptions/0",
      StatusCode::OK,
      ".*prev\n<a class=next href=/inscriptions/1>next</a>.*",
    );
  }

  #[test]
  fn collections_page_prev_and_next() {
    let server = TestServer::new_with_regtest_with_index_sats();

    let mut parent_ids = Vec::new();

    for i in 0..101 {
      server.mine_blocks(1);

      parent_ids.push(InscriptionId {
        txid: server.bitcoin_rpc_server.broadcast_tx(TransactionTemplate {
          inputs: &[(i + 1, 0, 0, inscription("text/plain", "hello").to_witness())],
          ..Default::default()
        }),
        index: 0,
      });
    }

    for (i, parent_id) in parent_ids.iter().enumerate().take(101) {
      server.mine_blocks(1);

      server.bitcoin_rpc_server.broadcast_tx(TransactionTemplate {
        inputs: &[
          (i + 2, 1, 0, Default::default()),
          (
            i + 102,
            0,
            0,
            Inscription {
              content_type: Some("text/plain".into()),
              body: Some("hello".into()),
              parent: Some(parent_id.value()),
              ..Default::default()
            }
            .to_witness(),
          ),
        ],
        outputs: 2,
        output_values: &[50 * COIN_VALUE, 50 * COIN_VALUE],
        ..Default::default()
      });
    }

    server.mine_blocks(1);

    server.assert_response_regex(
      "/collections",
      StatusCode::OK,
      r".*
<h1>Collections</h1>
<div class=thumbnails>
  <a href=/inscription/.*><iframe .* src=/preview/.*></iframe></a>
  (<a href=/inscription/[[:xdigit:]]{64}i0>.*</a>\s*){99}
</div>
<div class=center>
prev
<a class=next href=/collections/1>next</a>
</div>.*"
        .to_string()
        .unindent(),
    );

    server.assert_response_regex(
      "/collections/1",
      StatusCode::OK,
      ".*
<h1>Collections</h1>
<div class=thumbnails>
  <a href=/inscription/.*><iframe .* src=/preview/.*></iframe></a>
</div>
<div class=center>
<a class=prev href=/collections/0>prev</a>
next
</div>.*"
        .unindent(),
    );
  }

  #[test]
  fn responses_are_gzipped() {
    let server = TestServer::new();

    let mut headers = HeaderMap::new();

    headers.insert(header::ACCEPT_ENCODING, "gzip".parse().unwrap());

    let response = reqwest::blocking::Client::builder()
      .default_headers(headers)
      .build()
      .unwrap()
      .get(server.join_url("/"))
      .send()
      .unwrap();

    assert_eq!(
      response.headers().get(header::CONTENT_ENCODING).unwrap(),
      "gzip"
    );
  }

  #[test]
  fn responses_are_brotlied() {
    let server = TestServer::new();

    let mut headers = HeaderMap::new();

    headers.insert(header::ACCEPT_ENCODING, "br".parse().unwrap());

    let response = reqwest::blocking::Client::builder()
      .default_headers(headers)
      .brotli(false)
      .build()
      .unwrap()
      .get(server.join_url("/"))
      .send()
      .unwrap();

    assert_eq!(
      response.headers().get(header::CONTENT_ENCODING).unwrap(),
      "br"
    );
  }

  #[test]
  fn inscriptions_can_be_hidden_with_config() {
    let bitcoin_rpc_server = test_bitcoincore_rpc::spawn();
    bitcoin_rpc_server.mine_blocks(1);
    let txid = bitcoin_rpc_server.broadcast_tx(TransactionTemplate {
      inputs: &[(
        1,
        0,
        0,
        inscription("text/plain;charset=utf-8", "hello").to_witness(),
      )],
      ..Default::default()
    });
    let inscription = InscriptionId { txid, index: 0 };
    bitcoin_rpc_server.mine_blocks(1);

    let server = TestServer::new_with_bitcoin_rpc_server_and_config(
      bitcoin_rpc_server,
      format!("\"hidden\":\n - {inscription}"),
    );

    server.assert_response(
      format!("/preview/{inscription}"),
      StatusCode::OK,
      &fs::read_to_string("templates/preview-unknown.html").unwrap(),
    );

    server.assert_response(
      format!("/content/{inscription}"),
      StatusCode::OK,
      &fs::read_to_string("templates/preview-unknown.html").unwrap(),
    );
  }

  #[test]
  fn inscription_links_to_parent() {
    let server = TestServer::new_with_regtest_with_json_api();
    server.mine_blocks(1);

    let parent_txid = server.bitcoin_rpc_server.broadcast_tx(TransactionTemplate {
      inputs: &[(1, 0, 0, inscription("text/plain", "hello").to_witness())],
      ..Default::default()
    });

    server.mine_blocks(1);

    let parent_inscription_id = InscriptionId {
      txid: parent_txid,
      index: 0,
    };

    let txid = server.bitcoin_rpc_server.broadcast_tx(TransactionTemplate {
      inputs: &[
        (
          2,
          0,
          0,
          Inscription {
            content_type: Some("text/plain".into()),
            body: Some("hello".into()),
            parent: Some(parent_inscription_id.value()),
            ..Default::default()
          }
          .to_witness(),
        ),
        (2, 1, 0, Default::default()),
      ],
      ..Default::default()
    });

    server.mine_blocks(1);

    let inscription_id = InscriptionId { txid, index: 0 };

    server.assert_response_regex(
      format!("/inscription/{inscription_id}"),
      StatusCode::OK,
      format!(".*<title>Inscription 1</title>.*<dt>parent</dt>.*<dd><a class=monospace href=/inscription/{parent_inscription_id}>{parent_inscription_id}</a></dd>.*"),
    );

    server.assert_response_regex(
      format!("/inscription/{parent_inscription_id}"),
      StatusCode::OK,
      format!(".*<title>Inscription 0</title>.*<dt>children</dt>.*<a href=/inscription/{inscription_id}>.*</a>.*"),
    );

    assert_eq!(
      server
        .get_json::<InscriptionJson>(format!("/inscription/{inscription_id}"))
        .parent,
      Some(parent_inscription_id),
    );

    assert_eq!(
      server
        .get_json::<InscriptionJson>(format!("/inscription/{parent_inscription_id}"))
        .children,
      [inscription_id],
    );
  }

  #[test]
  fn inscription_with_and_without_children_page() {
    let server = TestServer::new_with_regtest();
    server.mine_blocks(1);

    let parent_txid = server.bitcoin_rpc_server.broadcast_tx(TransactionTemplate {
      inputs: &[(1, 0, 0, inscription("text/plain", "hello").to_witness())],
      ..Default::default()
    });

    server.mine_blocks(1);

    let parent_inscription_id = InscriptionId {
      txid: parent_txid,
      index: 0,
    };

    server.assert_response_regex(
      format!("/children/{parent_inscription_id}"),
      StatusCode::OK,
      ".*<h3>No children</h3>.*",
    );

    let txid = server.bitcoin_rpc_server.broadcast_tx(TransactionTemplate {
      inputs: &[
        (
          2,
          0,
          0,
          Inscription {
            content_type: Some("text/plain".into()),
            body: Some("hello".into()),
            parent: Some(parent_inscription_id.value()),
            ..Default::default()
          }
          .to_witness(),
        ),
        (2, 1, 0, Default::default()),
      ],
      ..Default::default()
    });

    server.mine_blocks(1);

    let inscription_id = InscriptionId { txid, index: 0 };

    server.assert_response_regex(
      format!("/children/{parent_inscription_id}"),
      StatusCode::OK,
      format!(".*<title>Inscription 0 Children</title>.*<h1><a href=/inscription/{parent_inscription_id}>Inscription 0</a> Children</h1>.*<div class=thumbnails>.*<a href=/inscription/{inscription_id}><iframe .* src=/preview/{inscription_id}></iframe></a>.*"),
    );
  }

  #[test]
  fn inscriptions_page_shows_max_four_children() {
    let server = TestServer::new_with_regtest();
    server.mine_blocks(1);

    let parent_txid = server.bitcoin_rpc_server.broadcast_tx(TransactionTemplate {
      inputs: &[(1, 0, 0, inscription("text/plain", "hello").to_witness())],
      ..Default::default()
    });

    server.mine_blocks(6);

    let parent_inscription_id = InscriptionId {
      txid: parent_txid,
      index: 0,
    };

    let _txid = server.bitcoin_rpc_server.broadcast_tx(TransactionTemplate {
      inputs: &[
        (
          2,
          0,
          0,
          Inscription {
            content_type: Some("text/plain".into()),
            body: Some("hello".into()),
            parent: Some(parent_inscription_id.value()),
            ..Default::default()
          }
          .to_witness(),
        ),
        (
          3,
          0,
          0,
          Inscription {
            content_type: Some("text/plain".into()),
            body: Some("hello".into()),
            parent: Some(parent_inscription_id.value()),
            ..Default::default()
          }
          .to_witness(),
        ),
        (
          4,
          0,
          0,
          Inscription {
            content_type: Some("text/plain".into()),
            body: Some("hello".into()),
            parent: Some(parent_inscription_id.value()),
            ..Default::default()
          }
          .to_witness(),
        ),
        (
          5,
          0,
          0,
          Inscription {
            content_type: Some("text/plain".into()),
            body: Some("hello".into()),
            parent: Some(parent_inscription_id.value()),
            ..Default::default()
          }
          .to_witness(),
        ),
        (
          6,
          0,
          0,
          Inscription {
            content_type: Some("text/plain".into()),
            body: Some("hello".into()),
            parent: Some(parent_inscription_id.value()),
            ..Default::default()
          }
          .to_witness(),
        ),
        (2, 1, 0, Default::default()),
      ],
      ..Default::default()
    });

    server.mine_blocks(1);

    server.assert_response_regex(
      format!("/inscription/{parent_inscription_id}"),
      StatusCode::OK,
      format!(
        ".*<title>Inscription 0</title>.*
.*<a href=/inscription/.*><iframe .* src=/preview/.*></iframe></a>.*
.*<a href=/inscription/.*><iframe .* src=/preview/.*></iframe></a>.*
.*<a href=/inscription/.*><iframe .* src=/preview/.*></iframe></a>.*
.*<a href=/inscription/.*><iframe .* src=/preview/.*></iframe></a>.*
    <div class=center>
      <a href=/children/{parent_inscription_id}>all</a>
    </div>.*"
      ),
    );
  }

  #[test]
  fn inscription_number_endpoint() {
    let server = TestServer::new_with_regtest();
    server.mine_blocks(2);

    let txid = server.bitcoin_rpc_server.broadcast_tx(TransactionTemplate {
      inputs: &[
        (1, 0, 0, inscription("text/plain", "hello").to_witness()),
        (2, 0, 0, inscription("text/plain", "cursed").to_witness()),
      ],
      outputs: 2,
      ..Default::default()
    });

    let inscription_id = InscriptionId { txid, index: 0 };
    let cursed_inscription_id = InscriptionId { txid, index: 1 };

    server.mine_blocks(1);

    server.assert_response_regex(
      format!("/inscription/{inscription_id}"),
      StatusCode::OK,
      format!(
        ".*<h1>Inscription 0</h1>.*
<dl>
  <dt>id</dt>
  <dd class=monospace>{inscription_id}</dd>.*"
      ),
    );
    server.assert_response_regex(
      "/inscription/0",
      StatusCode::OK,
      format!(
        ".*<h1>Inscription 0</h1>.*
<dl>
  <dt>id</dt>
  <dd class=monospace>{inscription_id}</dd>.*"
      ),
    );

    server.assert_response_regex(
      "/inscription/-1",
      StatusCode::OK,
      format!(
        ".*<h1>Inscription -1</h1>.*
<dl>
  <dt>id</dt>
  <dd class=monospace>{cursed_inscription_id}</dd>.*"
      ),
    )
  }

  #[test]
  fn charm_cursed() {
    let server = TestServer::new_with_regtest();

    server.mine_blocks(2);

    let txid = server.bitcoin_rpc_server.broadcast_tx(TransactionTemplate {
      inputs: &[
        (1, 0, 0, Witness::default()),
        (2, 0, 0, inscription("text/plain", "cursed").to_witness()),
      ],
      outputs: 2,
      ..Default::default()
    });

    let id = InscriptionId { txid, index: 0 };

    server.mine_blocks(1);

    server.assert_response_regex(
      format!("/inscription/{id}"),
      StatusCode::OK,
      format!(
        ".*<h1>Inscription -1</h1>.*
<dl>
  <dt>id</dt>
  <dd class=monospace>{id}</dd>
  <dt>charms</dt>
  <dd>
    <span title=cursed>👹</span>
  </dd>
  .*
</dl>
.*
"
      ),
    );
  }

  #[test]
  fn charm_vindicated() {
    let server = TestServer::new_with_regtest();

    server.mine_blocks(110);

    let txid = server.bitcoin_rpc_server.broadcast_tx(TransactionTemplate {
      inputs: &[
        (1, 0, 0, Witness::default()),
        (2, 0, 0, inscription("text/plain", "cursed").to_witness()),
      ],
      outputs: 2,
      ..Default::default()
    });

    let id = InscriptionId { txid, index: 0 };

    server.mine_blocks(1);

    server.assert_response_regex(
      format!("/inscription/{id}"),
      StatusCode::OK,
      format!(
        ".*<h1>Inscription 0</h1>.*
<dl>
  <dt>id</dt>
  <dd class=monospace>{id}</dd>
  <dt>charms</dt>
  <dd>
    <span title=vindicated>❤️‍🔥</span>
  </dd>
  .*
</dl>
.*
"
      ),
    );
  }

  #[test]
  fn charm_coin() {
    let server = TestServer::new_with_regtest_with_index_sats();

    server.mine_blocks(2);

    let txid = server.bitcoin_rpc_server.broadcast_tx(TransactionTemplate {
      inputs: &[(1, 0, 0, inscription("text/plain", "foo").to_witness())],
      ..Default::default()
    });

    let id = InscriptionId { txid, index: 0 };

    server.mine_blocks(1);

    server.assert_response_regex(
      format!("/inscription/{id}"),
      StatusCode::OK,
      format!(
        ".*<h1>Inscription 0</h1>.*
<dl>
  <dt>id</dt>
  <dd class=monospace>{id}</dd>
  <dt>charms</dt>
  <dd>.*<span title=coin>🪙</span>.*</dd>
  .*
</dl>
.*
"
      ),
    );
  }

  #[test]
  fn charm_uncommon() {
    let server = TestServer::new_with_regtest_with_index_sats();

    server.mine_blocks(2);

    let txid = server.bitcoin_rpc_server.broadcast_tx(TransactionTemplate {
      inputs: &[(1, 0, 0, inscription("text/plain", "foo").to_witness())],
      ..Default::default()
    });

    let id = InscriptionId { txid, index: 0 };

    server.mine_blocks(1);

    server.assert_response_regex(
      format!("/inscription/{id}"),
      StatusCode::OK,
      format!(
        ".*<h1>Inscription 0</h1>.*
<dl>
  <dt>id</dt>
  <dd class=monospace>{id}</dd>
  <dt>charms</dt>
  <dd>.*<span title=uncommon>🌱</span>.*</dd>
  .*
</dl>
.*
"
      ),
    );
  }

  #[test]
  fn charm_nineball() {
    let server = TestServer::new_with_regtest_with_index_sats();

    server.mine_blocks(9);

    let txid = server.bitcoin_rpc_server.broadcast_tx(TransactionTemplate {
      inputs: &[(9, 0, 0, inscription("text/plain", "foo").to_witness())],
      ..Default::default()
    });

    let id = InscriptionId { txid, index: 0 };

    server.mine_blocks(1);

    server.assert_response_regex(
      format!("/inscription/{id}"),
      StatusCode::OK,
      format!(
        ".*<h1>Inscription 0</h1>.*
<dl>
  <dt>id</dt>
  <dd class=monospace>{id}</dd>
  <dt>charms</dt>
  <dd>.*<span title=nineball>9️⃣</span>.*</dd>
  .*
</dl>
.*
"
      ),
    );
  }

  #[test]
  fn charm_reinscription() {
    let server = TestServer::new_with_regtest();

    server.mine_blocks(1);

    server.bitcoin_rpc_server.broadcast_tx(TransactionTemplate {
      inputs: &[(1, 0, 0, inscription("text/plain", "foo").to_witness())],
      ..Default::default()
    });

    server.mine_blocks(1);

    let txid = server.bitcoin_rpc_server.broadcast_tx(TransactionTemplate {
      inputs: &[(2, 1, 0, inscription("text/plain", "bar").to_witness())],
      ..Default::default()
    });

    server.mine_blocks(1);

    let id = InscriptionId { txid, index: 0 };

    server.assert_response_regex(
      format!("/inscription/{id}"),
      StatusCode::OK,
      format!(
        ".*<h1>Inscription -1</h1>.*
<dl>
  <dt>id</dt>
  <dd class=monospace>{id}</dd>
  <dt>charms</dt>
  <dd>
    <span title=reinscription>♻️</span>
    <span title=cursed>👹</span>
  </dd>
  .*
</dl>
.*
"
      ),
    );
  }

  #[test]
  fn charm_reinscription_in_same_tx_input() {
    let server = TestServer::new_with_regtest();

    server.mine_blocks(1);

    let script = script::Builder::new()
      .push_opcode(opcodes::OP_FALSE)
      .push_opcode(opcodes::all::OP_IF)
      .push_slice(b"ord")
      .push_slice([1])
      .push_slice(b"text/plain;charset=utf-8")
      .push_slice([])
      .push_slice(b"foo")
      .push_opcode(opcodes::all::OP_ENDIF)
      .push_opcode(opcodes::OP_FALSE)
      .push_opcode(opcodes::all::OP_IF)
      .push_slice(b"ord")
      .push_slice([1])
      .push_slice(b"text/plain;charset=utf-8")
      .push_slice([])
      .push_slice(b"bar")
      .push_opcode(opcodes::all::OP_ENDIF)
      .push_opcode(opcodes::OP_FALSE)
      .push_opcode(opcodes::all::OP_IF)
      .push_slice(b"ord")
      .push_slice([1])
      .push_slice(b"text/plain;charset=utf-8")
      .push_slice([])
      .push_slice(b"qix")
      .push_opcode(opcodes::all::OP_ENDIF)
      .into_script();

    let witness = Witness::from_slice(&[script.into_bytes(), Vec::new()]);

    let txid = server.bitcoin_rpc_server.broadcast_tx(TransactionTemplate {
      inputs: &[(1, 0, 0, witness)],
      ..Default::default()
    });

    server.mine_blocks(1);

    let id = InscriptionId { txid, index: 0 };
    server.assert_response_regex(
      format!("/inscription/{id}"),
      StatusCode::OK,
      format!(
        ".*<h1>Inscription 0</h1>.*
<dl>
  <dt>id</dt>
  <dd class=monospace>{id}</dd>
  <dt>output value</dt>
  .*
</dl>
.*
"
      ),
    );

    let id = InscriptionId { txid, index: 1 };
    server.assert_response_regex(
      format!("/inscription/{id}"),
      StatusCode::OK,
      ".*
    <span title=reinscription>♻️</span>
    <span title=cursed>👹</span>.*",
    );

    let id = InscriptionId { txid, index: 2 };
    server.assert_response_regex(
      format!("/inscription/{id}"),
      StatusCode::OK,
      ".*
    <span title=reinscription>♻️</span>
    <span title=cursed>👹</span>.*",
    );
  }

  #[test]
  fn charm_reinscription_in_same_tx_with_pointer() {
    let server = TestServer::new_with_regtest();

    server.mine_blocks(3);

    let cursed_inscription = inscription("text/plain", "bar");
    let reinscription: Inscription = InscriptionTemplate {
      pointer: Some(0),
      ..Default::default()
    }
    .into();

    let txid = server.bitcoin_rpc_server.broadcast_tx(TransactionTemplate {
      inputs: &[
        (1, 0, 0, inscription("text/plain", "foo").to_witness()),
        (2, 0, 0, cursed_inscription.to_witness()),
        (3, 0, 0, reinscription.to_witness()),
      ],
      ..Default::default()
    });

    server.mine_blocks(1);

    let id = InscriptionId { txid, index: 0 };
    server.assert_response_regex(
      format!("/inscription/{id}"),
      StatusCode::OK,
      format!(
        ".*<h1>Inscription 0</h1>.*
<dl>
  <dt>id</dt>
  <dd class=monospace>{id}</dd>
  <dt>output value</dt>
  .*
</dl>
.*
"
      ),
    );

    let id = InscriptionId { txid, index: 1 };
    server.assert_response_regex(
      format!("/inscription/{id}"),
      StatusCode::OK,
      ".*
    <span title=cursed>👹</span>.*",
    );

    let id = InscriptionId { txid, index: 2 };
    server.assert_response_regex(
      format!("/inscription/{id}"),
      StatusCode::OK,
      ".*
    <span title=reinscription>♻️</span>
    <span title=cursed>👹</span>.*",
    );
  }

  #[test]
  fn charm_unbound() {
    let server = TestServer::new_with_regtest();

    server.mine_blocks(1);

    let txid = server.bitcoin_rpc_server.broadcast_tx(TransactionTemplate {
      inputs: &[(1, 0, 0, envelope(&[b"ord", &[128], &[0]]))],
      ..Default::default()
    });

    server.mine_blocks(1);

    let id = InscriptionId { txid, index: 0 };

    server.assert_response_regex(
      format!("/inscription/{id}"),
      StatusCode::OK,
      format!(
        ".*<h1>Inscription -1</h1>.*
<dl>
  <dt>id</dt>
  <dd class=monospace>{id}</dd>
  <dt>charms</dt>
  <dd>
    <span title=cursed>👹</span>
    <span title=unbound>🔓</span>
  </dd>
  .*
</dl>
.*
"
      ),
    );
  }

  #[test]
  fn charm_lost() {
    let server = TestServer::new_with_regtest();

    server.mine_blocks(1);

    let txid = server.bitcoin_rpc_server.broadcast_tx(TransactionTemplate {
      inputs: &[(1, 0, 0, inscription("text/plain", "foo").to_witness())],
      ..Default::default()
    });

    let id = InscriptionId { txid, index: 0 };

    server.mine_blocks(1);

    server.assert_response_regex(
      format!("/inscription/{id}"),
      StatusCode::OK,
      format!(
        ".*<h1>Inscription 0</h1>.*
<dl>
  <dt>id</dt>
  <dd class=monospace>{id}</dd>
  <dt>output value</dt>
  <dd>5000000000</dd>
  .*
</dl>
.*
"
      ),
    );

    server.bitcoin_rpc_server.broadcast_tx(TransactionTemplate {
      inputs: &[(2, 1, 0, Default::default())],
      fee: 50 * COIN_VALUE,
      ..Default::default()
    });

    server.mine_blocks_with_subsidy(1, 0);

    server.assert_response_regex(
      format!("/inscription/{id}"),
      StatusCode::OK,
      format!(
        ".*<h1>Inscription 0</h1>.*
<dl>
  <dt>id</dt>
  <dd class=monospace>{id}</dd>
  <dt>charms</dt>
  <dd>
    <span title=lost>🤔</span>
  </dd>
  .*
</dl>
.*
"
      ),
    );
  }

  #[test]
  fn sat_recursive_endpoints() {
    let server = TestServer::new_with_regtest_with_index_sats();

    assert_eq!(
      server.get_json::<SatInscriptionsJson>("/r/sat/5000000000"),
      SatInscriptionsJson {
        ids: vec![],
        page: 0,
        more: false
      }
    );

    assert_eq!(
      server.get_json::<SatInscriptionJson>("/r/sat/5000000000/at/0"),
      SatInscriptionJson { id: None }
    );

    server.mine_blocks(1);

    let txid = server.bitcoin_rpc_server.broadcast_tx(TransactionTemplate {
      inputs: &[(1, 0, 0, inscription("text/plain", "foo").to_witness())],
      ..Default::default()
    });

    server.mine_blocks(1);

    let mut ids = Vec::new();
    ids.push(InscriptionId { txid, index: 0 });

    for i in 1..111 {
      let txid = server.bitcoin_rpc_server.broadcast_tx(TransactionTemplate {
        inputs: &[(i + 1, 1, 0, inscription("text/plain", "foo").to_witness())],
        ..Default::default()
      });

      server.mine_blocks(1);

      ids.push(InscriptionId { txid, index: 0 });
    }

    let paginated_response = server.get_json::<SatInscriptionsJson>("/r/sat/5000000000");

    let equivalent_paginated_response =
      server.get_json::<SatInscriptionsJson>("/r/sat/5000000000/0");

    assert_eq!(paginated_response.ids.len(), 100);
    assert!(paginated_response.more);
    assert_eq!(paginated_response.page, 0);

    assert_eq!(
      paginated_response.ids.len(),
      equivalent_paginated_response.ids.len()
    );
    assert_eq!(paginated_response.more, equivalent_paginated_response.more);
    assert_eq!(paginated_response.page, equivalent_paginated_response.page);

    let paginated_response = server.get_json::<SatInscriptionsJson>("/r/sat/5000000000/1");

    assert_eq!(paginated_response.ids.len(), 11);
    assert!(!paginated_response.more);
    assert_eq!(paginated_response.page, 1);

    assert_eq!(
      server
        .get_json::<SatInscriptionJson>("/r/sat/5000000000/at/0")
        .id,
      Some(ids[0])
    );

    assert_eq!(
      server
        .get_json::<SatInscriptionJson>("/r/sat/5000000000/at/-111")
        .id,
      Some(ids[0])
    );

    assert_eq!(
      server
        .get_json::<SatInscriptionJson>("/r/sat/5000000000/at/110")
        .id,
      Some(ids[110])
    );

    assert_eq!(
      server
        .get_json::<SatInscriptionJson>("/r/sat/5000000000/at/-1")
        .id,
      Some(ids[110])
    );

    assert!(server
      .get_json::<SatInscriptionJson>("/r/sat/5000000000/at/111")
      .id
      .is_none());
  }

  #[test]
  fn children_recursive_endpoint() {
    let server = TestServer::new_with_regtest_with_json_api();
    server.mine_blocks(1);

    let parent_txid = server.bitcoin_rpc_server.broadcast_tx(TransactionTemplate {
      inputs: &[(1, 0, 0, inscription("text/plain", "hello").to_witness())],
      ..Default::default()
    });

    let parent_inscription_id = InscriptionId {
      txid: parent_txid,
      index: 0,
    };

    server.assert_response(
      format!("/r/children/{parent_inscription_id}"),
      StatusCode::NOT_FOUND,
      &format!("inscription {parent_inscription_id} not found"),
    );

    server.mine_blocks(1);

    let children_json =
      server.get_json::<ChildrenJson>(format!("/r/children/{parent_inscription_id}"));
    assert_eq!(children_json.ids.len(), 0);

    let mut builder = script::Builder::new();
    for _ in 0..111 {
      builder = Inscription {
        content_type: Some("text/plain".into()),
        body: Some("hello".into()),
        parent: Some(parent_inscription_id.value()),
        unrecognized_even_field: false,
        ..Default::default()
      }
      .append_reveal_script_to_builder(builder);
    }

    let witness = Witness::from_slice(&[builder.into_bytes(), Vec::new()]);

    let txid = server.bitcoin_rpc_server.broadcast_tx(TransactionTemplate {
      inputs: &[(2, 0, 0, witness), (2, 1, 0, Default::default())],
      ..Default::default()
    });

    server.mine_blocks(1);

    let first_child_inscription_id = InscriptionId { txid, index: 0 };
    let hundredth_child_inscription_id = InscriptionId { txid, index: 99 };
    let hundred_first_child_inscription_id = InscriptionId { txid, index: 100 };
    let hundred_eleventh_child_inscription_id = InscriptionId { txid, index: 110 };

    let children_json =
      server.get_json::<ChildrenJson>(format!("/r/children/{parent_inscription_id}"));

    assert_eq!(children_json.ids.len(), 100);
    assert_eq!(children_json.ids[0], first_child_inscription_id);
    assert_eq!(children_json.ids[99], hundredth_child_inscription_id);
    assert!(children_json.more);
    assert_eq!(children_json.page, 0);

    let children_json =
      server.get_json::<ChildrenJson>(format!("/r/children/{parent_inscription_id}/1"));

    assert_eq!(children_json.ids.len(), 11);
    assert_eq!(children_json.ids[0], hundred_first_child_inscription_id);
    assert_eq!(children_json.ids[10], hundred_eleventh_child_inscription_id);
    assert!(!children_json.more);
    assert_eq!(children_json.page, 1);
  }

  #[test]
  fn inscriptions_in_block_page() {
    let server = TestServer::new_with_regtest_with_index_sats();

    for _ in 0..101 {
      server.mine_blocks(1);
    }

    for i in 0..101 {
      server.bitcoin_rpc_server.broadcast_tx(TransactionTemplate {
        inputs: &[(i + 1, 0, 0, inscription("text/foo", "hello").to_witness())],
        ..Default::default()
      });
    }

    server.mine_blocks(1);

    server.assert_response_regex(
      "/inscriptions/block/102",
      StatusCode::OK,
      r".*(<a href=/inscription/[[:xdigit:]]{64}i0>.*</a>.*){100}.*",
    );

    server.assert_response_regex(
      "/inscriptions/block/102/1",
      StatusCode::OK,
      r".*<a href=/inscription/[[:xdigit:]]{64}i0>.*</a>.*",
    );
  }

  #[test]
  fn inscription_query_display() {
    assert_eq!(
      InscriptionQuery::Id(inscription_id(1)).to_string(),
      "1111111111111111111111111111111111111111111111111111111111111111i1"
    );
    assert_eq!(InscriptionQuery::Number(1).to_string(), "1")
  }

  #[test]
  fn inscription_not_found() {
    TestServer::new_with_regtest_with_json_api().assert_response(
      "/inscription/0",
      StatusCode::NOT_FOUND,
      "inscription 0 not found",
    );
  }

  #[test]
  fn delegate() {
    let server = TestServer::new_with_regtest();

    server.mine_blocks(1);

    let delegate = Inscription {
      content_type: Some("text/html".into()),
      body: Some("foo".into()),
      ..Default::default()
    };

    let txid = server.bitcoin_rpc_server.broadcast_tx(TransactionTemplate {
      inputs: &[(1, 0, 0, delegate.to_witness())],
      ..Default::default()
    });

    let delegate = InscriptionId { txid, index: 0 };

    server.mine_blocks(1);

    let inscription = Inscription {
      delegate: Some(delegate.value()),
      ..Default::default()
    };

    let txid = server.bitcoin_rpc_server.broadcast_tx(TransactionTemplate {
      inputs: &[(2, 0, 0, inscription.to_witness())],
      ..Default::default()
    });

    server.mine_blocks(1);

    let id = InscriptionId { txid, index: 0 };

    server.assert_response_regex(
      format!("/inscription/{id}"),
      StatusCode::OK,
      format!(
        ".*<h1>Inscription 1</h1>.*
        <dl>
          <dt>id</dt>
          <dd class=monospace>{id}</dd>
          .*
          <dt>delegate</dt>
          <dd><a href=/inscription/{delegate}>{delegate}</a></dd>
          .*
        </dl>.*"
      )
      .unindent(),
    );

    server.assert_response(format!("/content/{id}"), StatusCode::OK, "foo");

    server.assert_response(format!("/preview/{id}"), StatusCode::OK, "foo");
  }
}<|MERGE_RESOLUTION|>--- conflicted
+++ resolved
@@ -37,8 +37,6 @@
     AcmeConfig,
   },
   std::{cmp::Ordering, io::Read, str, sync::Arc},
-  // std::{cmp::Ordering, collections::HashMap, str, sync::Arc},
-  tokio::time::sleep,
   tokio_stream::StreamExt,
   tower_http::{
     compression::CompressionLayer,
@@ -123,12 +121,20 @@
   number: i32,
   sequence_number: u32,
   id: InscriptionId,
+  #[serde(default, skip_serializing_if = "Option::is_none")]
   parent: Option<InscriptionId>,
+  #[serde(default, skip_serializing_if = "Option::is_none")]
   address: Option<String>,
+  #[serde(default, skip_serializing_if = "Option::is_none")]
   output_value: Option<u64>,
+  #[serde(default, skip_serializing_if = "Option::is_none")]
   sat: Option<SatoshiJson>,
+  #[serde(default, skip_serializing_if = "Option::is_none")]
+  delegate: Option<InscriptionId>,
+  #[serde(default, skip_serializing_if = "Option::is_none")]
   content_length: Option<usize>,
-  content_type: String,
+  #[serde(default, skip_serializing_if = "Option::is_none")]
+  content_type: Option<String>,
   timestamp: u32,
   genesis_height: u32,
   genesis_fee: u64,
@@ -136,6 +142,7 @@
   location: String,
   output: String,
   offset: u64,
+  #[serde(default, skip_serializing_if = "Vec::is_empty")]
   children: Vec<InscriptionId>,
 }
 
@@ -551,26 +558,19 @@
   }
 
   async fn children_all(Extension(index): Extension<Arc<Index>>) -> ServerResult<String> {
-    log::info!("GET /children");
-    let mut result = "parent child\n".to_string();
-    for (parent, child) in index.get_children()? {
-      result += format!("{} {}\n", parent, child).as_str();
-    }
-    Ok(result)
+    task::block_in_place(|| {
+      log::info!("GET /children");
+      let mut result = "parent child\n".to_string();
+      for (parent, child) in index.get_children()? {
+        result += format!("{} {}\n", parent, child).as_str();
+      }
+      Ok(result)
+    })
   }
 
   async fn clock(Extension(index): Extension<Arc<Index>>) -> ServerResult<Response> {
-<<<<<<< HEAD
-    log::info!("GET /clock");
-    Ok(
-      (
-        [(
-          header::CONTENT_SECURITY_POLICY,
-          HeaderValue::from_static("default-src 'unsafe-inline'"),
-        )],
-        ClockSvg::new(Self::index_height(&index)?),
-=======
     task::block_in_place(|| {
+      log::info!("GET /clock");
       Ok(
         (
           [(
@@ -580,7 +580,6 @@
           ClockSvg::new(Self::index_height(&index)?),
         )
           .into_response(),
->>>>>>> 0ae58b8e
       )
     })
   }
@@ -591,36 +590,8 @@
     Path(DeserializeFromStr(sat)): Path<DeserializeFromStr<Sat>>,
     AcceptJson(accept_json): AcceptJson,
   ) -> ServerResult<Response> {
-<<<<<<< HEAD
-    log::info!("GET /sat/{sat}");
-    let inscriptions = index.get_inscription_ids_by_sat(sat)?;
-    let satpoint = index.rare_sat_satpoint(sat)?.or_else(|| {
-      inscriptions.first().and_then(|&first_inscription_id| {
-        index
-          .get_inscription_satpoint_by_id(first_inscription_id)
-          .ok()
-          .flatten()
-      })
-    });
-    let blocktime = index.block_time(sat.height())?;
-    Ok(if accept_json {
-      Json(SatJson {
-        number: sat.0,
-        decimal: sat.decimal().to_string(),
-        degree: sat.degree().to_string(),
-        name: sat.name(),
-        block: sat.height().0,
-        cycle: sat.cycle(),
-        epoch: sat.epoch().0,
-        period: sat.period(),
-        offset: sat.third(),
-        rarity: sat.rarity(),
-        percentile: sat.percentile(),
-        satpoint,
-        timestamp: blocktime.timestamp().timestamp(),
-        inscriptions,
-=======
     task::block_in_place(|| {
+      log::info!("GET /sat/{sat}");
       let inscriptions = index.get_inscription_ids_by_sat(sat)?;
       let satpoint = index.rare_sat_satpoint(sat)?.or_else(|| {
         inscriptions.first().and_then(|&first_inscription_id| {
@@ -658,13 +629,11 @@
         }
         .page(server_config)
         .into_response()
->>>>>>> 0ae58b8e
       })
     })
   }
 
   async fn ordinal(Path(sat): Path<String>) -> Redirect {
-    log::info!("GET /ordinal/{sat}");
     Redirect::to(&format!("/sat/{sat}"))
   }
 
@@ -674,13 +643,9 @@
     Path(outpoint): Path<OutPoint>,
     AcceptJson(accept_json): AcceptJson,
   ) -> ServerResult<Response> {
-<<<<<<< HEAD
-    log::info!("GET /output/{outpoint}");
-    let list = index.list(outpoint)?;
-=======
     task::block_in_place(|| {
+      log::info!("GET /output/{outpoint}");
       let list = index.list(outpoint)?;
->>>>>>> 0ae58b8e
 
       let output = if outpoint == OutPoint::null() || outpoint == unbound_outpoint() {
         let mut value = 0;
@@ -742,73 +707,73 @@
     Extension(index): Extension<Arc<Index>>,
     Json(data): Json<serde_json::Value>
   ) -> ServerResult<Response> {
-    log::info!("POST /outputs");
-
-    if !data.is_array() {
-      return Err(ServerError::BadRequest("expected array".to_string()));
-    }
-
-    let mut result = Vec::new();
-
-    for outpoint in data.as_array().unwrap() {
-      if !outpoint.is_string() {
-        return Err(ServerError::BadRequest("expected array of strings".to_string()));
+    task::block_in_place(|| {
+      log::info!("POST /outputs");
+
+      if !data.is_array() {
+        return Err(ServerError::BadRequest("expected array".to_string()));
       }
 
-      match OutPoint::from_str(outpoint.as_str().unwrap()) {
-        Ok(outpoint) => {
-          sleep(Duration::from_millis(0)).await;
-
-          let list = index.list(outpoint)?;
-
-          let output = if outpoint == OutPoint::null() || outpoint == unbound_outpoint() {
-            let mut value = 0;
-
-            if let Some(List::Unspent(ranges)) = &list {
-              for (start, end) in ranges {
-                value += end - start;
+      let mut result = Vec::new();
+
+      for outpoint in data.as_array().unwrap() {
+        if !outpoint.is_string() {
+          return Err(ServerError::BadRequest("expected array of strings".to_string()));
+        }
+
+        match OutPoint::from_str(outpoint.as_str().unwrap()) {
+          Ok(outpoint) => {
+            let list = index.list(outpoint)?;
+
+            let output = if outpoint == OutPoint::null() || outpoint == unbound_outpoint() {
+              let mut value = 0;
+
+              if let Some(List::Unspent(ranges)) = &list {
+                for (start, end) in ranges {
+                  value += end - start;
+                }
               }
-            }
-
-            TxOut {
-              value,
-              script_pubkey: ScriptBuf::new(),
-            }
-          } else {
-            index
-              .get_transaction(outpoint.txid)?
-              .ok_or_not_found(|| format!("output {outpoint}"))?
-              .output
-              .into_iter()
-              .nth(outpoint.vout as usize)
-              .ok_or_not_found(|| format!("output {outpoint}"))?
-          };
-
-          let inscriptions = index.get_inscriptions_on_output(outpoint)?;
-
-          let runes = index.get_rune_balances_for_outpoint(outpoint)?;
-
-          result.push(
-            Outputs {output: outpoint, details: 
-            OutputJson::new(
-              outpoint,
-              list,
-              server_config.chain,
-              output,
-              inscriptions,
-              runes
+
+              TxOut {
+                value,
+                script_pubkey: ScriptBuf::new(),
+              }
+            } else {
+              index
+                .get_transaction(outpoint.txid)?
+                .ok_or_not_found(|| format!("output {outpoint}"))?
+                .output
                 .into_iter()
-                .map(|(spaced_rune, pile)| (spaced_rune.rune, pile.amount))
-                .collect(),
+                .nth(outpoint.vout as usize)
+                .ok_or_not_found(|| format!("output {outpoint}"))?
+            };
+
+            let inscriptions = index.get_inscriptions_on_output(outpoint)?;
+
+            let runes = index.get_rune_balances_for_outpoint(outpoint)?;
+
+            result.push(
+              Outputs {output: outpoint, details: 
+                       OutputJson::new(
+                         outpoint,
+                         list,
+                         server_config.chain,
+                         output,
+                         inscriptions,
+                         runes
+                           .into_iter()
+                           .map(|(spaced_rune, pile)| (spaced_rune.rune, pile.amount))
+                           .collect(),
+                       )
+              }
             )
-            }
-          )
+          }
+          _ => return Err(ServerError::BadRequest(format!("expected array of OutPoint strings ({} is bad)", outpoint))),
         }
-        _ => return Err(ServerError::BadRequest(format!("expected array of OutPoint strings ({} is bad)", outpoint))),
       }
-    }
-
-    Ok(Json(result).into_response())
+
+      Ok(Json(result).into_response())
+    })
   }
 
   async fn range(
@@ -832,82 +797,70 @@
     Extension(index): Extension<Arc<Index>>,
     Json(data): Json<serde_json::Value>
   ) -> ServerResult<Response> {
-    log::info!("POST /ranges");
-
-    if !index.has_sat_index() {
-      return Err(ServerError::BadRequest("the /ranges endpoint needs the server to have a sat index".to_string()));
-    }
-
-    if !data.is_array() {
-      return Err(ServerError::BadRequest("expected array".to_string()));
-    }
-
-    let mut result = Vec::new();
-    let mut range_count = 0;
-    let mut outpoint_count = 0;
-    let start_time = Instant::now();
-
-    for outpoint in data.as_array().unwrap() {
-      if start_time.elapsed() > Duration::from_secs(5) {
-        return Err(ServerError::BadRequest("request timed out".to_string()));
+    task::block_in_place(|| {
+      log::info!("POST /ranges");
+
+      if !index.has_sat_index() {
+        return Err(ServerError::BadRequest("the /ranges endpoint needs the server to have a sat index".to_string()));
       }
 
-      if !outpoint.is_string() {
-        return Err(ServerError::BadRequest("expected array of strings".to_string()));
+      if !data.is_array() {
+        return Err(ServerError::BadRequest("expected array".to_string()));
       }
 
-      match OutPoint::from_str(outpoint.as_str().unwrap()) {
-        Ok(outpoint) => {
-          sleep(Duration::from_millis(0)).await;
-          match index.ranges(outpoint) {
-            Ok(ranges) => {
-              range_count += ranges.len();
-              outpoint_count += 1;
-              result.push(Ranges {output: outpoint, ranges});
+      let mut result = Vec::new();
+      let mut range_count = 0;
+      let mut outpoint_count = 0;
+      let start_time = Instant::now();
+
+      for outpoint in data.as_array().unwrap() {
+        if start_time.elapsed() > Duration::from_secs(5) {
+          return Err(ServerError::BadRequest("request timed out".to_string()));
+        }
+
+        if !outpoint.is_string() {
+          return Err(ServerError::BadRequest("expected array of strings".to_string()));
+        }
+
+        match OutPoint::from_str(outpoint.as_str().unwrap()) {
+          Ok(outpoint) => {
+            match index.ranges(outpoint) {
+              Ok(ranges) => {
+                range_count += ranges.len();
+                outpoint_count += 1;
+                result.push(Ranges {output: outpoint, ranges});
+              }
+              _ => println!("no ranges for {}", outpoint),
             }
-            _ => println!("no ranges for {}", outpoint),
           }
+          _ => return Err(ServerError::BadRequest(format!("expected array of OutPoint strings ({} is bad)", outpoint))),
         }
-        _ => return Err(ServerError::BadRequest(format!("expected array of OutPoint strings ({} is bad)", outpoint))),
       }
-    }
-
-    println!("  {} ranges from {} outputs in {:?}", range_count, outpoint_count, start_time.elapsed());
-
-    Ok(Json(result).into_response())
+
+      println!("  {} ranges from {} outputs in {:?}", range_count, outpoint_count, start_time.elapsed());
+
+      Ok(Json(result).into_response())
+    })
   }
 
   async fn rare_txt(Extension(index): Extension<Arc<Index>>) -> ServerResult<RareTxt> {
-<<<<<<< HEAD
     log::info!("GET /rare.txt");
-    Ok(RareTxt(index.rare_sat_satpoints()?))
-=======
     task::block_in_place(|| Ok(RareTxt(index.rare_sat_satpoints()?)))
->>>>>>> 0ae58b8e
   }
 
   async fn rune(
     Extension(server_config): Extension<Arc<ServerConfig>>,
     Extension(index): Extension<Arc<Index>>,
     Path(DeserializeFromStr(spaced_rune)): Path<DeserializeFromStr<SpacedRune>>,
-<<<<<<< HEAD
-  ) -> ServerResult<PageHtml<RuneHtml>> {
-    log::info!("GET /rune/{spaced_rune}");
-    if !index.has_rune_index() {
-      return Err(ServerError::NotFound(
-        "this server has no rune index".to_string(),
-      ));
-    }
-=======
     AcceptJson(accept_json): AcceptJson,
   ) -> ServerResult<Response> {
     task::block_in_place(|| {
+      log::info!("GET /rune/{spaced_rune}");
       if !index.has_rune_index() {
         return Err(ServerError::NotFound(
           "this server has no rune index".to_string(),
         ));
       }
->>>>>>> 0ae58b8e
 
       let (id, entry, parent) = index
         .rune(spaced_rune.rune)?
@@ -926,19 +879,10 @@
   async fn runes(
     Extension(server_config): Extension<Arc<ServerConfig>>,
     Extension(index): Extension<Arc<Index>>,
-<<<<<<< HEAD
-  ) -> ServerResult<PageHtml<RunesHtml>> {
-    log::info!("GET /runes");
-    Ok(
-      RunesHtml {
-        entries: index.runes()?,
-      }
-      .page(server_config),
-    )
-=======
     AcceptJson(accept_json): AcceptJson,
   ) -> ServerResult<Response> {
     task::block_in_place(|| {
+      log::info!("GET /runes");
       Ok(if accept_json {
         Json(RunesJson {
           entries: index.runes()?,
@@ -952,23 +896,14 @@
         .into_response()
       })
     })
->>>>>>> 0ae58b8e
   }
 
   async fn home(
     Extension(server_config): Extension<Arc<ServerConfig>>,
     Extension(index): Extension<Arc<Index>>,
   ) -> ServerResult<PageHtml<HomeHtml>> {
-<<<<<<< HEAD
-    log::info!("GET /");
-    Ok(
-      HomeHtml {
-        inscriptions: index.get_home_inscriptions()?,
-      }
-      .page(server_config),
-    )
-=======
     task::block_in_place(|| {
+      log::info!("GET /");
       Ok(
         HomeHtml {
           inscriptions: index.get_home_inscriptions()?,
@@ -976,7 +911,6 @@
         .page(server_config),
       )
     })
->>>>>>> 0ae58b8e
   }
 
   async fn blocks(
@@ -1008,25 +942,10 @@
     Path(DeserializeFromStr(query)): Path<DeserializeFromStr<BlockQuery>>,
     AcceptJson(accept_json): AcceptJson,
   ) -> ServerResult<Response> {
-<<<<<<< HEAD
-    let (block, height) = match query {
-      BlockQuery::Height(height) => {
-        log::info!("GET /block/{height}/");
-        let block = index
-          .get_block_by_height(height)?
-          .ok_or_not_found(|| format!("block {height}"))?;
-
-        (block, height)
-      }
-      BlockQuery::Hash(hash) => {
-        log::info!("GET /block/{hash}/");
-        let info = index
-          .block_header_info(hash)?
-          .ok_or_not_found(|| format!("block {hash}"))?;
-=======
     task::block_in_place(|| {
       let (block, height) = match query {
         BlockQuery::Height(height) => {
+          log::info!("GET /block/{height}/");
           let block = index
             .get_block_by_height(height)?
             .ok_or_not_found(|| format!("block {height}"))?;
@@ -1034,10 +953,10 @@
           (block, height)
         }
         BlockQuery::Hash(hash) => {
+          log::info!("GET /block/{hash}/");
           let info = index
             .block_header_info(hash)?
             .ok_or_not_found(|| format!("block {hash}"))?;
->>>>>>> 0ae58b8e
 
           let block = index
             .get_block_by_hash(hash)?
@@ -1129,18 +1048,19 @@
     index: Arc<Index>,
     inscription_ids: Vec<InscriptionId>,
   ) -> ServerResult<String> {
-    let mut ret = String::from("");
-    let mut tx_cache = HashMap::new();
-    for inscription_id in inscription_ids {
-      sleep(Duration::from_millis(0)).await;
-      let satpoint = index
-        .get_inscription_satpoint_by_id(inscription_id)?
-        .ok_or_not_found(|| format!("inscription {inscription_id}"))?;
-      let address = Self::outpoint_to_address(chain, &index, satpoint.outpoint, &mut tx_cache)?;
-      ret += &format!("{} {}\n", inscription_id, address);
-    }
-
-    Ok(ret)
+    task::block_in_place(|| {
+      let mut ret = String::from("");
+      let mut tx_cache = HashMap::new();
+      for inscription_id in inscription_ids {
+        let satpoint = index
+          .get_inscription_satpoint_by_id(inscription_id)?
+          .ok_or_not_found(|| format!("inscription {inscription_id}"))?;
+        let address = Self::outpoint_to_address(chain, &index, satpoint.outpoint, &mut tx_cache)?;
+        ret += &format!("{} {}\n", inscription_id, address);
+      }
+
+      Ok(ret)
+    })
   }
 
   fn outpoint_to_address(
@@ -1180,17 +1100,11 @@
     Extension(index): Extension<Arc<Index>>,
     Path(txid): Path<Txid>,
   ) -> ServerResult<PageHtml<TransactionHtml>> {
-<<<<<<< HEAD
-    log::info!("GET /tx/{txid}");
-    let transaction = index
-      .get_transaction(txid)?
-      .ok_or_not_found(|| format!("transaction {txid}"))?;
-=======
     task::block_in_place(|| {
+      log::info!("GET /tx/{txid}");
       let transaction = index
         .get_transaction(txid)?
         .ok_or_not_found(|| format!("transaction {txid}"))?;
->>>>>>> 0ae58b8e
 
       let inscription_count = index.inscription_count(txid)?;
 
@@ -1214,17 +1128,8 @@
     Extension(index): Extension<Arc<Index>>,
     Path(inscription_id): Path<InscriptionId>,
   ) -> ServerResult<Json<String>> {
-<<<<<<< HEAD
-    log::info!("GET /r/metadata/{inscription_id}");
-    let metadata = index
-      .get_inscription_by_id(inscription_id)?
-      .ok_or_not_found(|| format!("inscription {inscription_id}"))?
-      .metadata
-      .ok_or_not_found(|| format!("inscription {inscription_id} metadata"))?;
-
-    Ok(Json(hex::encode(metadata)))
-=======
     task::block_in_place(|| {
+      log::info!("GET /r/metadata/{inscription_id}");
       let metadata = index
         .get_inscription_by_id(inscription_id)?
         .ok_or_not_found(|| format!("inscription {inscription_id}"))?
@@ -1233,22 +1138,23 @@
 
       Ok(Json(hex::encode(metadata)))
     })
->>>>>>> 0ae58b8e
   }
 
   async fn stats(Extension(index): Extension<Arc<Index>>) -> ServerResult<String> {
-    log::info!("GET /stats");
-    let stats = index.get_stats()?;
-    Ok(
-      serde_json::to_string_pretty(&StatsJson {
-        version: env!("CARGO_PKG_VERSION").to_string(),
-        highest_block_indexed: stats.0,
-        lowest_inscription_number: stats.1,
-        highest_inscription_number: stats.2,
-      })
-      .ok()
-      .unwrap(),
-    )
+    task::block_in_place(|| {
+      log::info!("GET /stats");
+      let stats = index.get_stats()?;
+      Ok(
+        serde_json::to_string_pretty(&StatsJson {
+          version: env!("CARGO_PKG_VERSION").to_string(),
+          highest_block_indexed: stats.0,
+          lowest_inscription_number: stats.1,
+          highest_inscription_number: stats.2,
+        })
+          .ok()
+          .unwrap(),
+      )
+    })
   }
 
   async fn status(
@@ -1269,24 +1175,16 @@
     Extension(index): Extension<Arc<Index>>,
     Query(search): Query<Search>,
   ) -> ServerResult<Redirect> {
-<<<<<<< HEAD
     log::info!("GET /search");
-    Self::search(&index, &search.query).await
-=======
     Self::search(index, search.query).await
->>>>>>> 0ae58b8e
   }
 
   async fn search_by_path(
     Extension(index): Extension<Arc<Index>>,
     Path(search): Path<Search>,
   ) -> ServerResult<Redirect> {
-<<<<<<< HEAD
     log::info!("GET /search/{}", search.query);
-    Self::search(&index, &search.query).await
-=======
     Self::search(index, search.query).await
->>>>>>> 0ae58b8e
   }
 
   async fn search(index: Arc<Index>, query: String) -> ServerResult<Redirect> {
@@ -1364,13 +1262,9 @@
     Extension(server_config): Extension<Arc<ServerConfig>>,
     Extension(index): Extension<Arc<Index>>,
   ) -> ServerResult<Response> {
-<<<<<<< HEAD
-    log::info!("GET /feed.xml");
-    let mut builder = rss::ChannelBuilder::default();
-=======
     task::block_in_place(|| {
+      log::info!("GET /feed.xml");
       let mut builder = rss::ChannelBuilder::default();
->>>>>>> 0ae58b8e
 
       let chain = server_config.chain;
       match chain {
@@ -1429,45 +1323,13 @@
   }
 
   async fn block_count(Extension(index): Extension<Arc<Index>>) -> ServerResult<String> {
-<<<<<<< HEAD
     log::info!("GET /blockcount");
-    Ok(index.block_count()?.to_string())
-  }
-
-  async fn block_height(Extension(index): Extension<Arc<Index>>) -> ServerResult<String> {
-    log::info!("GET /blockheight");
-    Ok(
-      index
-        .block_height()?
-        .ok_or_not_found(|| "blockheight")?
-        .to_string(),
-    )
-  }
-
-  async fn block_hash(Extension(index): Extension<Arc<Index>>) -> ServerResult<String> {
-    log::info!("GET /blockhash");
-    Ok(
-      index
-        .block_hash(None)?
-        .ok_or_not_found(|| "blockhash")?
-        .to_string(),
-    )
-  }
-
-  async fn block_hash_json(Extension(index): Extension<Arc<Index>>) -> ServerResult<Json<String>> {
-    log::info!("GET /r/blockhash");
-    Ok(Json(
-      index
-        .block_hash(None)?
-        .ok_or_not_found(|| "blockhash")?
-        .to_string(),
-    ))
-=======
     task::block_in_place(|| Ok(index.block_count()?.to_string()))
   }
 
   async fn block_height(Extension(index): Extension<Arc<Index>>) -> ServerResult<String> {
     task::block_in_place(|| {
+      log::info!("GET /blockheight");
       Ok(
         index
           .block_height()?
@@ -1479,6 +1341,7 @@
 
   async fn block_hash(Extension(index): Extension<Arc<Index>>) -> ServerResult<String> {
     task::block_in_place(|| {
+      log::info!("GET /blockhash");
       Ok(
         index
           .block_hash(None)?
@@ -1490,6 +1353,7 @@
 
   async fn block_hash_json(Extension(index): Extension<Arc<Index>>) -> ServerResult<Json<String>> {
     task::block_in_place(|| {
+      log::info!("GET /r/blockhash");
       Ok(Json(
         index
           .block_hash(None)?
@@ -1497,23 +1361,14 @@
           .to_string(),
       ))
     })
->>>>>>> 0ae58b8e
   }
 
   async fn block_hash_from_height(
     Extension(index): Extension<Arc<Index>>,
     Path(height): Path<u32>,
   ) -> ServerResult<String> {
-<<<<<<< HEAD
-    log::info!("GET /blockhash/{height}");
-    Ok(
-      index
-        .block_hash(Some(height))?
-        .ok_or_not_found(|| "blockhash")?
-        .to_string(),
-    )
-=======
     task::block_in_place(|| {
+      log::info!("GET /blockhash/{height}");
       Ok(
         index
           .block_hash(Some(height))?
@@ -1521,33 +1376,14 @@
           .to_string(),
       )
     })
->>>>>>> 0ae58b8e
   }
 
   async fn block_hash_from_height_json(
     Extension(index): Extension<Arc<Index>>,
     Path(height): Path<u32>,
   ) -> ServerResult<Json<String>> {
-<<<<<<< HEAD
-    log::info!("GET /r/blockhash/{height}");
-    Ok(Json(
-      index
-        .block_hash(Some(height))?
-        .ok_or_not_found(|| "blockhash")?
-        .to_string(),
-    ))
-  }
-
-  async fn block_time(Extension(index): Extension<Arc<Index>>) -> ServerResult<String> {
-    log::info!("GET /blocktime");
-    Ok(
-      index
-        .block_time(index.block_height()?.ok_or_not_found(|| "blocktime")?)?
-        .unix_timestamp()
-        .to_string(),
-    )
-=======
     task::block_in_place(|| {
+      log::info!("GET /r/blockhash/{height}");
       Ok(Json(
         index
           .block_hash(Some(height))?
@@ -1559,6 +1395,7 @@
 
   async fn block_time(Extension(index): Extension<Arc<Index>>) -> ServerResult<String> {
     task::block_in_place(|| {
+      log::info!("GET /blocktime");
       Ok(
         index
           .block_time(index.block_height()?.ok_or_not_found(|| "blocktime")?)?
@@ -1566,7 +1403,6 @@
           .to_string(),
       )
     })
->>>>>>> 0ae58b8e
   }
 
   async fn input(
@@ -1574,13 +1410,9 @@
     Extension(index): Extension<Arc<Index>>,
     Path(path): Path<(u32, usize, usize)>,
   ) -> ServerResult<PageHtml<InputHtml>> {
-<<<<<<< HEAD
-    log::info!("GET /input/{}/{}/{}", path.0, path.1, path.2);
-    let not_found = || format!("input /{}/{}/{}", path.0, path.1, path.2);
-=======
     task::block_in_place(|| {
+      log::info!("GET /input/{}/{}/{}", path.0, path.1, path.2);
       let not_found = || format!("input /{}/{}/{}", path.0, path.1, path.2);
->>>>>>> 0ae58b8e
 
       let block = index
         .get_block_by_height(path.0)?
@@ -1619,17 +1451,11 @@
     Path(inscription_id): Path<InscriptionId>,
     accept_encoding: AcceptEncoding,
   ) -> ServerResult<Response> {
-<<<<<<< HEAD
-    log::info!("GET /content/{inscription_id}");
-    if config.is_hidden(inscription_id) {
-      return Ok(PreviewUnknownHtml.into_response());
-    }
-=======
     task::block_in_place(|| {
+      log::info!("GET /content/{inscription_id}");
       if config.is_hidden(inscription_id) {
         return Ok(PreviewUnknownHtml.into_response());
       }
->>>>>>> 0ae58b8e
 
       let mut inscription = index
         .get_inscription_by_id(inscription_id)?
@@ -1726,17 +1552,11 @@
     Path(inscription_id): Path<InscriptionId>,
     accept_encoding: AcceptEncoding,
   ) -> ServerResult<Response> {
-<<<<<<< HEAD
-    log::info!("GET /preview/{inscription_id}");
-    if config.is_hidden(inscription_id) {
-      return Ok(PreviewUnknownHtml.into_response());
-    }
-=======
     task::block_in_place(|| {
+      log::info!("GET /preview/{inscription_id}");
       if config.is_hidden(inscription_id) {
         return Ok(PreviewUnknownHtml.into_response());
       }
->>>>>>> 0ae58b8e
 
       let mut inscription = index
         .get_inscription_by_id(inscription_id)?
@@ -1831,44 +1651,11 @@
     Path(DeserializeFromStr(query)): Path<DeserializeFromStr<InscriptionQuery>>,
     AcceptJson(accept_json): AcceptJson,
   ) -> ServerResult<Response> {
-<<<<<<< HEAD
-    match query {
-      InscriptionQuery::Id(id) => log::info!("GET /inscription/{id}"),
-      InscriptionQuery::Number(inscription_number) => log::info!("GET /inscription/{inscription_number}"),
-    };
-
-    let info =
-      Index::inscription_info(&index, query)?.ok_or_not_found(|| format!("inscription {query}"))?;
-
-    Ok(if accept_json {
-      Json(InscriptionJson {
-        inscription_id: info.entry.id,
-        children: info.children,
-        inscription_number: info.entry.inscription_number,
-        genesis_height: info.entry.height,
-        parent: info.parent,
-        genesis_fee: info.entry.fee,
-        output_value: info.output.as_ref().map(|o| o.value),
-        address: info
-          .output
-          .as_ref()
-          .and_then(|o| {
-            server_config
-              .chain
-              .address_from_script(&o.script_pubkey)
-              .ok()
-          })
-          .map(|address| address.to_string()),
-        sat: info.entry.sat,
-        satpoint: info.satpoint,
-        content_type: info.inscription.content_type().map(|s| s.to_string()),
-        content_length: info.inscription.content_length(),
-        timestamp: timestamp(info.entry.timestamp).timestamp(),
-        previous: info.previous,
-        next: info.next,
-        rune: info.rune,
-=======
     task::block_in_place(|| {
+      match query {
+        InscriptionQuery::Id(id) => log::info!("GET /inscription/{id}"),
+        InscriptionQuery::Number(inscription_number) => log::info!("GET /inscription/{inscription_number}"),
+      };
       let info = Index::inscription_info(&index, query)?
         .ok_or_not_found(|| format!("inscription {query}"))?;
 
@@ -1927,7 +1714,6 @@
         }
         .page(server_config)
         .into_response()
->>>>>>> 0ae58b8e
       })
     })
   }
@@ -1945,6 +1731,7 @@
     Path(page_index): Path<usize>,
   ) -> ServerResult<Response> {
     task::block_in_place(|| {
+      log::info!("GET /collections/{page_index}");
       let (collections, more_collections) = index.get_collections_paginated(100, page_index)?;
 
       let prev = page_index.checked_sub(1);
@@ -1981,17 +1768,11 @@
     Extension(index): Extension<Arc<Index>>,
     Path((parent, page)): Path<(InscriptionId, usize)>,
   ) -> ServerResult<Response> {
-<<<<<<< HEAD
-    log::info!("GET /children/{parent}/{page}");
-    let entry = index
-      .get_inscription_entry(parent)?
-      .ok_or_not_found(|| format!("inscription {parent}"))?;
-=======
     task::block_in_place(|| {
+      log::info!("GET /children/{parent}/{page}");
       let entry = index
         .get_inscription_entry(parent)?
         .ok_or_not_found(|| format!("inscription {parent}"))?;
->>>>>>> 0ae58b8e
 
       let parent_number = entry.inscription_number;
 
@@ -2028,6 +1809,7 @@
     Path((parent, page)): Path<(InscriptionId, usize)>,
   ) -> ServerResult<Response> {
     task::block_in_place(|| {
+      log::info!("GET /r/children/{parent}/{page}");
       let parent_sequence_number = index
         .get_inscription_entry(parent)?
         .ok_or_not_found(|| format!("inscription {parent}"))?
@@ -2045,7 +1827,6 @@
     Extension(index): Extension<Arc<Index>>,
     accept_json: AcceptJson,
   ) -> ServerResult<Response> {
-    log::info!("GET /inscriptions");
     Self::inscriptions_paginated(
       Extension(server_config),
       Extension(index),
@@ -2061,13 +1842,9 @@
     Path(page_index): Path<u32>,
     AcceptJson(accept_json): AcceptJson,
   ) -> ServerResult<Response> {
-<<<<<<< HEAD
-    log::info!("GET /inscriptions/{page_index}");
-    let (inscriptions, more_inscriptions) = index.get_inscriptions_paginated(100, page_index)?;
-=======
     task::block_in_place(|| {
+      log::info!("GET /inscriptions/{page_index}");
       let (inscriptions, more) = index.get_inscriptions_paginated(100, page_index)?;
->>>>>>> 0ae58b8e
 
       let prev = page_index.checked_sub(1);
 
@@ -2098,7 +1875,6 @@
     Path(block_height): Path<u32>,
     AcceptJson(accept_json): AcceptJson,
   ) -> ServerResult<Response> {
-    log::info!("GET /inscriptions/block/{block_height}");
     Self::inscriptions_in_block_paginated(
       Extension(server_config),
       Extension(index),
@@ -2114,13 +1890,9 @@
     Path((block_height, page_index)): Path<(u32, u32)>,
     AcceptJson(accept_json): AcceptJson,
   ) -> ServerResult<Response> {
-<<<<<<< HEAD
-    log::info!("GET /inscriptions/block/{block_height}/{page_index}");
-    let page_size = 100;
-=======
     task::block_in_place(|| {
+      log::info!("GET /inscriptions/block/{block_height}/{page_index}");
       let page_size = 100;
->>>>>>> 0ae58b8e
 
       let page_index_usize = usize::try_from(page_index).unwrap_or(usize::MAX);
       let page_size_usize = usize::try_from(page_size).unwrap_or(usize::MAX);
@@ -2165,7 +1937,7 @@
     Path(start): Path<i32>,
   ) -> ServerResult<String> {
     log::info!("GET /inscriptions_json/{start}");
-    Self::inscriptions_json(server_config.chain, index, start, start + 1).await
+    Self::inscriptions_json_inner(server_config.chain, index, start, start + 1).await
   }
 
   async fn inscriptions_json_start_end(
@@ -2174,170 +1946,169 @@
     Path(path): Path<(i32, i32)>,
   ) -> ServerResult<String> {
     log::info!("GET /inscriptions_json/{}/{}", path.0, path.1);
-    Self::inscriptions_json(server_config.chain, index, path.0, path.1).await
-  }
-
-  async fn inscriptions_json(
+    Self::inscriptions_json_inner(server_config.chain, index, path.0, path.1).await
+  }
+
+  async fn inscriptions_json_inner(
     chain: Chain,
     index: Arc<Index>,
     start: i32,
     end: i32,
   ) -> ServerResult<String> {
-    const MAX_JSON_INSCRIPTIONS: i32 = 1000;
-
-    match start.cmp(&end) {
-      Ordering::Equal => Err(ServerError::BadRequest("range length == 0".to_string())),
-      Ordering::Greater => Err(ServerError::BadRequest("range length < 0".to_string())),
-      Ordering::Less => {
-        if end - start > MAX_JSON_INSCRIPTIONS {
-          return Err(ServerError::BadRequest(format!(
-            "range length > {MAX_JSON_INSCRIPTIONS}"
-          )));
+    task::block_in_place(|| {
+      const MAX_JSON_INSCRIPTIONS: i32 = 1000;
+
+      match start.cmp(&end) {
+        Ordering::Equal => Err(ServerError::BadRequest("range length == 0".to_string())),
+        Ordering::Greater => Err(ServerError::BadRequest("range length < 0".to_string())),
+        Ordering::Less => {
+          if end - start > MAX_JSON_INSCRIPTIONS {
+            return Err(ServerError::BadRequest(format!(
+              "range length > {MAX_JSON_INSCRIPTIONS}"
+            )));
+          }
+
+          let mut ret = Vec::new();
+
+          for i in start..end {
+            match index.get_inscription_id_by_inscription_number(i) {
+              Err(_) => return Err(ServerError::BadRequest(format!("no inscription {i}"))),
+              Ok(inscription_id) => match inscription_id {
+                Some(inscription_id) => {
+                  let entry = index
+                    .get_inscription_entry(inscription_id)?
+                    .ok_or_not_found(|| format!("inscription {inscription_id}"))?;
+
+                  let tx = index.get_transaction(inscription_id.txid)?.unwrap();
+                  let inscription = index
+                    .get_inscription_by_id(inscription_id)?
+                    .ok_or_not_found(|| format!("inscription {inscription_id}"))?;
+
+                  let satpoint = index
+                    .get_inscription_satpoint_by_id(inscription_id)?
+                    .ok_or_not_found(|| format!("inscription {inscription_id}"))?;
+
+                  let output = if satpoint.outpoint.txid == unbound_outpoint().txid {
+                    None
+                  } else {
+                    Some(
+                      if satpoint.outpoint.txid == inscription_id.txid {
+                        tx
+                      } else {
+                        index
+                          .get_transaction(satpoint.outpoint.txid)?
+                          .ok_or_not_found(|| {
+                            format!("inscription {inscription_id} current transaction")
+                          })?
+                      }
+                      .output
+                        .into_iter()
+                        .nth(satpoint.outpoint.vout.try_into().unwrap())
+                        .ok_or_not_found(|| {
+                          format!("inscription {inscription_id} current transaction output")
+                        })?,
+                    )
+                  };
+
+                  let mut address = None;
+                  if let Some(output) = &output {
+                    if let Ok(a) = chain.address_from_script(&output.script_pubkey) {
+                      address = Some(a.to_string());
+                    }
+                  }
+
+                  let sequence_number = entry.sequence_number;
+
+                  let sat = entry.sat.map(|s| SatoshiJson {
+                    number: s.n(),
+                    decimal: s.decimal().to_string(),
+                    degree: s.degree().to_string(),
+                    percentile: s.percentile().to_string(),
+                    name: s.name(),
+                    cycle: s.cycle(),
+                    epoch: s.epoch().0,
+                    period: s.period(),
+                    block: s.height().0,
+                    offset: s.third(),
+                    rarity: s.rarity(),
+                    // timestamp: index.block_time(s.height())?.unix_timestamp(),
+                  });
+
+                  let content_type = inscription.content_type();
+                  let unbound_suffix = if satpoint.outpoint == unbound_outpoint() {
+                    " (unbound)"
+                  } else {
+                    ""
+                  };
+
+                  let parent = match entry.parent {
+                    Some(parent) => index.get_inscription_id_by_sequence_number(parent)?,
+                    None => None,
+                  };
+
+                  ret.push(MyInscriptionJson {
+                    number: i,
+                    sequence_number,
+                    id: inscription_id,
+                    parent,
+                    address,
+                    output_value: if output.is_some() {
+                      Some(output.unwrap().value)
+                    } else {
+                      None
+                    },
+                    sat,
+                    delegate: inscription.delegate(),
+                    content_length: inscription.content_length(),
+                    content_type: content_type.map(|c| c.to_string()),
+                    timestamp: entry.timestamp,
+                    genesis_height: entry.height,
+                    genesis_fee: entry.fee,
+                    genesis_transaction: inscription_id.txid,
+                    location: satpoint.to_string() + unbound_suffix,
+                    output: satpoint.outpoint.to_string() + unbound_suffix,
+                    offset: satpoint.offset,
+                    children: index.get_children_by_sequence_number(sequence_number)?,
+                  });
+                }
+                None => return Err(ServerError::BadRequest(format!("no inscription {i}"))),
+              },
+            }
+          }
+
+          Ok(serde_json::to_string_pretty(&ret).ok().unwrap())
         }
-
-        let mut ret = Vec::new();
-
-        for i in start..end {
-          sleep(Duration::from_millis(0)).await;
-          match index.get_inscription_id_by_inscription_number(i) {
-            Err(_) => return Err(ServerError::BadRequest(format!("no inscription {i}"))),
-            Ok(inscription_id) => match inscription_id {
-              Some(inscription_id) => {
-                let entry = index
-                  .get_inscription_entry(inscription_id)?
-                  .ok_or_not_found(|| format!("inscription {inscription_id}"))?;
-
-                let tx = index.get_transaction(inscription_id.txid)?.unwrap();
-                let inscription = index
-                  .get_inscription_by_id(inscription_id)?
-                  .ok_or_not_found(|| format!("inscription {inscription_id}"))?;
-
-                let satpoint = index
-                  .get_inscription_satpoint_by_id(inscription_id)?
-                  .ok_or_not_found(|| format!("inscription {inscription_id}"))?;
-
-                let output = if satpoint.outpoint.txid == unbound_outpoint().txid {
-                  None
-                } else {
-                  Some(
-                    if satpoint.outpoint.txid == inscription_id.txid {
-                      tx
-                    } else {
-                      index
-                        .get_transaction(satpoint.outpoint.txid)?
-                        .ok_or_not_found(|| {
-                          format!("inscription {inscription_id} current transaction")
-                        })?
-                    }
-                    .output
-                    .into_iter()
-                    .nth(satpoint.outpoint.vout.try_into().unwrap())
-                    .ok_or_not_found(|| {
-                      format!("inscription {inscription_id} current transaction output")
-                    })?,
-                  )
-                };
-
-                let mut address = None;
-                if let Some(output) = &output {
-                  if let Ok(a) = chain.address_from_script(&output.script_pubkey) {
-                    address = Some(a.to_string());
-                  }
-                }
-
-                let sequence_number = entry.sequence_number;
-
-                let sat = entry.sat.map(|s| SatoshiJson {
-                  number: s.n(),
-                  decimal: s.decimal().to_string(),
-                  degree: s.degree().to_string(),
-                  percentile: s.percentile().to_string(),
-                  name: s.name(),
-                  cycle: s.cycle(),
-                  epoch: s.epoch().0,
-                  period: s.period(),
-                  block: s.height().0,
-                  offset: s.third(),
-                  rarity: s.rarity(),
-                  // timestamp: index.block_time(s.height())?.unix_timestamp(),
-                });
-
-                let content_type = inscription.content_type();
-                let unbound_suffix = if satpoint.outpoint == unbound_outpoint() {
-                  " (unbound)"
-                } else {
-                  ""
-                };
-
-                let parent = match entry.parent {
-                  Some(parent) => index.get_inscription_id_by_sequence_number(parent)?,
-                  None => None,
-                };
-
-                ret.push(MyInscriptionJson {
-                  number: i,
-                  sequence_number,
-                  id: inscription_id,
-                  parent,
-                  address,
-                  output_value: if output.is_some() {
-                    Some(output.unwrap().value)
-                  } else {
-                    None
-                  },
-                  sat,
-                  content_length: inscription.content_length(),
-                  content_type: if content_type.is_some() {
-                    content_type.unwrap().to_string()
-                  } else {
-                    "".to_string()
-                  },
-                  timestamp: entry.timestamp,
-                  genesis_height: entry.height,
-                  genesis_fee: entry.fee,
-                  genesis_transaction: inscription_id.txid,
-                  location: satpoint.to_string() + unbound_suffix,
-                  output: satpoint.outpoint.to_string() + unbound_suffix,
-                  offset: satpoint.offset,
-                  children: index.get_children_by_sequence_number(sequence_number)?,
-                });
-              }
-              None => return Err(ServerError::BadRequest(format!("no inscription {i}"))),
-            },
-          }
-        }
-
-        Ok(serde_json::to_string_pretty(&ret).ok().unwrap())
       }
-    }
+    })
   }
 
   async fn inscriptions_sequence_numbers(
     Extension(index): Extension<Arc<Index>>,
     Path(path): Path<(i32, i32)>,
   ) -> ServerResult<String> {
-    log::info!("GET /inscriptions_sequence_numbers/{}/{}", path.0, path.1);
-
-    let start = path.0;
-    let end = path.1;
-
-    match start.cmp(&end) {
-      Ordering::Equal => Err(ServerError::BadRequest("range length == 0".to_string())),
-      Ordering::Greater => Err(ServerError::BadRequest("range length < 0".to_string())),
-      Ordering::Less => {
-        let mut ret = String::new();
-
-        for i in start..end {
-          sleep(Duration::from_millis(0)).await;
-          match index.get_sequence_number_by_inscription_number(i) {
-            Err(_) => return Err(ServerError::BadRequest(format!("no inscription {i}"))),
-            Ok(sequence_number) => ret += format!("{i},{sequence_number}\n").as_str(),
+    task::block_in_place(|| {
+      log::info!("GET /inscriptions_sequence_numbers/{}/{}", path.0, path.1);
+
+      let start = path.0;
+      let end = path.1;
+
+      match start.cmp(&end) {
+        Ordering::Equal => Err(ServerError::BadRequest("range length == 0".to_string())),
+        Ordering::Greater => Err(ServerError::BadRequest("range length < 0".to_string())),
+        Ordering::Less => {
+          let mut ret = String::new();
+
+          for i in start..end {
+            match index.get_sequence_number_by_inscription_number(i) {
+              Err(_) => return Err(ServerError::BadRequest(format!("no inscription {i}"))),
+              Ok(sequence_number) => ret += format!("{i},{sequence_number}\n").as_str(),
+            }
           }
+
+          Ok(ret)
         }
-
-        Ok(ret)
       }
-    }
+    })
   }
 
   async fn sat_inscriptions(
@@ -2352,6 +2123,7 @@
     Path((sat, page)): Path<(u64, u64)>,
   ) -> ServerResult<Json<SatInscriptionsJson>> {
     task::block_in_place(|| {
+      log::info!("GET /r/sat/{sat}/{page}");
       if !index.has_sat_index() {
         return Err(ServerError::NotFound(
           "this server has no sat index".to_string(),
@@ -2369,6 +2141,7 @@
     Path((DeserializeFromStr(sat), inscription_index)): Path<(DeserializeFromStr<Sat>, isize)>,
   ) -> ServerResult<Json<SatInscriptionJson>> {
     task::block_in_place(|| {
+      log::info!("GET /r/sat/{sat}/at/{inscription_index}");
       if !index.has_sat_index() {
         return Err(ServerError::NotFound(
           "this server has no sat index".to_string(),
