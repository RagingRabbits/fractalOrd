use {super::*, fee_rate::FeeRate};

#[derive(Debug, Parser)]
pub(crate) struct Preview {
  #[command(flatten)]
  server: super::server::Server,
  inscriptions: Vec<PathBuf>,
}

struct KillOnDrop(process::Child);

impl Drop for KillOnDrop {
  fn drop(&mut self) {
    self.0.kill().unwrap()
  }
}

impl Preview {
  pub(crate) fn run(self) -> SubcommandResult {
    let tmpdir = TempDir::new()?;

    let rpc_port = TcpListener::bind("127.0.0.1:0")?.local_addr()?.port();

    let bitcoin_data_dir = tmpdir.path().join("bitcoin");

    fs::create_dir(&bitcoin_data_dir)?;

    let _bitcoind = KillOnDrop(
      Command::new("bitcoind")
        .arg({
          let mut arg = OsString::from("-datadir=");
          arg.push(&bitcoin_data_dir);
          arg
        })
        .arg("-regtest")
        .arg("-txindex")
        .arg("-listen=0")
        .arg(format!("-rpcport={rpc_port}"))
        .spawn()
        .context("failed to spawn `bitcoind`")?,
    );

    let options = Options {
      chain_argument: Chain::Regtest,
      bitcoin_data_dir: Some(bitcoin_data_dir),
      data_dir: Some(tmpdir.path().into()),
      rpc_url: Some(format!("127.0.0.1:{rpc_port}")),
      index_sats: true,
      ..Options::default()
    };

    for attempt in 0.. {
      if options.bitcoin_rpc_client().is_ok() {
        break;
      }

      if attempt == 100 {
        panic!("Bitcoin Core RPC did not respond");
      }

      thread::sleep(Duration::from_millis(50));
    }

    super::wallet::Wallet::Create(super::wallet::create::Create {
      passphrase: "".into(),
      address_type: super::wallet::AddressType::Bech32m,
    })
    .run(options.clone())?;

    let rpc_client = options.bitcoin_rpc_client_for_wallet_command(false)?;

    let address = rpc_client
      .get_new_address(None, Some(bitcoincore_rpc::json::AddressType::Bech32m))?
      .require_network(Network::Regtest)?;

    rpc_client.generate_to_address(101, &address)?;

    for file in self.inscriptions {
      Arguments {
        options: options.clone(),
        subcommand: Subcommand::Wallet(super::wallet::Wallet::Inscribe(
          super::wallet::inscribe::Inscribe {
            batch: None,
            cbor_metadata: None,
            utxo: Vec::new(),
            coin_control: false,
            commit_fee_rate: None,
            destination: None,
            dry_run: false,
            fee_rate: FeeRate::try_from(1.0).unwrap(),
            file: Some(file),
            json_metadata: None,
            metaprotocol: None,
            no_backup: true,
            no_limit: false,
            parent: None,
            postage: Some(TransactionBuilder::TARGET_POSTAGE),
            reinscribe: false,
            satpoint: None,
            key: None,
<<<<<<< HEAD
            commit_only: false,
            commitment: None,
            next_file: None,
=======
            dump: false,
            no_broadcast: false,
>>>>>>> 186fbf0b
          },
        )),
      }
      .run()?;

      rpc_client.generate_to_address(1, &address)?;
    }

    rpc_client.generate_to_address(1, &address)?;

    Arguments {
      options,
      subcommand: Subcommand::Server(self.server),
    }
    .run()
  }
}<|MERGE_RESOLUTION|>--- conflicted
+++ resolved
@@ -98,14 +98,11 @@
             reinscribe: false,
             satpoint: None,
             key: None,
-<<<<<<< HEAD
             commit_only: false,
             commitment: None,
             next_file: None,
-=======
             dump: false,
             no_broadcast: false,
->>>>>>> 186fbf0b
           },
         )),
       }
