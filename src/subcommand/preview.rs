use {super::*, fee_rate::FeeRate, std::sync::atomic};

#[derive(Debug, Parser)]
pub(crate) struct Preview {
  #[command(flatten)]
  server: super::server::Server,
  #[arg(
    num_args = 0..,
    long,
    help = "Inscribe inscriptions defined in <BATCHES>."
  )]
  batches: Option<Vec<PathBuf>>,
  #[arg(long, help = "Automatically mine a block every <BLOCKTIME> seconds.")]
  blocktime: Option<u64>,
  #[arg(num_args = 0.., long, help = "Inscribe contents of <FILES>.")]
  files: Option<Vec<PathBuf>>,
}

#[derive(Debug, Parser)]
pub(crate) struct Batch {
  batch_files: Vec<PathBuf>,
}

#[derive(Debug, Parser)]
pub(crate) struct File {
  files: Vec<PathBuf>,
}

struct KillOnDrop(process::Child);

impl Drop for KillOnDrop {
  fn drop(&mut self) {
    self.0.kill().unwrap()
  }
}

impl Preview {
  pub(crate) fn run(self) -> SubcommandResult {
    let tmpdir = TempDir::new()?;

    let rpc_port = TcpListener::bind("127.0.0.1:0")?.local_addr()?.port();

    let bitcoin_data_dir = tmpdir.path().join("bitcoin");

    fs::create_dir(&bitcoin_data_dir)?;

    eprintln!("Spawning bitcoind…");

    let _bitcoind = KillOnDrop(
      Command::new("bitcoind")
        .arg({
          let mut arg = OsString::from("-datadir=");
          arg.push(&bitcoin_data_dir);
          arg
        })
        .arg("-listen=0")
        .arg("-printtoconsole=0")
        .arg("-regtest")
        .arg("-txindex")
        .arg(format!("-rpcport={rpc_port}"))
        .spawn()
        .context("failed to spawn `bitcoind`")?,
    );

    let options = Options {
      chain_argument: Chain::Regtest,
      bitcoin_data_dir: Some(bitcoin_data_dir),
      data_dir: tmpdir.path().into(),
      rpc_url: Some(format!("127.0.0.1:{rpc_port}")),
      index_sats: true,
      ..Options::default()
    };

    for attempt in 0.. {
      if options.bitcoin_rpc_client(None).is_ok() {
        break;
      }

      if attempt == 100 {
        panic!("Bitcoin Core RPC did not respond");
      }

      thread::sleep(Duration::from_millis(50));
    }

    super::wallet::create::Create {
      passphrase: "".into(),
<<<<<<< HEAD
      address_type: super::wallet::AddressType::Bech32m,
    })
    .run(options.clone())?;
=======
    }
    .run("ord".into(), options.clone())?;
>>>>>>> 1726ff6e

    let rpc_client = options.bitcoin_rpc_client(None)?;

    let address = rpc_client
      .get_new_address(None, Some(bitcoincore_rpc::json::AddressType::Bech32m))?
      .require_network(Network::Regtest)?;

    eprintln!("Mining blocks…");

    rpc_client.generate_to_address(101, &address)?;

    if let Some(files) = self.files {
      for file in files {
        Arguments {
          options: options.clone(),
          subcommand: Subcommand::Wallet(super::wallet::Wallet {
            name: "ord".into(),
            subcommand: super::wallet::Subcommand::Inscribe(super::wallet::inscribe::Inscribe {
              batch: None,
              cbor_metadata: None,
              change: None,
              coin_control: false,
              commit_fee_rate: None,
              commit_input: Vec::new(),
              commit_only: false,
              commitment: None,
              compress: false,
              destination: None,
              dump: false,
              dry_run: false,
              fee_rate: FeeRate::try_from(1.0).unwrap(),
              file: Some(file),
              json_metadata: None,
              key: None,
              metaprotocol: None,
              next_file: None,
              no_backup: true,
              no_broadcast: false,
              no_limit: false,
              parent: None,
              postage: Some(TARGET_POSTAGE),
              reinscribe: false,
              reveal_input: Vec::new(),
              satpoint: None,
              sat: None,
<<<<<<< HEAD
              utxo: Vec::new(),
            },
          )),
=======
            }),
          }),
>>>>>>> 1726ff6e
        }
        .run()?;

        rpc_client.generate_to_address(1, &address)?;
      }
    }

    if let Some(batches) = self.batches {
      for batch in batches {
        Arguments {
          options: options.clone(),
          subcommand: Subcommand::Wallet(super::wallet::Wallet {
            name: "ord".into(),
            subcommand: super::wallet::Subcommand::Inscribe(super::wallet::inscribe::Inscribe {
              batch: Some(batch),
              cbor_metadata: None,
              change: None,
              coin_control: false,
              commit_fee_rate: None,
              commit_input: Vec::new(),
              commit_only: false,
              commitment: None,
              compress: false,
              destination: None,
              dump: false,
              dry_run: false,
              fee_rate: FeeRate::try_from(1.0).unwrap(),
              file: None,
              json_metadata: None,
              key: None,
              metaprotocol: None,
              next_file: None,
              no_backup: true,
              no_broadcast: false,
              no_limit: false,
              parent: None,
              postage: Some(TARGET_POSTAGE),
              reinscribe: false,
              reveal_input: Vec::new(),
              satpoint: None,
              sat: None,
<<<<<<< HEAD
              utxo: Vec::new(),
            },
          )),
=======
            }),
          }),
>>>>>>> 1726ff6e
        }
        .run()?;

        rpc_client.generate_to_address(1, &address)?;
      }
    }

    if let Some(blocktime) = self.blocktime {
      eprintln!(
        "Mining blocks every {}...",
        "second".tally(blocktime.try_into().unwrap())
      );

      let running = Arc::new(AtomicBool::new(true));

      let handle = {
        let running = running.clone();

        std::thread::spawn(move || {
          while running.load(atomic::Ordering::SeqCst) {
            rpc_client.generate_to_address(1, &address).unwrap();
            thread::sleep(Duration::from_secs(blocktime));
          }
        })
      };

      Arguments {
        options,
        subcommand: Subcommand::Server(self.server),
      }
      .run()?;

      running.store(false, atomic::Ordering::SeqCst);

      handle.join().unwrap();
    } else {
      Arguments {
        options,
        subcommand: Subcommand::Server(self.server),
      }
      .run()?;
    }

    Ok(Box::new(Empty {}))
  }
}<|MERGE_RESOLUTION|>--- conflicted
+++ resolved
@@ -85,14 +85,9 @@
 
     super::wallet::create::Create {
       passphrase: "".into(),
-<<<<<<< HEAD
       address_type: super::wallet::AddressType::Bech32m,
-    })
-    .run(options.clone())?;
-=======
     }
     .run("ord".into(), options.clone())?;
->>>>>>> 1726ff6e
 
     let rpc_client = options.bitcoin_rpc_client(None)?;
 
@@ -138,14 +133,9 @@
               reveal_input: Vec::new(),
               satpoint: None,
               sat: None,
-<<<<<<< HEAD
               utxo: Vec::new(),
-            },
-          )),
-=======
             }),
           }),
->>>>>>> 1726ff6e
         }
         .run()?;
 
@@ -187,14 +177,9 @@
               reveal_input: Vec::new(),
               satpoint: None,
               sat: None,
-<<<<<<< HEAD
               utxo: Vec::new(),
-            },
-          )),
-=======
             }),
           }),
->>>>>>> 1726ff6e
         }
         .run()?;
 
