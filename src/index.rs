--- conflicted
+++ resolved
@@ -1,13 +1,8 @@
 use {
   self::{
     entry::{
-<<<<<<< HEAD
-      BlockHashValue, Entry, InscriptionEntry, InscriptionEntryValue, InscriptionIdValue,
-      OutPointValue, RuneEntryValue, RuneIdValue, SatPointValue, SatRange, TransferEntry, TransferEntryValue, TxidValue,
-=======
       Entry, HeaderValue, InscriptionEntry, InscriptionEntryValue, InscriptionIdValue,
       OutPointValue, RuneEntryValue, RuneIdValue, SatPointValue, SatRange, TxidValue,
->>>>>>> 1726ff6e
     },
     reorg::*,
     runes::{Rune, RuneId},
@@ -64,13 +59,8 @@
 define_multimap_table! { SATPOINT_TO_SEQUENCE_NUMBER, &SatPointValue, u32 }
 define_multimap_table! { SAT_TO_SEQUENCE_NUMBER, u64, u32 }
 define_multimap_table! { SEQUENCE_NUMBER_TO_CHILDREN, u32, u32 }
-<<<<<<< HEAD
 define_multimap_table! { HEIGHT_TO_SEQUENCE_NUMBER, u32, u32 }
-define_multimap_table! { SEQUENCE_NUMBER_TO_TRANSFERS, u32, TransferEntryValue }
-define_table! { HEIGHT_TO_BLOCK_HASH, u32, &BlockHashValue }
-=======
 define_table! { HEIGHT_TO_BLOCK_HEADER, u32, &HeaderValue }
->>>>>>> 1726ff6e
 define_table! { HEIGHT_TO_LAST_SEQUENCE_NUMBER, u32, u32 }
 define_table! { HOME_INSCRIPTIONS, u32, InscriptionIdValue }
 define_table! { INSCRIPTION_ID_TO_SEQUENCE_NUMBER, InscriptionIdValue, u32 }
@@ -208,13 +198,9 @@
   height_limit: Option<u32>,
   index_runes: bool,
   index_sats: bool,
-<<<<<<< HEAD
+  index_transactions: bool,
   index_transfers: bool,
-  index_transfer_history: bool,
   no_progress_bar: bool,
-=======
-  index_transactions: bool,
->>>>>>> 1726ff6e
   options: Options,
   path: PathBuf,
   started: DateTime<Utc>,
@@ -331,13 +317,8 @@
         tx.open_multimap_table(SATPOINT_TO_SEQUENCE_NUMBER)?;
         tx.open_multimap_table(SAT_TO_SEQUENCE_NUMBER)?;
         tx.open_multimap_table(SEQUENCE_NUMBER_TO_CHILDREN)?;
-<<<<<<< HEAD
         tx.open_multimap_table(HEIGHT_TO_SEQUENCE_NUMBER)?;
-        tx.open_multimap_table(SEQUENCE_NUMBER_TO_TRANSFERS)?;
-        tx.open_table(HEIGHT_TO_BLOCK_HASH)?;
-=======
         tx.open_table(HEIGHT_TO_BLOCK_HEADER)?;
->>>>>>> 1726ff6e
         tx.open_table(HEIGHT_TO_LAST_SEQUENCE_NUMBER)?;
         tx.open_table(HOME_INSCRIPTIONS)?;
         tx.open_table(INSCRIPTION_ID_TO_SEQUENCE_NUMBER)?;
@@ -381,16 +362,7 @@
     let genesis_block_coinbase_transaction =
       options.chain().genesis_block().coinbase().unwrap().clone();
 
-    let mut index_transfers = options.index_transfers;
-    let mut index_transfer_history = options.index_transfer_history;
-
-    if options.index_only_first_transfer {
-      index_transfer_history = true;
-    }
-
-    if index_transfer_history {
-      index_transfers = true;
-    }
+    let index_transfers = options.index_transfers;
 
     Ok(Self {
       genesis_block_coinbase_txid: genesis_block_coinbase_transaction.txid(),
@@ -402,13 +374,9 @@
       height_limit: options.height_limit,
       index_runes,
       index_sats,
-<<<<<<< HEAD
+      index_transactions,
       index_transfers,
-      index_transfer_history,
       no_progress_bar: options.no_progress_bar,
-=======
-      index_transactions,
->>>>>>> 1726ff6e
       options: options.clone(),
       path,
       started: Utc::now(),
@@ -421,40 +389,8 @@
     self.durability = durability;
   }
 
-<<<<<<< HEAD
-  pub(crate) fn get_unspent_outputs(&self, wallet: Wallet) -> Result<BTreeMap<OutPoint, Amount>> {
-    let mut utxos = BTreeMap::new();
-    utxos.extend(
-      self
-        .client
-        .list_unspent(None, None, None, None, None)?
-        .into_iter()
-        .map(|utxo| {
-          let outpoint = OutPoint::new(utxo.txid, utxo.vout);
-          let amount = utxo.amount;
-
-          (outpoint, amount)
-        }),
-    );
-
-    let locked_utxos: BTreeSet<OutPoint> = self.get_locked_outputs(wallet)?;
-
-    for outpoint in locked_utxos {
-      utxos.insert(
-        outpoint,
-        Amount::from_sat(
-          self
-            .client
-            .get_raw_transaction(&outpoint.txid, None)?
-            .output[TryInto::<usize>::try_into(outpoint.vout).unwrap()]
-          .value,
-        ),
-      );
-    }
+  pub(crate) fn check_sync(&self, utxos: &BTreeMap<OutPoint, Amount>) -> Result<bool> {
     if !self.options.ignore_outdated_index {
-=======
-  pub(crate) fn check_sync(&self, utxos: &BTreeMap<OutPoint, Amount>) -> Result<bool> {
->>>>>>> 1726ff6e
     let rtx = self.database.begin_read()?;
     let outpoint_to_value = rtx.open_table(OUTPOINT_TO_VALUE)?;
     for outpoint in utxos.keys() {
@@ -598,14 +534,8 @@
     insert_multimap_table_info(&mut tables, &wtx, total_bytes, SATPOINT_TO_SEQUENCE_NUMBER);
     insert_multimap_table_info(&mut tables, &wtx, total_bytes, SAT_TO_SEQUENCE_NUMBER);
     insert_multimap_table_info(&mut tables, &wtx, total_bytes, SEQUENCE_NUMBER_TO_CHILDREN);
-<<<<<<< HEAD
     insert_multimap_table_info(&mut tables, &wtx, total_bytes, HEIGHT_TO_SEQUENCE_NUMBER);
-    insert_multimap_table_info(&mut tables, &wtx, total_bytes, SEQUENCE_NUMBER_TO_TRANSFERS);
-    insert_table_info(&mut tables, &wtx, total_bytes, HEIGHT_TO_BLOCK_HASH);
-    insert_table_info(&mut tables, &wtx, total_bytes, HEIGHT_TO_BLOCK_HASH);
-=======
     insert_table_info(&mut tables, &wtx, total_bytes, HEIGHT_TO_BLOCK_HEADER);
->>>>>>> 1726ff6e
     insert_table_info(
       &mut tables,
       &wtx,
@@ -1327,46 +1257,6 @@
     Ok(Some(RuneEntry::load(entry.value()).spaced_rune()))
   }
 
-<<<<<<< HEAD
-  pub(crate) fn get_rune_by_sequence_number(
-    &self,
-    sequence_number: u32,
-  ) -> Result<Option<SpacedRune>> {
-    let rtx = self.database.begin_read()?;
-
-    let sequence_number_to_rune = rtx.open_table(SEQUENCE_NUMBER_TO_RUNE)?;
-    let Some(rune) = sequence_number_to_rune.get(sequence_number)? else {
-      return Ok(None);
-    };
-
-    let rune_to_rune_id = rtx.open_table(RUNE_TO_RUNE_ID)?;
-    let id = rune_to_rune_id.get(rune.value())?.unwrap();
-
-    let rune_id_to_rune_entry = rtx.open_table(RUNE_ID_TO_RUNE_ENTRY)?;
-    let entry = rune_id_to_rune_entry.get(&id.value())?.unwrap();
-
-    Ok(Some(RuneEntry::load(entry.value()).spaced_rune()))
-  }
-
-  pub(crate) fn get_transfers_by_sequence_number(
-    &self,
-    sequence_number: u32,
-  ) -> Result<Vec<TransferEntry>> {
-    Ok(self.database.begin_read()?
-       .open_multimap_table(SEQUENCE_NUMBER_TO_TRANSFERS)?
-       .get(sequence_number)?
-       .map(|transfer| Entry::load(transfer.unwrap().value()))
-       .collect())
-  }
-
-  pub(crate) fn get_sequence_numbers_by_height(&self, height: u32) -> Result<Vec<u32>> {
-    Ok(self.database.begin_read()?
-       .open_multimap_table(HEIGHT_TO_SEQUENCE_NUMBER)?
-       .get(height)?
-       .map(|seq| seq.unwrap().value())
-       .collect())
-  }
-
   pub(crate) fn get_inscription_ids_by_height(&self, height: u32) -> Result<Vec<InscriptionId>> {
     let mut ret = Vec::new();
 
@@ -1391,8 +1281,6 @@
     Ok(ret)
   }
 
-=======
->>>>>>> 1726ff6e
   pub(crate) fn get_inscription_ids_by_sat(&self, sat: Sat) -> Result<Vec<InscriptionId>> {
     let rtx = self.database.begin_read()?;
 
@@ -1488,7 +1376,6 @@
     .transpose()
   }
 
-<<<<<<< HEAD
   pub(crate) fn get_inscription_id_by_sequence_number(
     &self,
     n: u32,
@@ -1520,9 +1407,6 @@
     Ok(sequence_number)
   }
 
-=======
-  #[cfg(test)]
->>>>>>> 1726ff6e
   pub(crate) fn get_inscription_id_by_inscription_number(
     &self,
     inscription_number: i32,
@@ -1576,7 +1460,7 @@
     }
 
     Ok(self.get_transaction(inscription_id.txid)?.and_then(|tx| {
-      ParsedEnvelope::from_transaction(&tx, None)
+      ParsedEnvelope::from_transaction(&tx)
         .into_iter()
         .nth(inscription_id.index as usize)
         .map(|envelope| envelope.payload)
@@ -2001,7 +1885,6 @@
     )
   }
 
-<<<<<<< HEAD
   pub(crate) fn delete_transfer_log(&self) -> Result {
     let wtx = self.database.begin_write().unwrap();
     wtx.delete_multimap_table(HEIGHT_TO_SEQUENCE_NUMBER)?;
@@ -2078,11 +1961,11 @@
     let rtx = self.database.begin_read().unwrap();
 
     let height = rtx
-      .open_table(HEIGHT_TO_BLOCK_HASH)?
+      .open_table(HEIGHT_TO_BLOCK_HEADER)?
       .iter()?
       .next_back()
       .and_then(|result| result.ok())
-      .map(|(height, _hash)| height.value());
+      .map(|(height, _header)| height.value());
 
     let table = rtx.open_table(INSCRIPTION_NUMBER_TO_SEQUENCE_NUMBER)?;
     let mut iter = table.iter()?;
@@ -2106,7 +1989,8 @@
         highest_number
       },
     ))
-=======
+  }
+
   pub fn inscription_info_benchmark(index: &Index, inscription_number: i32) {
     Self::inscription_info(index, InscriptionQuery::Number(inscription_number)).unwrap();
   }
@@ -2267,7 +2151,6 @@
       rune,
       charms,
     }))
->>>>>>> 1726ff6e
   }
 
   pub(crate) fn get_inscription_entry(
