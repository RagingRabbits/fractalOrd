--- conflicted
+++ resolved
@@ -346,13 +346,9 @@
       first_inscription_height: options.first_inscription_height(),
       genesis_block_coinbase_transaction,
       height_limit: options.height_limit,
-<<<<<<< HEAD
-      no_progress_bar: options.no_progress_bar,
-      options: options.clone(),
-=======
->>>>>>> 9c5598f5
       index_runes,
       index_sats,
+      no_progress_bar: options.no_progress_bar,
       options: options.clone(),
       path,
       started: Utc::now(),
