--- conflicted
+++ resolved
@@ -812,18 +812,12 @@
   pub(crate) fn get_inscriptions_by_sat(
     &self,
     n: Option<usize>,
-<<<<<<< HEAD
-    uncommon: bool,
-  ) -> Result<BTreeMap<Sat, InscriptionId>> {
-    self.require_sat_index("inscriptions")?;
-=======
     max_number: Option<u64>,
     max_height: Option<u64>,
     max_sat: Option<Sat>,
     uncommon: bool,
   ) -> Result<Vec<InscriptionId>> {
     self.require_sat_index("--order-by-sat")?;
->>>>>>> 731d0ea3
 
     Ok(
       self
