--- conflicted
+++ resolved
@@ -64,22 +64,6 @@
 define_table! { STATISTIC_TO_COUNT, u64, u64 }
 define_table! { WRITE_TRANSACTION_STARTING_BLOCK_COUNT_TO_TIMESTAMP, u64, u128 }
 
-<<<<<<< HEAD
-pub(crate) struct Index {
-  client: Client,
-  database: Database,
-  path: PathBuf,
-  first_inscription_height: u64,
-  genesis_block_coinbase_transaction: Transaction,
-  genesis_block_coinbase_txid: Txid,
-  height_limit: Option<u64>,
-  no_progress_bar: bool,
-  options: Options,
-  reorged: AtomicBool,
-}
-
-=======
->>>>>>> f6a2bac8
 #[derive(Debug, PartialEq)]
 pub enum List {
   Spent,
@@ -156,13 +140,13 @@
   }
 }
 
-<<<<<<< HEAD
 #[derive(Debug, PartialEq, Serialize, Deserialize)]
 pub struct FindRangeOutput {
   pub start: u64,
   pub size: u64,
   pub satpoint: SatPoint,
-=======
+}
+
 pub(crate) struct Index {
   client: Client,
   database: Database,
@@ -171,9 +155,9 @@
   genesis_block_coinbase_transaction: Transaction,
   genesis_block_coinbase_txid: Txid,
   height_limit: Option<u64>,
+  no_progress_bar: bool,
   options: Options,
   unrecoverably_reorged: AtomicBool,
->>>>>>> f6a2bac8
 }
 
 impl Index {
@@ -289,11 +273,7 @@
       first_inscription_height: options.first_inscription_height(),
       genesis_block_coinbase_transaction,
       height_limit: options.height_limit,
-<<<<<<< HEAD
-      reorged: AtomicBool::new(false),
       no_progress_bar: options.no_progress_bar,
-=======
->>>>>>> f6a2bac8
       options: options.clone(),
       unrecoverably_reorged: AtomicBool::new(false),
     })
@@ -1086,7 +1066,6 @@
 
   pub(crate) fn get_inscriptions_by_sat(
     &self,
-<<<<<<< HEAD
     n: Option<usize>,
     max_number: Option<i64>,
     max_height: Option<u64>,
@@ -1095,15 +1074,10 @@
   ) -> Result<Vec<InscriptionId>> {
     self.require_sat_index("--order-by-sat")?;
 
-=======
-    utxos: BTreeMap<OutPoint, Amount>,
-  ) -> Result<BTreeMap<SatPoint, InscriptionId>> {
->>>>>>> f6a2bac8
     let rtx = self.database.begin_read()?;
 
     let mut result = Vec::new();
 
-<<<<<<< HEAD
     for range_result in rtx
       .open_multimap_table(SAT_TO_INSCRIPTION_ID)?
       .range::<u64>(0..)?
@@ -1113,11 +1087,6 @@
         let id = id_result?;
         result.push(Entry::load(*id.value()));
       }
-=======
-    let table = rtx.open_multimap_table(SATPOINT_TO_INSCRIPTION_ID)?;
-    for utxo in utxos.keys() {
-      result.extend(Self::inscriptions_on_output_unordered(&table, *utxo)?);
->>>>>>> f6a2bac8
     }
 
     Ok(
@@ -1180,14 +1149,13 @@
     &self,
     utxos: BTreeMap<OutPoint, Amount>,
   ) -> Result<BTreeMap<SatPoint, InscriptionId>> {
+    let rtx = self.database.begin_read()?;
+
     let mut result = BTreeMap::new();
-    let rtx = self.database.begin_read()?;
-    let satpoint_to_id = rtx.open_multimap_table(SATPOINT_TO_INSCRIPTION_ID)?;
+
+    let table = rtx.open_multimap_table(SATPOINT_TO_INSCRIPTION_ID)?;
     for utxo in utxos.keys() {
-      result.extend(Self::inscriptions_on_output_unordered(
-        &satpoint_to_id,
-        *utxo,
-      )?);
+      result.extend(Self::inscriptions_on_output_unordered(&table, *utxo)?);
     }
 
     Ok(result)
