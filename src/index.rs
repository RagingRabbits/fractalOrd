--- conflicted
+++ resolved
@@ -347,14 +347,9 @@
       first_inscription_height: options.first_inscription_height(),
       genesis_block_coinbase_transaction,
       height_limit: options.height_limit,
-<<<<<<< HEAD
-=======
-      index_transfers: options.index_transfers,
-      no_progress_bar: options.no_progress_bar,
-      options: options.clone(),
->>>>>>> 469adf39
       index_runes,
       index_sats,
+      index_transfers: options.index_transfers,
       no_progress_bar: options.no_progress_bar,
       options: options.clone(),
       path,
